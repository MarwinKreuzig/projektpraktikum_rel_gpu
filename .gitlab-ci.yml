build-mpi:
  image: relearn-ci
  stage: build
  before_script:
    - cd relearn && mkdir build-docker && cd build-docker  
  script:
    - cmake -Dnoclangtidy=1 .. && make -j 16
  artifacts:
    paths:
      - relearn/build-docker

# run tests using the binary built before
test-mpi:
  image: relearn-ci
  stage: test
  script:
    - relearn/build-docker/runTests
  dependencies: 
    - build-mpi
  artifacts:
    paths:
      - relearn/build-docker

build-nompi:
  image: relearn-ci-nompi
  stage: build
  before_script:
    - cd relearn && mkdir build-docker-nompi && cd build-docker-nompi  
  script:
    - cmake -Dnoclangtidy=1 .. && make -j 16
  artifacts:
    paths:
      - relearn/build-docker-nompi

# run tests using the binary built before
test-nompi:
  image: relearn-ci-nompi
  stage: test
  script:
    - relearn/build-docker-nompi/runTests
  dependencies: 
    - build-nompi
  artifacts:
    paths:
      - relearn/build-docker-nompi

build-graph:
  image: relearn-ci
  stage: build
  before_script:
    - cd graph && mkdir build-docker && cd build-docker  
  script:
    - cmake -Dnoclangtidy=1 .. && make -j 16
  artifacts:
    paths:
      - graph/build-docker
      
test-graph:
  image: relearn-ci
  stage: test
  script:
    - graph/build-docker/test/runTests
  dependencies: 
    - build-graph
  artifacts:
    paths:
<<<<<<< HEAD
      - graph/build-docker
      
      
      
=======
      - graph/build-docker
>>>>>>> 21628eed
<|MERGE_RESOLUTION|>--- conflicted
+++ resolved
@@ -64,11 +64,4 @@
     - build-graph
   artifacts:
     paths:
-<<<<<<< HEAD
-      - graph/build-docker
-      
-      
-      
-=======
-      - graph/build-docker
->>>>>>> 21628eed
+      - graph/build-docker