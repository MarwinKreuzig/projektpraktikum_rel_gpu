build-mpi:
  rules:
  - if: '$CLANG_TIDY == null'
  image: relearn-ci-gcc-11
  stage: build
  before_script:
    - cd relearn && mkdir build-docker && cd build-docker  
  script:
    - cmake -DENABLE_CLANG_TIDY=0 .. && make -j 16
  artifacts:
    paths:
      - relearn/build-docker

build-clang-tidy:
<<<<<<< HEAD
=======
  rules:
  - if: '$CLANG_TIDY == "TRUE"'
>>>>>>> e528e7c2
  image: relearn-ci-gcc-11
  stage: build
  before_script:
    - cd relearn && mkdir build-clang-tidy && cd build-clang-tidy  
  script:
    - cmake -DENABLE_CLANG_TIDY=0 .. && chmod 755 ../check_tidy.sh && ../check_tidy.sh

# run tests using the binary built before
test-mpi-once:
  rules:
  - if: '$CLANG_TIDY == null'
  image: relearn-ci-gcc-11
  stage: test
  before_script:
    - cd relearn/build-docker
  script:
    - export OMPI_MCA_btl_vader_single_copy_mechanism=none && mpiexec -n 1 ./relearn_tests --gtest_filter=*ONCE
  dependencies: 
    - build-mpi
  artifacts:
    paths:
      - relearn/build-docker
      
# run tests using the binary built before
test-mpi-multiple:
  rules:
  - if: '$CLANG_TIDY == null'
  image: relearn-ci-gcc-11
  stage: test
  before_script:
    - cd relearn/build-docker
  script:
    - export OMPI_MCA_btl_vader_single_copy_mechanism=none && mpiexec -n 1 ./relearn_tests --gtest_filter=*-*ONCE  --gtest_repeat=10 --gtest_shuffle
  dependencies: 
    - build-mpi
  artifacts:
    paths:
      - relearn/build-docker

build-nompi:
  rules:
  - if: '$CLANG_TIDY == null'
  image: relearn-ci-gcc-11
  stage: build
  before_script:
    - cd relearn && mkdir build-docker-nompi && cd build-docker-nompi  
  script:
    - cmake -DENABLE_CLANG_TIDY=0 -DENABLE_MPI=0 .. && make -j 16
  artifacts:
    paths:
      - relearn/build-docker-nompi

# run tests using the binary built before
test-nompi-once:
  rules:
  - if: '$CLANG_TIDY == null'
  image: relearn-ci-gcc-11
  stage: test
  before_script:
    - cd relearn/build-docker-nompi
  script:
    - ./relearn_tests --gtest_filter=*ONCE
  dependencies: 
    - build-nompi
  artifacts:
    paths:
      - relearn/build-docker-nompi

# run tests using the binary built before
test-nompi-multiple:
  rules:
  - if: '$CLANG_TIDY == null'
  image: relearn-ci-gcc-11
  stage: test
  before_script:
    - cd relearn/build-docker-nompi
  script:
    - ./relearn_tests --gtest_filter=*-*ONCE  --gtest_repeat=10 --gtest_shuffle
  dependencies: 
    - build-nompi
  artifacts:
    paths:
      - relearn/build-docker-nompi      
   
deploy-single:
  rules:
  - if: '$CLANG_TIDY == null'
  image: relearn-ci-gcc-11
  stage: deploy
  script:
    - relearn/build-docker/relearn --algorithm barnes-hut --steps 1000 --file relearn/input/positions.txt --graph relearn/input/network.txt --synaptic-elements-lower-bound 1.3 --synaptic-elements-upper-bound 1.7 --openmp 16
  dependencies:
    - test-mpi-multiple
  artifacts:
    paths:
      - relearn/build-docker  

deploy-create:    
  rules:
  - if: '$TEST_DEPLOY == "FALSE"'
    when: never
  - if: '$TEST_DEPLOY == "TRUE"'
    when: always
  image: relearn-ci-gcc-11
  stage: deploy
  script:
    - relearn/build-docker/relearn --algorithm barnes-hut --steps 1000 --file relearn/input/positions.txt --graph relearn/input/network.txt --synaptic-elements-lower-bound 1.3 --synaptic-elements-upper-bound 1.7 --openmp 16 --creation-interrupts relearn/input/tests/create-100-interrupt.txt
  dependencies:
    - test-mpi-multiple
  artifacts:
    paths:
      - relearn/build-docker

deploy-disable:    
  rules:
  - if: '$TEST_DEPLOY == "FALSE"'
    when: never
  - if: '$TEST_DEPLOY == "TRUE"'
    when: always
  image: relearn-ci-gcc-11
  stage: deploy
  script:
    - relearn/build-docker/relearn --algorithm barnes-hut --steps 1000 --file relearn/input/positions.txt --graph relearn/input/network.txt --synaptic-elements-lower-bound 1.3 --synaptic-elements-upper-bound 1.7 --openmp 16 --disable-interrupts relearn/input/tests/disable-100-interrupt.txt
  dependencies:
    - test-mpi-multiple
  artifacts:
    paths:
      - relearn/build-docker    

deploy-enable:    
  rules:
  - if: '$TEST_DEPLOY == "FALSE"'
    when: never
  - if: '$TEST_DEPLOY == "TRUE"'
    when: always
  image: relearn-ci-gcc-11
  stage: deploy
  script:
    - relearn/build-docker/relearn --algorithm barnes-hut --steps 1000 --file relearn/input/positions.txt --graph relearn/input/network.txt --synaptic-elements-lower-bound 1.3 --synaptic-elements-upper-bound 1.7 --openmp 16 --enable-interrupts relearn/input/tests/enable-100-interrupt.txt
  dependencies:
    - test-mpi-multiple
  artifacts:
    paths:
      - relearn/build-docker     
  
deploy-single-nompi:    
  rules:
  - if: '$TEST_DEPLOY == "FALSE"'
    when: never
  - if: '$TEST_DEPLOY == "TRUE"'
    when: always
  image: relearn-ci-gcc-11
  stage: deploy
  script:
    - relearn/build-docker-nompi/relearn --algorithm barnes-hut --steps 1000 --file relearn/input/positions.txt --graph relearn/input/network.txt --synaptic-elements-lower-bound 1.3 --synaptic-elements-upper-bound 1.7 --openmp 16
  dependencies:
    - test-nompi-multiple
  artifacts:
    paths:
      - relearn/build-docker-nompi 
      
deploy-create-nompi:    
  rules:
  - if: '$TEST_DEPLOY == "FALSE"'
    when: never
  - if: '$TEST_DEPLOY == "TRUE"'
    when: always
  image: relearn-ci-gcc-11
  stage: deploy
  script:
    - relearn/build-docker-nompi/relearn --algorithm barnes-hut --steps 1000 --file relearn/input/positions.txt --graph relearn/input/network.txt --synaptic-elements-lower-bound 1.3 --synaptic-elements-upper-bound 1.7 --openmp 16 --creation-interrupts relearn/input/tests/create-100-interrupt.txt
  dependencies:
    - test-nompi-multiple
  artifacts:
    paths:
      - relearn/build-docker-nompi     

deploy-disable-nompi:    
  rules:
  - if: '$TEST_DEPLOY == "FALSE"'
    when: never
  - if: '$TEST_DEPLOY == "TRUE"'
    when: always
  image: relearn-ci-gcc-11
  stage: deploy
  script:
    - relearn/build-docker-nompi/relearn --algorithm barnes-hut --steps 1000 --file relearn/input/positions.txt --graph relearn/input/network.txt --synaptic-elements-lower-bound 1.3 --synaptic-elements-upper-bound 1.7 --openmp 16 --disable-interrupts relearn/input/tests/disable-100-interrupt.txt
  dependencies:
    - test-nompi-multiple
  artifacts:
    paths:
      - relearn/build-docker-nompi    

deploy-enable-nompi:    
  rules:
  - if: '$TEST_DEPLOY == "FALSE"'
    when: never
  - if: '$TEST_DEPLOY == "TRUE"'
    when: always
  image: relearn-ci-gcc-11
  stage: deploy
  script:
    - relearn/build-docker-nompi/relearn --algorithm barnes-hut --steps 1000 --file relearn/input/positions.txt --graph relearn/input/network.txt --synaptic-elements-lower-bound 1.3 --synaptic-elements-upper-bound 1.7 --openmp 16 --enable-interrupts relearn/input/tests/enable-100-interrupt.txt
  dependencies:
    - test-nompi-multiple
  artifacts:
    paths:
      - relearn/build-docker-nompi    
      
   
deploy-mpi-1:    
  rules:
  - if: '$TEST_DEPLOY == "FALSE"'
    when: never
  - if: '$TEST_DEPLOY == "TRUE"'
    when: always
  image: relearn-ci-gcc-11
  stage: deploy
  script:
    - export OMPI_MCA_btl_vader_single_copy_mechanism=none && mpiexec -n 1 relearn/build-docker/relearn --algorithm barnes-hut --steps 1000 --file relearn/input/positions.txt --graph relearn/input/network.txt --synaptic-elements-lower-bound 1.3 --synaptic-elements-upper-bound 1.7 --openmp 16
  dependencies:
    - test-mpi-multiple
  artifacts:
    paths:
      - relearn/build-docker 
      
   
deploy-mpi-2:    
  rules:
  - if: '$TEST_DEPLOY == "FALSE"'
    when: never
  - if: '$TEST_DEPLOY == "TRUE"'
    when: always
  image: relearn-ci-gcc-11
  stage: deploy
  script:
    - export OMPI_MCA_btl_vader_single_copy_mechanism=none && mpiexec -n 2 relearn/build-docker/relearn --algorithm barnes-hut --steps 1000 --num-neurons-per-rank 500 --synaptic-elements-lower-bound 1.3 --synaptic-elements-upper-bound 1.7 --openmp 8
  dependencies:
    - test-mpi-multiple
  artifacts:
    paths:
      - relearn/build-docker 
      
   
deploy-mpi-4:    
  rules:
  - if: '$TEST_DEPLOY == "FALSE"'
    when: never
  - if: '$TEST_DEPLOY == "TRUE"'
    when: always
  image: relearn-ci-gcc-11
  stage: deploy
  script:
    - export OMPI_MCA_btl_vader_single_copy_mechanism=none && mpiexec -n 4 relearn/build-docker/relearn --algorithm barnes-hut --steps 1000 --num-neurons-per-rank 500 --synaptic-elements-lower-bound 1.3 --synaptic-elements-upper-bound 1.7 --openmp 4
  dependencies:
    - test-mpi-multiple
  artifacts:
    paths:
      - relearn/build-docker 
      
   
deploy-mpi-8:  
  rules:
  - if: '$CLANG_TIDY == null'
  image: relearn-ci-gcc-11
  stage: deploy
  script:
    - export OMPI_MCA_btl_vader_single_copy_mechanism=none && mpiexec -n 8 relearn/build-docker/relearn --algorithm barnes-hut --steps 1000 --num-neurons-per-rank 500 --synaptic-elements-lower-bound 1.3 --synaptic-elements-upper-bound 1.7 --openmp 2
  dependencies:
    - test-mpi-multiple
  artifacts:
    paths:
      - relearn/build-docker <|MERGE_RESOLUTION|>--- conflicted
+++ resolved
@@ -12,11 +12,8 @@
       - relearn/build-docker
 
 build-clang-tidy:
-<<<<<<< HEAD
-=======
   rules:
   - if: '$CLANG_TIDY == "TRUE"'
->>>>>>> e528e7c2
   image: relearn-ci-gcc-11
   stage: build
   before_script:
