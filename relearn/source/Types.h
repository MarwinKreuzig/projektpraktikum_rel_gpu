--- conflicted
+++ resolved
@@ -30,10 +30,7 @@
 using position_type = Vec3d;
 
 using synapse_weight = double;
-<<<<<<< HEAD
-=======
 using neuron_id = size_t;
->>>>>>> afb250f4
 
 using counter_type = unsigned int;
 
