/*
 * This file is part of the RELeARN software developed at Technical University Darmstadt
 *
 * Copyright (c) 2020, Technical University of Darmstadt, Germany
 *
 * This software may be modified and distributed under the terms of a BSD-style license.
 * See the LICENSE file in the base directory for details.
 *
 */

#pragma once

#include "../util/RelearnException.h"

#include <array>
#include <chrono>
#include <sstream>
#include <string>
#include <vector>

/**
 * This type allows type-safe specification of a specific timer
 */
enum class TimerRegion : int {
    INITIALIZATION = 0,
    SIMULATION_LOOP = 1,
    UPDATE_ELECTRICAL_ACTIVITY = 2,
    PREPARE_SENDING_SPIKES = 3,
    PREPARE_NUM_NEURON_IDS = 4,
    ALL_TO_ALL = 5,
    ALLOC_MEM_FOR_NEURON_IDS = 6,
    EXCHANGE_NEURON_IDS = 7,
    CALC_SYNAPTIC_BACKGROUND = 8,
    CALC_SERIAL_ACTIVITY = 9,
    CALC_SYNAPTIC_INPUT = 10,
    CALC_ACTIVITY = 11,
    UPDATE_SYNAPTIC_ELEMENTS_DELTA = 12,
    UPDATE_CONNECTIVITY = 13,
    UPDATE_NUM_SYNAPTIC_ELEMENTS_AND_DELETE_SYNAPSES = 14,
    UPDATE_LOCAL_TREES = 15,
    EXCHANGE_BRANCH_NODES = 16,
    INSERT_BRANCH_NODES_INTO_GLOBAL_TREE = 17,
    UPDATE_GLOBAL_TREE = 18,
    FIND_TARGET_NEURONS = 19,
    EMPTY_REMOTE_NODES_CACHE = 20,
    CREATE_SYNAPSES = 21,
    UPDATE_LEAF_NODES = 22,
<<<<<<< HEAD
    CALC_TAYLOR_COEFFICIENTS = 23,
    CALC_HERMITE_COEFFICIENTS = 24,
=======
    LOAD_SYNAPSES = 23,
    TRANSLATE_GLOBAL_IDS = 24,
    INITIALIZE_NETWORK_GRAPH = 25,
>>>>>>> 0e585657
};

/**
 * This number is used as a shortcut to count the number of values valid for TimerRegion
 */
<<<<<<< HEAD
constexpr size_t NUM_TIMERS = 25;
=======
constexpr size_t NUM_TIMERS = 26;
>>>>>>> 0e585657

/**
 * This class is used to collect all sorts of different timers (see TimerRegion).
 * It provides an interface to start, stop, and print the timers
 */
class Timers {
public:
    /**
     * @brief Starts the respective timer
     * @param timer The timer to start
     * @exception Throws a RelearnException if the timer casts to a size_t that is >= NUM_TIMERS
     */
    static void start(const TimerRegion timer) {
        const auto timer_id = static_cast<size_t>(timer);
        RelearnException::check(timer_id < NUM_TIMERS, "Timers::start: timer_id was {}", timer_id);
        time_start[timer_id] = std::chrono::high_resolution_clock::now();
    }

    /**
     * @brief Stops the respective timer
     * @param timer The timer to stops
     * @exception Throws a RelearnException if the timer casts to a size_t that is >= NUM_TIMERS
     */
    static void stop(const TimerRegion timer) {
        const auto timer_id = static_cast<size_t>(timer);
        RelearnException::check(timer_id < NUM_TIMERS, "Timers::stop: timer_id was: {}", timer_id);
        time_stop[timer_id] = std::chrono::high_resolution_clock::now();
    }

    /**
     * @brief Stops the respective timer and adds the elapsed time
     * @param timer The timer to stops
     * @exception Throws a RelearnException if the timer casts to a size_t that is >= NUM_TIMERS
     */
    static void stop_and_add(const TimerRegion timer) {
        stop(timer);
        add_start_stop_diff_to_elapsed(timer);
    }

    /**
     * @brief Adds the difference between the current start and stop time points to the elapsed time
     * @param timer The timer for which to add the difference
     * @exception Throws a RelearnException if the timer casts to a size_t that is >= NUM_TIMERS
     */
    static void add_start_stop_diff_to_elapsed(const TimerRegion timer) {
        const auto timer_id = static_cast<size_t>(timer);
        RelearnException::check(timer_id < NUM_TIMERS, "Timers::add_start_stop_diff_to_elapsed: timer_id was: {}", timer_id);
        time_elapsed[timer_id] += std::chrono::duration_cast<std::chrono::duration<double>>(time_stop[timer_id] - time_start[timer_id]);
    }

    /**
     * @brief Resets the elapsed time for the timer
     * @param timer The timer for which to reset the elapsed time
     * @exception Throws a RelearnException if the timer casts to a size_t that is >= NUM_TIMERS
     */
    static void reset_elapsed(const TimerRegion timer) {
        const auto timer_id = static_cast<size_t>(timer);
        RelearnException::check(timer_id < NUM_TIMERS, "Timers::reset_elapsed: timer_id was: {}", timer_id);
        time_elapsed[timer_id] = std::chrono::duration<double>::zero();
    }

    /**
     * @brief Returns the elapsed time for the respecive timer
     * @param timer The timer for which to return the elapsed time
     * @exception Throws a RelearnException if the timer casts to a size_t that is >= NUM_TIMERS
     * @return The elapsed time
     */
    [[nodiscard]] static double get_elapsed(const TimerRegion timer) {
        const auto timer_id = static_cast<size_t>(timer);
        RelearnException::check(timer_id < NUM_TIMERS, "Timers::get_elapsed: timer_id was: {}", timer_id);
        return time_elapsed[timer_id].count();
    }

    /**
     * @brief Prints all timers with min, max, and sum across all MPI ranks to LogFiles::EventType::Timers.
     * Performs MPI communication.
     */
    static void print();

    /**
	 * @brief Returns the current time as a string
     * @return The current time as a string
	 */
    [[nodiscard]] static std::string wall_clock_time() {
#ifdef __linux__
        time_t rawtime = 0;
        time(&rawtime);
        struct tm* timeinfo = localtime(&rawtime);
        char* string = asctime(timeinfo);

        // Remove linebreak in string
        // NOLINTNEXTLINE
        string[24] = '\0';

        return std::string(string);
#else
        time_t rawtime = 0;
        struct tm timeinfo;
        char char_buff[30];

        time(&rawtime);
        localtime_s(&timeinfo, &rawtime);
        asctime_s(char_buff, &timeinfo);

        // Remove linebreak in string
        // NOLINTNEXTLINE
        char_buff[24] = '\0';

        return std::string(char_buff);
#endif
    }

private:
    static void print_timer(std::stringstream& sstream, TimerRegion timer_index, const std::array<double, size_t(3) * NUM_TIMERS>& timers);

    // NOLINTNEXTLINE
    static inline std::vector<std::chrono::high_resolution_clock::time_point> time_start{ NUM_TIMERS };
    // NOLINTNEXTLINE
    static inline std::vector<std::chrono::high_resolution_clock::time_point> time_stop{ NUM_TIMERS };

    // NOLINTNEXTLINE
    static inline std::vector<std::chrono::duration<double>> time_elapsed{ NUM_TIMERS };
};<|MERGE_RESOLUTION|>--- conflicted
+++ resolved
@@ -45,24 +45,17 @@
     EMPTY_REMOTE_NODES_CACHE = 20,
     CREATE_SYNAPSES = 21,
     UPDATE_LEAF_NODES = 22,
-<<<<<<< HEAD
     CALC_TAYLOR_COEFFICIENTS = 23,
     CALC_HERMITE_COEFFICIENTS = 24,
-=======
-    LOAD_SYNAPSES = 23,
-    TRANSLATE_GLOBAL_IDS = 24,
-    INITIALIZE_NETWORK_GRAPH = 25,
->>>>>>> 0e585657
+    LOAD_SYNAPSES = 25,
+    TRANSLATE_GLOBAL_IDS = 26,
+    INITIALIZE_NETWORK_GRAPH = 27
 };
 
 /**
  * This number is used as a shortcut to count the number of values valid for TimerRegion
  */
-<<<<<<< HEAD
-constexpr size_t NUM_TIMERS = 25;
-=======
-constexpr size_t NUM_TIMERS = 26;
->>>>>>> 0e585657
+constexpr size_t NUM_TIMERS = 28;
 
 /**
  * This class is used to collect all sorts of different timers (see TimerRegion).
