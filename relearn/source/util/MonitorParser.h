#pragma once

/*
 * This file is part of the RELeARN software developed at Technical University Darmstadt
 *
 * Copyright (c) 2020, Technical University of Darmstadt, Germany
 *
 * This software may be modified and distributed under the terms of a BSD-style license.
 * See the LICENSE file in the base directory for details.
 *
 */

#include "neurons/helper/RankNeuronId.h"
#include "neurons/LocalAreaTranslator.h"
#include "util/StringUtil.h"
#include "util/RelearnException.h"
#include "util/TaggedID.h"

#include <algorithm>
#include <charconv>
#include <optional>
#include <string>
#include <string_view>
#include <unordered_set>
#include <vector>

/**
 * This class provides an interface to parse the neuron ids that shall be monitored from a std::string.
 * It also provides the functionality to sort them and remove duplicates.
 */
class MonitorParser {
public:
    /**
     * @brief Parses a RankNeuronId from a description. Format must be:
     *      <mpi_rank>:<neuron_id>
     *      with a non-negative MPI rank. However, if -1 is parsed as the MPI rank, my_rank is used instead.
     *      <neuron_id> is in input format, i.e., "+1".
     * @param description The description to parse
     * @param my_rank The default MPI rank
     * @exception Throws a RelearnException if a <neuron_id> is 0
     * @return An optional that contains the parsed RankNeuronId. Is empty if parsing failed or my_rank is not initialized
     */
    [[nodiscard]] static std::optional<RankNeuronId> parse_description(const std::string_view description, const MPIRank my_rank) {
        if (!my_rank.is_initialized()) {
            return {};
        }

        const auto colon_position = description.find(':');
        if (colon_position == std::string::npos) {
            return {};
        }

        const auto& mpi_rank_string = description.substr(0, colon_position);
        const auto& neuron_id_string = description.substr(colon_position + 1, description.size() - colon_position);

        int parsed_mpi_rank{};
        const auto& [mpi_rank_ptr, mpi_rank_err] = std::from_chars(mpi_rank_string.data(), mpi_rank_string.data() + mpi_rank_string.size(), parsed_mpi_rank);

        if (parsed_mpi_rank == -1) {
            parsed_mpi_rank = my_rank.get_rank();
        }

        NeuronID::value_type neuron_id{};
        const auto& [neuron_id_ptr, neuron_id_err] = std::from_chars(neuron_id_string.data(), neuron_id_string.data() + neuron_id_string.size(), neuron_id);

        const auto mpi_rank_ok = (mpi_rank_err == std::errc{}) && (mpi_rank_ptr == mpi_rank_string.data() + mpi_rank_string.size()) && parsed_mpi_rank >= 0;
        const auto neuron_id_ok = (neuron_id_err == std::errc{}) && (neuron_id_ptr == neuron_id_string.data() + neuron_id_string.size());

        if (mpi_rank_ok && neuron_id_ok) {
<<<<<<< HEAD
            return RankNeuronId{ MPIRank(parsed_mpi_rank), NeuronID(neuron_id-1) };
=======
            // Check here so we can use the previous error codes correctly
            RelearnException::check(neuron_id > 0, "MonitorParser::parse_description: A parsed NeuronID is 0, but the input is 1-based: {}", description);

            return RankNeuronId{ MPIRank(parsed_mpi_rank), NeuronID(neuron_id) };
>>>>>>> c17bfb97
        }

        LogFiles::print_message_rank(0, "Failed to parse string to match the pattern <mpi_rank>:<neuron_id> : {}", description);
        return {};
    }

    /**
     * @brief Parses multiple RankNeuronIds from a description. Format is:
     *      <mpi_rank>:<neuron_id> with ; separating the RankNeuronIds
     *      with a non-negative MPI rank. However, if -1 is parsed as the MPI rank, my_rank is used instead.
     *      <neuron_id> is in input format, i.e., "+1".
     * @param description The description of the RankNeuronIds
     * @param my_rank The default MPI rank, must be initialized
     * @exception Throws a RelearnException if my_rank is not initialized or a <neuron_id> is 0
     * @return A vector with all successfully parsed RankNeuronIds
     */
    [[nodiscard]] static std::vector<RankNeuronId> parse_multiple_description(const std::string& description, const MPIRank my_rank) {
        RelearnException::check(my_rank.is_initialized(), "MonitorParser::parse_multiple_description: my_rank is not initialized.", my_rank);

        std::vector<RankNeuronId> parsed_ids{};
        // The first description is at least 3 chars long, the following at least 4
        parsed_ids.reserve((description.size() >> 2U) + 1U);

        std::string::size_type current_position = 0;

        while (true) {
            auto semicolon_position = description.find(';', current_position);
            if (semicolon_position == std::string_view::npos) {
                semicolon_position = description.size();
            }

            std::string_view substring{ description.data() + current_position, description.data() + semicolon_position };
            const auto& opt_rank_neuron_id = parse_description(substring, my_rank);

            if (opt_rank_neuron_id.has_value()) {
                parsed_ids.emplace_back(opt_rank_neuron_id.value());
            }

            if (semicolon_position == description.size()) {
                break;
            }

            current_position = semicolon_position + 1;
        }

        return parsed_ids;
    }

    /**
     * @brief Parses a descriptor string for the neuron monitors. If it contains an area name (a string without ':' and not only containing digits),
     *      uses this to get the associated neuron ids from the local_area_translator (discards those that are not present)
     * @param description The string that will be parsed
     * @param local_area_translator Translates between the local area id on the current mpi rank and its area name
     * @return List of area ids found in the string
     */
    [[nodiscard]] static std::vector<RelearnTypes::area_id> parse_area_names(const std::string& description,
        const std::shared_ptr<LocalAreaTranslator>& local_area_translator) {
        const auto& vector = StringUtil::split_string(description, ';');
        std::vector<RelearnTypes::area_name> parsed_area_names{};
        for (auto& desc : vector) {
            if (desc.find(':') != std::string::npos || StringUtil::is_number(desc)) {
                // Description has the format of a neuron id. Skip it
                continue;
            }
            parsed_area_names.emplace_back(std::move(desc));
        }

        std::vector<RelearnTypes::area_id> area_ids{};
        area_ids.reserve(parsed_area_names.size());

        const auto& known_area_names = local_area_translator->get_all_area_names();
        for (const auto& parsed_area_name : parsed_area_names) {
            if (const auto it = std::find(known_area_names.begin(), known_area_names.end(), parsed_area_name); it != known_area_names.end()) {
                area_ids.emplace_back(std::distance(known_area_names.begin(), it));
            }
        }

        return area_ids;
    }

    /**
     * @brief Extracts all NeuronIDs from the RankNeuronIds that belong to the given rank.
     *      The ids in the RankNeuronIds are in input format, i.e., "+1"; this method will subtract one when converting them to NeuronID.
     * @param rank_neuron_ids The rank neuron ids
     * @param my_rank The current MPI rank, must be initialized
     * @exception Throws a RelearnException if my_rank is not initialized
     * @return A vector with all successfully parsed RankNeuronIds
     */
    [[nodiscard]] static std::vector<NeuronID> extract_my_ids(const std::vector<RankNeuronId>& rank_neuron_ids, const MPIRank my_rank) {
        RelearnException::check(my_rank.is_initialized(), "MonitorParser::extract_my_ids: my_rank is not initialized.", my_rank);

        std::vector<NeuronID> my_parsed_ids{};
        my_parsed_ids.reserve(rank_neuron_ids.size());

        for (const auto& [rank, neuron_id] : rank_neuron_ids) {
            if (rank == my_rank) {
                my_parsed_ids.emplace_back(neuron_id.get_neuron_id() - 1);
            }
        }

        return my_parsed_ids;
    }

    /**
     * @brief Removes duplicate NeuronID from the parameter and sorts the result.
     *      Requires that all NeuronIDs are actual ids, i.e., neither virtual nor uninitialized.
     * @param neuron_ids NeuronIDs to check for duplicates
     * @exception Throws a RelearnException if a NeuronID was virtual or uninitialized
     * @return The unique and sorted NeuronIDs
     */
    [[nodiscard]] static std::vector<NeuronID> remove_duplicates_and_sort(std::vector<NeuronID> neuron_ids) {
        std::unordered_set<NeuronID> duplicate_checker{};
        duplicate_checker.reserve(neuron_ids.size());

        for (const auto& neuron_id : neuron_ids) {
            duplicate_checker.emplace(neuron_id);
        }

        neuron_ids.assign(duplicate_checker.begin(), duplicate_checker.end());

        auto comparison = [](const NeuronID& first, const NeuronID& second) -> bool {
            return first.get_neuron_id() < second.get_neuron_id();
        };

        std::ranges::sort(neuron_ids, comparison);

        return neuron_ids;
    }

    /**
     * @brief Extracts all to be monitored NeuronIDs that belong to the current rank. Format is:
     *      <mpi_rank>:<neuron_id> with ; separating the RankNeuronIds
     *      with a non-negative MPI rank. However, if -1 is parsed as the MPI rank, my_rank is used instead.
     *      Alternatively, it can also contain
     *      <area_name>
     *      which then translates to all NeuronIDs within the areas
     * @param description The description of the RankNeuronIds
     * @param my_rank The current MPI rank, must be initialized
     * @param local_area_translator Translates the area names to the associated NeuronIDs
     * @exception Throws a RelearnException if my_rank is not initialized
     * @return A vector with all NeuronIDs that shall be monitored at the current rank, sorted and unique
     */
    [[nodiscard]] static std::vector<NeuronID> parse_my_ids(const std::string& description, const MPIRank my_rank,
        const std::shared_ptr<LocalAreaTranslator>& local_area_translator) {
        const auto& rank_neuron_ids = parse_multiple_description(description, my_rank);
        auto neuron_ids = extract_my_ids(rank_neuron_ids, my_rank);

        const auto& area_ids = parse_area_names(description, local_area_translator);
        const auto& neurons_in_areas = local_area_translator->get_neuron_ids_in_areas(area_ids);

        neuron_ids.insert(neuron_ids.end(), neurons_in_areas.begin(), neurons_in_areas.end());
        return remove_duplicates_and_sort(std::move(neuron_ids));
    }
};<|MERGE_RESOLUTION|>--- conflicted
+++ resolved
@@ -67,14 +67,10 @@
         const auto neuron_id_ok = (neuron_id_err == std::errc{}) && (neuron_id_ptr == neuron_id_string.data() + neuron_id_string.size());
 
         if (mpi_rank_ok && neuron_id_ok) {
-<<<<<<< HEAD
-            return RankNeuronId{ MPIRank(parsed_mpi_rank), NeuronID(neuron_id-1) };
-=======
             // Check here so we can use the previous error codes correctly
             RelearnException::check(neuron_id > 0, "MonitorParser::parse_description: A parsed NeuronID is 0, but the input is 1-based: {}", description);
 
-            return RankNeuronId{ MPIRank(parsed_mpi_rank), NeuronID(neuron_id) };
->>>>>>> c17bfb97
+            return RankNeuronId{ MPIRank(parsed_mpi_rank), NeuronID(neuron_id) -1 };
         }
 
         LogFiles::print_message_rank(0, "Failed to parse string to match the pattern <mpi_rank>:<neuron_id> : {}", description);
