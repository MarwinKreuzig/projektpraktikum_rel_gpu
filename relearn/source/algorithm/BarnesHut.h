--- conflicted
+++ resolved
@@ -194,29 +194,17 @@
      * @return If the algorithm didn't find a matching neuron, the return value is empty.
      *      If the algorihtm found a matching neuron, it's id and MPI rank are returned.
      */
-<<<<<<< HEAD
-    [[nodiscard]] std::optional<RankNeuronId> find_target_neuron(size_t initiator_neuron_id, const position_type& axon_pos_xyz, SignalType dendrite_type_needed);
-
-    [[nodiscard]] double
-    calc_attractiveness_to_connect(
-        size_t initiator_neuron_id,
-=======
     [[nodiscard]] std::optional<RankNeuronId> find_target_neuron(const NeuronID& src_neuron_id, const position_type& axon_pos_xyz, SignalType dendrite_type_needed);
 
     [[nodiscard]] double
     calc_attractiveness_to_connect(
         const NeuronID& src_neuron_id,
->>>>>>> d730646f
         const position_type& axon_pos_xyz,
         const OctreeNode<BarnesHutCell>& node_with_dendrite,
         SignalType dendrite_type_needed) const;
 
     [[nodiscard]] std::pair<double, std::vector<double>> create_interval(
-<<<<<<< HEAD
-        size_t initiator_neuron_id,
-=======
         const NeuronID& src_neuron_id,
->>>>>>> d730646f
         const position_type& axon_pos_xyz,
         SignalType dendrite_type_needed,
         const std::vector<OctreeNode<BarnesHutCell>*>& vector) const;
