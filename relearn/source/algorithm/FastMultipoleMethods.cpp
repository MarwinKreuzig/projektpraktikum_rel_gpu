/*
 * This file is part of the RELeARN software developed at Technical University Darmstadt
 *
 * Copyright (c) 2020, Technical University of Darmstadt, Germany
 *
 * This software may be modified and distributed under the terms of a BSD-style license.
 * See the LICENSE file in the base directory for details.
 *
 */

#include "FastMultipoleMethods.h"

#include "../structure/NodeCache.h"
#include "../structure/Octree.h"
#include "../structure/OctreeNode.h"
#include "../util/Timers.h"

<<<<<<< HEAD
CommunicationMap<SynapseCreationRequest> FastMultipoleMethods::find_target_neurons(size_t number_neurons, const std::vector<UpdateStatus>& disable_flags,
    const std::unique_ptr<NeuronsExtraInfo>& extra_infos) {

    // Create SynapseCreationRequest and start timer

    const auto my_rank = MPIWrapper::get_my_rank();
    const auto number_ranks = MPIWrapper::get_num_ranks();

    CommunicationMap<SynapseCreationRequest> synapse_creation_requests_outgoing(number_ranks);
    Timers::start(TimerRegion::FIND_TARGET_NEURONS);

    OctreeNode<FastMultipoleMethodsCell>* root = global_tree->get_root();
    RelearnException::check(root != nullptr, "FastMultpoleMethods::find_target_neurons: root was nullptr");

    // Get number of dendrites
    const auto total_number_dendrites_ex = root->get_cell().get_number_excitatory_dendrites();
    const auto total_number_dendrites_in = root->get_cell().get_number_inhibitory_dendrites();

    if (total_number_dendrites_ex > 0) {
        make_creation_request_for(SignalType::EXCITATORY, synapse_creation_requests_outgoing);
    }
    if (total_number_dendrites_in > 0) {
        make_creation_request_for(SignalType::INHIBITORY, synapse_creation_requests_outgoing);
=======
unsigned int FastMultipoleMethods::do_random_experiment(const OctreeNode<FastMultipoleMethodsCell>* /*source*/, const std::vector<double>& attractiveness) {
    const auto random_number = RandomHolder::get_random_uniform_double(RandomHolderKey::Algorithm, 0.0, std::nextafter(1.0, Constants::eps));
    const auto vec_len = attractiveness.size();
    std::vector<double> intervals(vec_len + 1);
    intervals[0] = 0;

    auto sum = 0.0;
    for (int i = 0; i < vec_len; i++) {
        sum = sum + attractiveness[i];
    }

    for (auto i = 1; i < vec_len + 1; i++) {
        intervals[i] = intervals[i - 1ULL] + (attractiveness[i - 1ULL] / sum);
    }

    unsigned int i = 0;
    while (random_number > intervals[i + 1ULL] && i <= vec_len) {
        i++;
>>>>>>> d730646f
    }

    Timers::stop_and_add(TimerRegion::FIND_TARGET_NEURONS);

    // Stop Timer and make cache empty for next connectivity update
    Timers::start(TimerRegion::EMPTY_REMOTE_NODES_CACHE);
    NodeCache::empty<FastMultipoleMethodsCell>();
    Timers::stop_and_add(TimerRegion::EMPTY_REMOTE_NODES_CACHE);

    return synapse_creation_requests_outgoing;
}

void FastMultipoleMethods::update_leaf_nodes(const std::vector<UpdateStatus>& disable_flags) {

    const std::vector<double>& dendrites_excitatory_counts = excitatory_dendrites->get_grown_elements();
    const std::vector<unsigned int>& dendrites_excitatory_connected_counts = excitatory_dendrites->get_connected_elements();

    const std::vector<double>& dendrites_inhibitory_counts = inhibitory_dendrites->get_grown_elements();
    const std::vector<unsigned int>& dendrites_inhibitory_connected_counts = inhibitory_dendrites->get_connected_elements();

    const std::vector<double>& axons_counts = axons->get_grown_elements();
    const std::vector<unsigned int>& axons_connected_counts = axons->get_connected_elements();

    const auto& leaf_nodes = global_tree->get_leaf_nodes();
    const auto num_leaf_nodes = leaf_nodes.size();
    const auto num_disable_flags = disable_flags.size();
    const auto num_dendrites_excitatory_counts = dendrites_excitatory_counts.size();
    const auto num_dendrites_excitatory_connected_counts = dendrites_excitatory_connected_counts.size();
    const auto num_dendrites_inhibitory_counts = dendrites_inhibitory_counts.size();
    const auto num_dendrites_inhibitory_connected_counts = dendrites_inhibitory_connected_counts.size();

<<<<<<< HEAD
    const auto all_same_size = num_leaf_nodes == num_disable_flags
        && num_leaf_nodes == num_dendrites_excitatory_counts
        && num_leaf_nodes == num_dendrites_excitatory_connected_counts
        && num_leaf_nodes == num_dendrites_inhibitory_counts
        && num_leaf_nodes == num_dendrites_inhibitory_connected_counts;
=======
    if (source_number_axons > Constants::max_neurons_in_source) {
        // There are enough axons in the source box
        std::array<double, Constants::p3> coefficents{};
        calc_hermite_coefficients(source, coefficents, sigma, dendrite_type_needed);
        for (auto i = 0; i < target_list_length; i++) {
            const auto* current_target = extract_element(interaction_list, i);
            result[i] = calc_hermite(source, current_target, coefficents, sigma, dendrite_type_needed);
        }
>>>>>>> d730646f

    RelearnException::check(all_same_size, "FastMultipoleMethods::update_leaf_nodes: The vectors were of different sizes");

    using counter_type = FastMultipoleMethodsCell::counter_type;

    const auto& indices = Multiindex::get_indices();
    constexpr const auto num_coef = Multiindex::get_number_of_indices();

    for (size_t neuron_id = 0; neuron_id < num_leaf_nodes; neuron_id++) {
        auto* node = leaf_nodes[neuron_id];

        RelearnException::check(node != nullptr, "FastMultipoleMethods::update_leaf_nodes: node was nullptr: {}", neuron_id);

        const size_t other_neuron_id = node->get_cell().get_neuron_id();

        RelearnException::check(neuron_id == other_neuron_id, "FastMultipoleMethods::update_leaf_nodes: The nodes are not in order");

        if (disable_flags[neuron_id] == UpdateStatus::DISABLED) {
            continue;
        }

        const auto number_vacant_dendrites_excitatory = static_cast<counter_type>(dendrites_excitatory_counts[neuron_id] - dendrites_excitatory_connected_counts[neuron_id]);
        const auto number_vacant_dendrites_inhibitory = static_cast<counter_type>(dendrites_inhibitory_counts[neuron_id] - dendrites_inhibitory_connected_counts[neuron_id]);

        node->set_cell_number_dendrites(number_vacant_dendrites_excitatory, number_vacant_dendrites_inhibitory);

        const auto signal_type = axons->get_signal_type(neuron_id);

        if (signal_type == SignalType::EXCITATORY) {
            const auto number_vacant_excitatory_axons = static_cast<counter_type>(axons_counts[neuron_id] - axons_connected_counts[neuron_id]);
            const auto number_vacant_inhibitory_axons = 0;

            node->set_cell_number_axons(number_vacant_excitatory_axons, number_vacant_inhibitory_axons);
        } else {
            const auto number_vacant_excitatory_axons = 0;
            const auto number_vacant_inhibitory_axons = static_cast<counter_type>(axons_counts[neuron_id] - axons_connected_counts[neuron_id]);

<<<<<<< HEAD
            node->set_cell_number_axons(number_vacant_excitatory_axons, number_vacant_inhibitory_axons);
        }
    }
}

void FastMultipoleMethods::make_creation_request_for(const SignalType signal_type_needed, CommunicationMap<SynapseCreationRequest>& request) {
    std::vector<std::pair<const OctreeNode<FastMultipoleMethodsCell>*, interaction_list_type>> nodes_with_axons{};
    nodes_with_axons.reserve(200);

    OctreeNode<FastMultipoleMethodsCell>* root = global_tree->get_root();
    const auto local_roots = global_tree->get_local_branch_nodes();
=======
        // node is a leaf
        if (!source_node->is_parent()) {
            const auto source_id = cell.get_neuron_id();

            const OctreeNode<FastMultipoleMethodsCell>* const target_node = [&count_non_zero_elements, &interaction_list, &extract_element, this, &source_node, &needed]() {
                const auto target_num = count_non_zero_elements(interaction_list);
                if (target_num == 1) {
                    return extract_element(interaction_list, 0);
                } else {
                    const auto& connection_probabilities = calc_attractiveness_to_connect_FMM(source_node, interaction_list, needed);
                    const auto chosen_index = do_random_experiment(source_node, connection_probabilities);
                    return extract_element(interaction_list, chosen_index);
                }
            }();
>>>>>>> d730646f

    if (local_roots.empty()) {
        return;
    }

    auto get_rid_of_null_elements = [signal_type_needed](const ElementType type, interaction_list_type& list) {
        for (auto& i : list) {
            if (i == nullptr) {
                continue;
            }
            if (type == ElementType::AXON && i->get_cell().get_number_axons_for(signal_type_needed) == 0) {
                i = nullptr;
                continue;
            }
            if (type == ElementType::DENDRITE && i->get_cell().get_number_dendrites_for(signal_type_needed) == 0) {
                i = nullptr;
                continue;
            }
        }
    };

    auto process_target_node_for_leaf_node = [&request, &nodes_with_axons, signal_type_needed](const OctreeNode<FastMultipoleMethodsCell>* source, const OctreeNode<FastMultipoleMethodsCell>* target) {
        if (target->is_parent()) {
            interaction_list_type new_interaction_list = Utilities::get_children_to_interaction_list(target);

<<<<<<< HEAD
            for (auto& target_child : new_interaction_list) {
                if (target_child == nullptr) {
                    continue;
                }
                // Since source_node is a leaf node, we have to make sure we do not connect to ourselves
                if (target_child == source) {
                    target_child = nullptr;
                    continue;
                }
                if (target_child->get_cell().get_number_dendrites_for(signal_type_needed) <= 0) {
                    target_child = nullptr;
                    continue;
=======
                nodes_with_axons.emplace(source_node, new_interaction_list);
            } else {
                const auto target_id = target_node->get_cell().get_neuron_id();
                if (target_id != source_id) {
                    // No autapse
                    request[0].append(source_id, target_id, needed);
>>>>>>> d730646f
                }
            }
            nodes_with_axons.emplace_back(source, std::move(new_interaction_list));
        } else {
            //current target is a leaf node
            const auto target_id = target->get_cell().get_neuron_id();
            const auto source_id = source->get_cell().get_neuron_id();

            // No autapse
            if (target_id != source_id) {
                const auto target_rank = target->get_rank();
                const SynapseCreationRequest creation_request(target_id, source_id, signal_type_needed);
                request.append(target_rank, creation_request);
            }
        }
    };

    auto process_target_node_for_inner_node = [&nodes_with_axons, signal_type_needed, get_rid_of_null_elements, this](const OctreeNode<FastMultipoleMethodsCell>* source, const OctreeNode<FastMultipoleMethodsCell>* target) {
        const auto& source_children = source->get_children();

        //target is a inner node
        if (target->is_parent()) {
            interaction_list_type new_interaction_list = Utilities::get_children_to_interaction_list(target);
            get_rid_of_null_elements(ElementType::DENDRITE, new_interaction_list);

            for (auto& source_child_node : source_children) {
                if (source_child_node == nullptr) {
                    continue;
                }
                if (source_child_node->get_cell().get_number_axons_for(signal_type_needed) == 0) {
                    continue;
                }
                nodes_with_axons.emplace_back(source_child_node, std::move(new_interaction_list));
            }
        } else {
            // target_node is a leaf node
            std::vector<double> attractiveness(8);

            interaction_list_type new_interaction_list{ nullptr };
            new_interaction_list[0] = target;

            for (auto i = 0; i < Constants::number_oct; i++) {
                OctreeNode<FastMultipoleMethodsCell>* source_child_node = source_children[i];
                if (source_child_node == nullptr) {
                    attractiveness[i] = 0;
                    continue;
                }
<<<<<<< HEAD
                if (source_child_node->get_cell().get_number_axons_for(signal_type_needed) == 0) {
                    attractiveness[i] = 0;
                    continue;
                }
                const auto& connection_probabilities = calc_attractiveness_to_connect(source, new_interaction_list, signal_type_needed);
                attractiveness[i] = connection_probabilities[0];
=======

                nodes_with_axons.emplace(source_child_node, new_interaction_list);
>>>>>>> d730646f
            }

            const auto chosen_index = choose_interval(attractiveness);
            nodes_with_axons.emplace_back(source_children[chosen_index], std::move(new_interaction_list));
        }
    };

    auto init_stack = [get_rid_of_null_elements, this, &nodes_with_axons, &root, &local_roots, signal_type_needed]() {
        interaction_list_type root_children = Utilities::get_children_to_interaction_list(root);
        auto const branch_level = global_tree->get_level_of_branch_nodes();

        if (branch_level == 0) {
            // only one MPI Process
            interaction_list_type source_list = root_children;
            interaction_list_type target_list = root_children;
            get_rid_of_null_elements(ElementType::DENDRITE, target_list);
            get_rid_of_null_elements(ElementType::AXON, source_list);

            const auto count = Utilities::count_non_zero_elements(source_list);
            for (unsigned int i = 0; i < count; i++) {
                nodes_with_axons.emplace_back(Utilities::extract_element(source_list, i), std::move(target_list));
            }
        } else {
            // multiple MPI processes

<<<<<<< HEAD
            // align level of branch nodes and target nodes
            get_rid_of_null_elements(ElementType::DENDRITE, root_children);

            for (const auto* current_branch_node : local_roots) {
                interaction_list_type temp_interaction_list = root_children;
=======
            if (source_child_node->get_cell().get_number_axons_for(needed) == 0) {
                continue;
            }

            std::array<const OctreeNode<FastMultipoleMethodsCell>*, Constants::number_oct> new_interaction_list{ nullptr };
            new_interaction_list[0] = target_node;

            nodes_with_axons.emplace(source_child_node, new_interaction_list);
        }
    }
}

MapSynapseCreationRequests FastMultipoleMethods::find_target_neurons(size_t /*number_neurons*/, const std::vector<UpdateStatus>& /*disable_flags*/,
    const std::unique_ptr<NeuronsExtraInfo>& /*extra_infos*/, const std::unique_ptr<SynapticElements>& /*axons*/) {
>>>>>>> d730646f

                for (size_t current_target_level = 1; current_target_level < branch_level; current_target_level++) {
                    const auto& connection_probabilities = calc_attractiveness_to_connect(current_branch_node, temp_interaction_list, signal_type_needed);
                    const auto chosen_index = choose_interval(connection_probabilities);
                    const OctreeNode<FastMultipoleMethodsCell>* target = Utilities::extract_element(temp_interaction_list, chosen_index);

                    temp_interaction_list = Utilities::get_children_to_interaction_list(target);
                    get_rid_of_null_elements(ElementType::DENDRITE, temp_interaction_list);
                }

                nodes_with_axons.emplace_back(current_branch_node, std::move(temp_interaction_list));
            }
        }
    };

    init_stack();

    // start the calculation
    while (!nodes_with_axons.empty()) {
        // get node and interaction list from stack
        const auto& [source_node, interaction_list] = nodes_with_axons[nodes_with_axons.size() - 1];
        nodes_with_axons.pop_back();

        //interaction list is empty
        if (Utilities::count_non_zero_elements(interaction_list) == 0) {
            continue;
        }

        RelearnException::check(source_node != nullptr, "FastMultipoleMethods::make_creation_request_for: source_node was a nullptr.");

        const auto& cell = source_node->get_cell();

<<<<<<< HEAD
        // current source node is a leaf node
        if (!source_node->is_parent()) {
            const OctreeNode<FastMultipoleMethodsCell>* target_node;
=======
            nodes_with_excitatory_axons.emplace(current_node, interaction_list);
        }
>>>>>>> d730646f

            const auto target_num = Utilities::count_non_zero_elements(interaction_list);
            if (target_num == 1) {
                target_node = Utilities::extract_element(interaction_list, 0);
            } else {
                const auto& connection_probabilities = calc_attractiveness_to_connect(source_node, interaction_list, signal_type_needed);
                const auto chosen_index = choose_interval(connection_probabilities);
                target_node = Utilities::extract_element(interaction_list, chosen_index);
            }

<<<<<<< HEAD
            process_target_node_for_leaf_node(source_node, target_node);
            continue;
=======
            nodes_with_inhibitory_axons.emplace(current_node, interaction_list);
>>>>>>> d730646f
        }

<<<<<<< HEAD
        //source is an inner node
        const auto& connection_probabilities = calc_attractiveness_to_connect(source_node, interaction_list, signal_type_needed);
        const auto chosen_index = choose_interval(connection_probabilities);
        const auto* target_node = Utilities::extract_element(interaction_list, chosen_index);
        process_target_node_for_inner_node(source_node, target_node);
=======
    if (!nodes_with_excitatory_axons.empty() && !nodes_with_excitatory_dendrites.empty()) {
        make_creation_request_for(SignalType::EXCITATORY, synapse_creation_requests_outgoing, nodes_with_excitatory_axons);
    }
    if (!nodes_with_inhibitory_axons.empty() && !nodes_with_inhibitory_dendrites.empty()) {
        make_creation_request_for(SignalType::INHIBITORY, synapse_creation_requests_outgoing, nodes_with_inhibitory_axons);
>>>>>>> d730646f
    }
}

std::vector<double> FastMultipoleMethods::calc_attractiveness_to_connect(const OctreeNode<FastMultipoleMethodsCell>* source, const interaction_list_type& interaction_list, const SignalType signal_type_needed) {

<<<<<<< HEAD
    const auto target_list_length = Utilities::count_non_zero_elements(interaction_list);
    std::vector<double> result(target_list_length, 0.0);

    const auto sigma = get_probabilty_parameter();
=======
    using counter_type = FastMultipoleMethodsCell::counter_type;

    const auto& indices = Multiindex::get_indices();

    for (size_t neuron_id = 0; neuron_id < num_leaf_nodes; neuron_id++) {
        auto* node = leaf_nodes[neuron_id];
        const auto id = NeuronID{ neuron_id };
>>>>>>> d730646f

    std::array<double, Constants::p3> coefficents{ 0 };
    bool init = false;

<<<<<<< HEAD
    // For every target calculate the attractiveness
    for (unsigned int i = 0; i < target_list_length; i++) {
        const auto* current_target = Utilities::extract_element(interaction_list, i);
        const auto current_calculation = check_calculation_requirements(source, current_target, signal_type_needed);

        switch (current_calculation) {
        case CalculationType::HERMITE: {
            if (!init) {
                // When the Calculation Type is Hermite, initialize the coefficients once.
                coefficents = calc_hermite_coefficients(source, sigma, signal_type_needed);
                init = true;
            }
            result[i] = calc_hermite(source, current_target, coefficents, sigma, signal_type_needed);
            break;
=======
        const auto other_neuron_id = node->get_cell().get_neuron_id();

        RelearnException::check(id == other_neuron_id, "FastMultipoleMethods::update_leaf_nodes: The nodes are not in order");

        if (disable_flags[neuron_id] == UpdateStatus::DISABLED) {
            continue;
>>>>>>> d730646f
        }

        case CalculationType::TAYLOR: {
            result[i] = calc_taylor(source, current_target, sigma, signal_type_needed);
            break;
        }

<<<<<<< HEAD
        case CalculationType::DIRECT: {
            result[i] = calc_direct_gauss(source, current_target, sigma, signal_type_needed);
            break;
        }
        }
    }
=======
        const auto signal_type = axons->get_signal_type(id);
>>>>>>> d730646f

    return result;
}

CalculationType FastMultipoleMethods::check_calculation_requirements(const OctreeNode<FastMultipoleMethodsCell>* source, const OctreeNode<FastMultipoleMethodsCell>* target, SignalType signal_type_needed) {
    if (!source->is_parent() || !target->is_parent()) {
        return CalculationType::DIRECT;
    }

    if (target->get_cell().get_number_dendrites_for(signal_type_needed) > Constants::max_neurons_in_target) {
        if (source->get_cell().get_number_axons_for(signal_type_needed) > Constants::max_neurons_in_source) {
            return CalculationType::HERMITE;
        }

        return CalculationType::TAYLOR;
    }

    return CalculationType::DIRECT;
}

double FastMultipoleMethods::calc_taylor(const OctreeNode<FastMultipoleMethodsCell>* source, const OctreeNode<FastMultipoleMethodsCell>* target, const double sigma, const SignalType signal_type_needed) {
    // Start Timer
    Timers::start(TimerRegion::CALC_TAYLOR_COEFFICIENTS);
    RelearnException::check(target->is_parent(), "FastMultipoleMethods::calc_taylor: target node was a leaf node.");
    RelearnException::check(source->is_parent(), "FastMultipoleMethods::calc_taylor: source node was a leaf node.");

    // Get the center of the target node.
    const auto& opt_target_center = target->get_cell().get_dendrites_position_for(signal_type_needed);
    RelearnException::check(opt_target_center.has_value(), "FastMultipoleMethods::calc_taylor: target node has no position.");
    const auto& target_center = opt_target_center.value();

    // Prepare the Multiindex.
    const auto& indices = Multiindex::get_indices();

    // Buffer for coefficients
    std::array<double, Constants::p3> taylor_coefficients{};

    // calculate taylor coefficients
    for (auto index = 0; index < Constants::p3; index++) {
        // NOLINTNEXTLINE
        const auto& current_index = indices[index];

        double temp = 0;
        for (auto j = 0; j < Constants::number_oct; j++) {
            const auto* source_child = source->get_child(j);
            if (source_child == nullptr) {
                continue;
            }

            const auto number_axons = source_child->get_cell().get_number_axons_for(signal_type_needed);
            if (number_axons == 0) {
                continue;
            }

            const auto& child_pos = source_child->get_cell().get_axons_position_for(signal_type_needed);
            RelearnException::check(child_pos.has_value(), "FastMultipoleMethods::calc_taylor: source child has no position.");
            const auto& temp_vec = (child_pos.value() - target_center) / sigma;
            temp += number_axons * Utilities::h_multiindex(current_index, temp_vec);
        }

        const auto factorial_multiindex = Utilities::fac_multiindex(current_index);
        const auto coefficient = temp / factorial_multiindex;

        const auto absolute_multiindex = Utilities::abs_multiindex(current_index);

        if (absolute_multiindex % 2 == 0) {
            // NOLINTNEXTLINE
            taylor_coefficients[index] = coefficient;
        } else {
            // NOLINTNEXTLINE
            taylor_coefficients[index] = -coefficient;
        }
    }
    Timers::stop_and_add(TimerRegion::CALC_TAYLOR_COEFFICIENTS);

    double result = 0.0;
    interaction_list_type target_children{ nullptr };

    // calculate attractiveness
    const auto children_counter = Utilities::count_non_zero_elements(target_children);
    for (unsigned int j = 0; j < children_counter; j++) {
        const auto* target_child = Utilities::extract_element(target_children, j);

        const auto number_dendrites = target_child->get_cell().get_number_dendrites_for(signal_type_needed);
        if (number_dendrites == 0) {
            continue;
        }

        const auto& child_pos = target_child->get_cell().get_dendrites_position_for(signal_type_needed);
        RelearnException::check(child_pos.has_value(), "FastMultipoleMethods::calc_taylor: target child has no position.");
        const auto& temp_vec = (child_pos.value() - target_center) / sigma;

        double temp = 0.0;
        for (auto b = 0; b < Constants::p3; b++) {
            // NOLINTNEXTLINE
            temp += taylor_coefficients[b] * Utilities::pow_multiindex(temp_vec, indices[b]);
        }
        result += number_dendrites * temp;
    }

    return result;
}

std::array<double, Constants::p3> FastMultipoleMethods::calc_hermite_coefficients(const OctreeNode<FastMultipoleMethodsCell>* source, const double sigma, const SignalType signal_type_needed) {
    Timers::start(TimerRegion::CALC_HERMITE_COEFFICIENTS);
    RelearnException::check(source->is_parent(), "FastMultipoleMethods::calc hermite_coefficients: source node was a leaf node");

    const auto& indices = Multiindex::get_indices();
    std::array<double, Constants::p3> result{};

    for (auto a = 0; a < Constants::p3; a++) {
        auto temp = 0.0;
        for (auto i = 0; i < Constants::number_oct; i++) {

            const auto* child = source->get_child(i);
            if (child == nullptr) {
                continue;
            }

            const auto child_number_axons = child->get_cell().get_number_axons_for(signal_type_needed);
            if (child_number_axons == 0) {
                continue;
            }

            const auto& child_pos = child->get_cell().get_axons_position_for(signal_type_needed);
            RelearnException::check(child_pos.has_value(), "FastMultipoleMethods::calc_hermite_coefficients: source child has no valid position.");
            const auto& source_pos = source->get_cell().get_axons_position_for(signal_type_needed);
            RelearnException::check(source_pos.has_value(), "FastMultipoleMethods::calc_hermite_coefficients: source has no valid position.");
            const auto& temp_vec = (child_pos.value() - source_pos.value()) / sigma;
            temp += child_number_axons * Utilities::pow_multiindex(temp_vec, indices[a]);
        }

        const auto hermite_coefficient = 1.0 * temp / Utilities::fac_multiindex(indices[a]);
        result[a] = hermite_coefficient;
    }
    Timers::stop_and_add(TimerRegion::CALC_HERMITE_COEFFICIENTS);

    return result;
}

double FastMultipoleMethods::calc_hermite(const OctreeNode<FastMultipoleMethodsCell>* source, const OctreeNode<FastMultipoleMethodsCell>* target, const std::array<double, Constants::p3>& coefficients_buffer, const double sigma, const SignalType signal_type_needed) {
    RelearnException::check(target->is_parent(), "FastMultipoleMethods::calc hermite: target node was a leaf node");

    const auto& opt_source_center = source->get_cell().get_axons_position_for(signal_type_needed);
    RelearnException::check(opt_source_center.has_value(), "FastMultipoleMethods::calc_hermite: source node has no axon position.");
    const auto& source_center = opt_source_center.value();

    constexpr const auto indices = Multiindex::get_indices();
    constexpr const auto number_coefficients = Multiindex::get_number_of_indices();

    double result = 0.0;

    interaction_list_type target_children = Utilities::get_children_to_interaction_list(target);
    unsigned int children_count = Utilities::count_non_zero_elements(target_children);

    for (unsigned int j = 0; j < children_count; j++) {
        const auto* child_target = Utilities::extract_element(target_children, j);
        if (child_target == nullptr) {
            continue;
        }

        double temp = 0.0;

        const auto number_dendrites = child_target->get_cell().get_number_dendrites_for(signal_type_needed);
        if (number_dendrites == 0) {
            continue;
        }

        const auto& child_pos = child_target->get_cell().get_dendrites_position_for(signal_type_needed);
        RelearnException::check(child_pos.has_value(), "FastMultipoleMethods::calc_hermite: target child node has no axon position.");
        const auto& temp_vec = (child_pos.value() - source_center) / sigma;

        for (auto a = 0; a < number_coefficients; a++) {
            // NOLINTNEXTLINE
            temp += coefficients_buffer[a] * Utilities::h_multiindex(indices[a], temp_vec);
        }

        result += number_dendrites * temp;
    }
    return result;
}

unsigned int FastMultipoleMethods::Utilities::count_non_zero_elements(const interaction_list_type& arr) {
    auto non_zero_counter = 0;
    for (auto i = 0; i < Constants::number_oct; i++) {
        if (arr[i] != nullptr) {
            non_zero_counter++;
        }
    }
    return non_zero_counter;
}

const OctreeNode<FastMultipoleMethodsCell>* FastMultipoleMethods::Utilities::extract_element(const interaction_list_type& arr, unsigned int index) {
    auto non_zero_counter = 0;
    for (auto i = 0; i < Constants::number_oct; i++) {
        if (arr[i] != nullptr) {
            if (index == non_zero_counter) {
                return arr[i];
            }
            non_zero_counter++;
        }
    }
    return nullptr;
}

FastMultipoleMethods::interaction_list_type FastMultipoleMethods::Utilities::get_children_to_interaction_list(const OctreeNode<AdditionalCellAttributes>* node) {
    interaction_list_type result{ nullptr };

    const auto is_local = node->is_local();
    const auto& children = is_local ? node->get_children() : NodeCache::download_children<FastMultipoleMethodsCell>(const_cast<OctreeNode<FastMultipoleMethodsCell>*>(node));

    unsigned int i = 0;

    for (auto it = children.crbegin(); it != children.crend(); ++it) {
        if (*it != nullptr) {
            result[i] = (*it);
        }
        i++;
    }
    return result;
}

const std::vector<std::pair<FastMultipoleMethods::position_type, FastMultipoleMethods::counter_type>>
FastMultipoleMethods::Utilities::get_all_positions_for(const OctreeNode<FastMultipoleMethodsCell>* node, const ElementType type, const SignalType signal_type_needed) {

    std::vector<std::pair<position_type, counter_type>> result{};

    std::vector<const OctreeNode<FastMultipoleMethodsCell>*> stack{};
    stack.reserve(30);
    stack.emplace_back(node);

    while (!stack.empty()) {
        const auto* current_node = stack[stack.size() - 1];
        stack.pop_back();

        // node is leaf
        if (!current_node->is_parent()) {
            // Get number and position, depending on which types were chosen.
            const auto& cell = current_node->get_cell();
            auto num_of_ports = 0;
            std::optional<VirtualPlasticityElementManual::position_type> opt_position;

            if (type == ElementType::DENDRITE) {
                num_of_ports = cell.get_number_dendrites_for(signal_type_needed);
                opt_position = cell.get_dendrites_position();
            } else {
                num_of_ports = cell.get_number_axons_for(signal_type_needed);
                opt_position = cell.get_axons_position();
            }

            RelearnException::check(opt_position.has_value(), "FastMultipoleMethods::Utilities::get_all_positions_for: opt_position has no value.");
            // push number and position of dendritic elements to result
            result.emplace_back(std::pair<position_type, counter_type>(opt_position.value(), num_of_ports));
            continue;
        }

        // node is inner node
        const auto is_local = current_node->is_local();
        const auto& children = is_local ? current_node->get_children() : NodeCache::download_children<AdditionalCellAttributes>(const_cast<OctreeNode<AdditionalCellAttributes>*>(current_node));

        // push children to stack
        for (auto it = children.crbegin(); it != children.crend(); ++it) {
            if (*it == nullptr) {
                continue;
            }
            auto number_syn_elemts = type == ElementType::DENDRITE ? (*it)->get_cell().get_number_dendrites_for(signal_type_needed) : (*it)->get_cell().get_number_axons_for(signal_type_needed);
            if (number_syn_elemts == 0) {
                continue;
            }
            stack.emplace_back(*it);
        }
    }
    return result;
}<|MERGE_RESOLUTION|>--- conflicted
+++ resolved
@@ -15,11 +15,13 @@
 #include "../structure/OctreeNode.h"
 #include "../util/Timers.h"
 
-<<<<<<< HEAD
 CommunicationMap<SynapseCreationRequest> FastMultipoleMethods::find_target_neurons(size_t number_neurons, const std::vector<UpdateStatus>& disable_flags,
     const std::unique_ptr<NeuronsExtraInfo>& extra_infos) {
 
-    // Create SynapseCreationRequest and start timer
+    auto sum = 0.0;
+    for (int i = 0; i < vec_len; i++) {
+        sum = sum + attractiveness[i];
+    }
 
     const auto my_rank = MPIWrapper::get_my_rank();
     const auto number_ranks = MPIWrapper::get_num_ranks();
@@ -39,26 +41,6 @@
     }
     if (total_number_dendrites_in > 0) {
         make_creation_request_for(SignalType::INHIBITORY, synapse_creation_requests_outgoing);
-=======
-unsigned int FastMultipoleMethods::do_random_experiment(const OctreeNode<FastMultipoleMethodsCell>* /*source*/, const std::vector<double>& attractiveness) {
-    const auto random_number = RandomHolder::get_random_uniform_double(RandomHolderKey::Algorithm, 0.0, std::nextafter(1.0, Constants::eps));
-    const auto vec_len = attractiveness.size();
-    std::vector<double> intervals(vec_len + 1);
-    intervals[0] = 0;
-
-    auto sum = 0.0;
-    for (int i = 0; i < vec_len; i++) {
-        sum = sum + attractiveness[i];
-    }
-
-    for (auto i = 1; i < vec_len + 1; i++) {
-        intervals[i] = intervals[i - 1ULL] + (attractiveness[i - 1ULL] / sum);
-    }
-
-    unsigned int i = 0;
-    while (random_number > intervals[i + 1ULL] && i <= vec_len) {
-        i++;
->>>>>>> d730646f
     }
 
     Timers::stop_and_add(TimerRegion::FIND_TARGET_NEURONS);
@@ -90,22 +72,11 @@
     const auto num_dendrites_inhibitory_counts = dendrites_inhibitory_counts.size();
     const auto num_dendrites_inhibitory_connected_counts = dendrites_inhibitory_connected_counts.size();
 
-<<<<<<< HEAD
     const auto all_same_size = num_leaf_nodes == num_disable_flags
         && num_leaf_nodes == num_dendrites_excitatory_counts
         && num_leaf_nodes == num_dendrites_excitatory_connected_counts
         && num_leaf_nodes == num_dendrites_inhibitory_counts
         && num_leaf_nodes == num_dendrites_inhibitory_connected_counts;
-=======
-    if (source_number_axons > Constants::max_neurons_in_source) {
-        // There are enough axons in the source box
-        std::array<double, Constants::p3> coefficents{};
-        calc_hermite_coefficients(source, coefficents, sigma, dendrite_type_needed);
-        for (auto i = 0; i < target_list_length; i++) {
-            const auto* current_target = extract_element(interaction_list, i);
-            result[i] = calc_hermite(source, current_target, coefficents, sigma, dendrite_type_needed);
-        }
->>>>>>> d730646f
 
     RelearnException::check(all_same_size, "FastMultipoleMethods::update_leaf_nodes: The vectors were of different sizes");
 
@@ -143,7 +114,6 @@
             const auto number_vacant_excitatory_axons = 0;
             const auto number_vacant_inhibitory_axons = static_cast<counter_type>(axons_counts[neuron_id] - axons_connected_counts[neuron_id]);
 
-<<<<<<< HEAD
             node->set_cell_number_axons(number_vacant_excitatory_axons, number_vacant_inhibitory_axons);
         }
     }
@@ -155,22 +125,6 @@
 
     OctreeNode<FastMultipoleMethodsCell>* root = global_tree->get_root();
     const auto local_roots = global_tree->get_local_branch_nodes();
-=======
-        // node is a leaf
-        if (!source_node->is_parent()) {
-            const auto source_id = cell.get_neuron_id();
-
-            const OctreeNode<FastMultipoleMethodsCell>* const target_node = [&count_non_zero_elements, &interaction_list, &extract_element, this, &source_node, &needed]() {
-                const auto target_num = count_non_zero_elements(interaction_list);
-                if (target_num == 1) {
-                    return extract_element(interaction_list, 0);
-                } else {
-                    const auto& connection_probabilities = calc_attractiveness_to_connect_FMM(source_node, interaction_list, needed);
-                    const auto chosen_index = do_random_experiment(source_node, connection_probabilities);
-                    return extract_element(interaction_list, chosen_index);
-                }
-            }();
->>>>>>> d730646f
 
     if (local_roots.empty()) {
         return;
@@ -196,7 +150,6 @@
         if (target->is_parent()) {
             interaction_list_type new_interaction_list = Utilities::get_children_to_interaction_list(target);
 
-<<<<<<< HEAD
             for (auto& target_child : new_interaction_list) {
                 if (target_child == nullptr) {
                     continue;
@@ -209,14 +162,6 @@
                 if (target_child->get_cell().get_number_dendrites_for(signal_type_needed) <= 0) {
                     target_child = nullptr;
                     continue;
-=======
-                nodes_with_axons.emplace(source_node, new_interaction_list);
-            } else {
-                const auto target_id = target_node->get_cell().get_neuron_id();
-                if (target_id != source_id) {
-                    // No autapse
-                    request[0].append(source_id, target_id, needed);
->>>>>>> d730646f
                 }
             }
             nodes_with_axons.emplace_back(source, std::move(new_interaction_list));
@@ -264,17 +209,12 @@
                     attractiveness[i] = 0;
                     continue;
                 }
-<<<<<<< HEAD
                 if (source_child_node->get_cell().get_number_axons_for(signal_type_needed) == 0) {
                     attractiveness[i] = 0;
                     continue;
                 }
                 const auto& connection_probabilities = calc_attractiveness_to_connect(source, new_interaction_list, signal_type_needed);
                 attractiveness[i] = connection_probabilities[0];
-=======
-
-                nodes_with_axons.emplace(source_child_node, new_interaction_list);
->>>>>>> d730646f
             }
 
             const auto chosen_index = choose_interval(attractiveness);
@@ -300,28 +240,11 @@
         } else {
             // multiple MPI processes
 
-<<<<<<< HEAD
             // align level of branch nodes and target nodes
             get_rid_of_null_elements(ElementType::DENDRITE, root_children);
 
             for (const auto* current_branch_node : local_roots) {
                 interaction_list_type temp_interaction_list = root_children;
-=======
-            if (source_child_node->get_cell().get_number_axons_for(needed) == 0) {
-                continue;
-            }
-
-            std::array<const OctreeNode<FastMultipoleMethodsCell>*, Constants::number_oct> new_interaction_list{ nullptr };
-            new_interaction_list[0] = target_node;
-
-            nodes_with_axons.emplace(source_child_node, new_interaction_list);
-        }
-    }
-}
-
-MapSynapseCreationRequests FastMultipoleMethods::find_target_neurons(size_t /*number_neurons*/, const std::vector<UpdateStatus>& /*disable_flags*/,
-    const std::unique_ptr<NeuronsExtraInfo>& /*extra_infos*/, const std::unique_ptr<SynapticElements>& /*axons*/) {
->>>>>>> d730646f
 
                 for (size_t current_target_level = 1; current_target_level < branch_level; current_target_level++) {
                     const auto& connection_probabilities = calc_attractiveness_to_connect(current_branch_node, temp_interaction_list, signal_type_needed);
@@ -354,14 +277,9 @@
 
         const auto& cell = source_node->get_cell();
 
-<<<<<<< HEAD
         // current source node is a leaf node
         if (!source_node->is_parent()) {
             const OctreeNode<FastMultipoleMethodsCell>* target_node;
-=======
-            nodes_with_excitatory_axons.emplace(current_node, interaction_list);
-        }
->>>>>>> d730646f
 
             const auto target_num = Utilities::count_non_zero_elements(interaction_list);
             if (target_num == 1) {
@@ -372,51 +290,28 @@
                 target_node = Utilities::extract_element(interaction_list, chosen_index);
             }
 
-<<<<<<< HEAD
             process_target_node_for_leaf_node(source_node, target_node);
             continue;
-=======
-            nodes_with_inhibitory_axons.emplace(current_node, interaction_list);
->>>>>>> d730646f
-        }
-
-<<<<<<< HEAD
+        }
+
         //source is an inner node
         const auto& connection_probabilities = calc_attractiveness_to_connect(source_node, interaction_list, signal_type_needed);
         const auto chosen_index = choose_interval(connection_probabilities);
         const auto* target_node = Utilities::extract_element(interaction_list, chosen_index);
         process_target_node_for_inner_node(source_node, target_node);
-=======
-    if (!nodes_with_excitatory_axons.empty() && !nodes_with_excitatory_dendrites.empty()) {
-        make_creation_request_for(SignalType::EXCITATORY, synapse_creation_requests_outgoing, nodes_with_excitatory_axons);
-    }
-    if (!nodes_with_inhibitory_axons.empty() && !nodes_with_inhibitory_dendrites.empty()) {
-        make_creation_request_for(SignalType::INHIBITORY, synapse_creation_requests_outgoing, nodes_with_inhibitory_axons);
->>>>>>> d730646f
     }
 }
 
 std::vector<double> FastMultipoleMethods::calc_attractiveness_to_connect(const OctreeNode<FastMultipoleMethodsCell>* source, const interaction_list_type& interaction_list, const SignalType signal_type_needed) {
 
-<<<<<<< HEAD
     const auto target_list_length = Utilities::count_non_zero_elements(interaction_list);
     std::vector<double> result(target_list_length, 0.0);
 
     const auto sigma = get_probabilty_parameter();
-=======
-    using counter_type = FastMultipoleMethodsCell::counter_type;
-
-    const auto& indices = Multiindex::get_indices();
-
-    for (size_t neuron_id = 0; neuron_id < num_leaf_nodes; neuron_id++) {
-        auto* node = leaf_nodes[neuron_id];
-        const auto id = NeuronID{ neuron_id };
->>>>>>> d730646f
 
     std::array<double, Constants::p3> coefficents{ 0 };
     bool init = false;
 
-<<<<<<< HEAD
     // For every target calculate the attractiveness
     for (unsigned int i = 0; i < target_list_length; i++) {
         const auto* current_target = Utilities::extract_element(interaction_list, i);
@@ -431,14 +326,6 @@
             }
             result[i] = calc_hermite(source, current_target, coefficents, sigma, signal_type_needed);
             break;
-=======
-        const auto other_neuron_id = node->get_cell().get_neuron_id();
-
-        RelearnException::check(id == other_neuron_id, "FastMultipoleMethods::update_leaf_nodes: The nodes are not in order");
-
-        if (disable_flags[neuron_id] == UpdateStatus::DISABLED) {
-            continue;
->>>>>>> d730646f
         }
 
         case CalculationType::TAYLOR: {
@@ -446,16 +333,12 @@
             break;
         }
 
-<<<<<<< HEAD
         case CalculationType::DIRECT: {
             result[i] = calc_direct_gauss(source, current_target, sigma, signal_type_needed);
             break;
         }
         }
     }
-=======
-        const auto signal_type = axons->get_signal_type(id);
->>>>>>> d730646f
 
     return result;
 }
