#pragma once

/*
 * This file is part of the RELeARN software developed at Technical University Darmstadt
 *
 * Copyright (c) 2020, Technical University of Darmstadt, Germany
 *
 * This software may be modified and distributed under the terms of a BSD-style license.
 * See the LICENSE file in the base directory for details.
 *
 */

#include "Types.h"
#include "mpi/CommunicationMap.h"
#include "mpi/MPIWrapper.h"
#include "neurons/helper/SynapseCreationRequests.h"
#include "neurons/models/SynapticElements.h"
#include "util/Random.h"
#include "util/RelearnException.h"

#include <memory>
#include <utility>
#include <vector>

/**
 * This class commits SynapseCreationRequests and SynapseCreationResponses to the synaptic elements.
 * It assumes that a request is made by an axon and targets a dendrite. It does not perform communicaton with MPI.
 */
class ForwardConnector {
public:
    /**
     * @brief Connects as many of the creation requests as possible locally, and commits the changes to the synaptic elements.
     *      Picks the order of the requests randomly. A request is from an axon to a dendrite
     * @param creation_requests The creation requests from all MPI ranks to the current rank
     * @param excitatory_dendrites The excitatory dendrites
     * @param inhibitory_dendrites The inhibitory dendrites
     * @exception Throws a RelearnException if (a) One of the pointers is empty, (b) They have different sizes, (c) One target has an id larger than the number of elements in the pointers
     * @return A pair of (1) The responses to each request and (2) another pair of (a) all local synapses and (b) all distant synapses to the local rank
     */
    [[nodiscard]] static std::pair<CommunicationMap<SynapseCreationResponse>, std::pair<LocalSynapses, DistantInSynapses>>
    process_requests(const CommunicationMap<SynapseCreationRequest>& creation_requests,
        const std::shared_ptr<SynapticElements>& excitatory_dendrites, const std::shared_ptr<SynapticElements>& inhibitory_dendrites) {

        const auto excitatory_empty = excitatory_dendrites.operator bool();
        RelearnException::check(excitatory_empty, "ForwardConnector::process_requests: The excitatory dendrites are empty");

        const auto inhibitory_empty = inhibitory_dendrites.operator bool();
        RelearnException::check(inhibitory_empty, "ForwardConnector::process_requests: The inhibitory dendrites are empty");

        const auto number_neurons = excitatory_dendrites->get_size();
        const auto number_neurons_2 = inhibitory_dendrites->get_size();

        RelearnException::check(number_neurons == number_neurons_2, 
            "ForwardConnector::process_requests: The sizes of the synaptic elements don't match: {} and {}", number_neurons, number_neurons_2);

        const auto my_rank = MPIWrapper::get_my_rank();
        const auto number_ranks = creation_requests.get_number_ranks();

        CommunicationMap<SynapseCreationResponse> responses(number_ranks);

        if (creation_requests.empty()) {
            return { responses, {} };
        }

        responses.resize(creation_requests.get_request_sizes());

        const auto total_number_requests = creation_requests.get_total_number_requests();

        LocalSynapses local_synapses{};
        local_synapses.reserve(total_number_requests);

        DistantInSynapses distant_synapses{};
        distant_synapses.reserve(total_number_requests);

        std::vector<std::pair<int, unsigned int>> indices{};
        indices.reserve(total_number_requests);

        for (const auto& [source_rank, requests] : creation_requests) {
            for (unsigned int request_index = 0; request_index < requests.size(); request_index++) {
                indices.emplace_back(source_rank, request_index);
            }
        }

        // We need to shuffle the request indices so we do not prefer those from smaller MPI ranks and lower neuron ids
        RandomHolder::shuffle(RandomHolderKey::Connector, indices.begin(), indices.end());

        for (const auto& [source_rank, request_index] : indices) {
            const auto& [target_neuron_id, source_neuron_id, dendrite_type_needed] = creation_requests.get_request(source_rank, request_index);

<<<<<<< HEAD
            RelearnException::check(target_neuron_id.get_neuron_id() < number_neurons, "ForwardConnector::process_requests: target_neuron_id exceeds my neurons");
=======
            if (target_neuron_id == source_neuron_id) {
                responses.set_request(source_rank, request_index, SynapseCreationResponse::Failed);
                continue;
            }

            RelearnException::check(target_neuron_id.get_local_id() < number_neurons, "ForwardConnector::process_requests: target_neuron_id exceeds my neurons");
>>>>>>> 7bed84ab

            const auto& dendrites = (SignalType::Inhibitory == dendrite_type_needed) ? inhibitory_dendrites : excitatory_dendrites;

            const auto weight = (SignalType::Inhibitory == dendrite_type_needed) ? -1 : 1;
            const auto number_free_elements = dendrites->get_free_elements(target_neuron_id);

            if (number_free_elements == 0) {
                // Other axons were faster and came first
                responses.set_request(source_rank, request_index, SynapseCreationResponse::Failed);
                continue;
            }

            // Increment number of connected dendrites
            dendrites->update_connected_elements(target_neuron_id, 1);

            // Set response to "connected" (success)
            responses.set_request(source_rank, request_index, SynapseCreationResponse::Succeeded);

            if (source_rank == my_rank) {
                local_synapses.emplace_back(target_neuron_id, source_neuron_id, weight);
                continue;
            }

            distant_synapses.emplace_back(target_neuron_id, RankNeuronId{ source_rank, source_neuron_id }, weight);
        }

        return { responses, { local_synapses, distant_synapses } };
    }

    /**
     * @brief Processes all incoming responses from the MPI ranks locally, and commits the changes to the synapti elements.
     *      A response is from a request from an axon to a dendrite
     * @param creation_requests The requests from this MPI rank
     * @param creation_responses The responses from the other MPI ranks
     * @param axons The axons
     * @exception Throws a RelearnException if (a) The axons are empty, (b) The requests and responses don't have the same size,
     *      (c) One of the source ids that are accepted are too large, (d) An accepted request targets an axon with not enough vacant elements
     * @return All synapses from this MPI rank to other MPI ranks
     */
    [[nodiscard]] static DistantOutSynapses process_responses(const CommunicationMap<SynapseCreationRequest>& creation_requests,
        const CommunicationMap<SynapseCreationResponse>& creation_responses, const std::shared_ptr<SynapticElements>& axons) {

        const auto axons_empty = axons.operator bool();
        RelearnException::check(axons_empty, "ForwardConnector::process_responses: The axons are empty");

        RelearnException::check(creation_requests.size() == creation_responses.size(), 
            "ForwardConnector::process_responses: Requests and Responses had different sizes");

        for (auto rank = 0; rank < creation_requests.size(); rank++) {
            RelearnException::check(creation_requests.size(rank) == creation_responses.size(rank),
                "ForwardConnector::process_responses: Requests and Responses for rank {} had different sizes", rank);
        }

        const auto number_neurons = axons->get_size();
        const auto my_rank = MPIWrapper::get_my_rank();

        const auto total_number_responses = creation_requests.get_total_number_requests();

        DistantOutSynapses synapses{};
        synapses.reserve(total_number_responses);

        // Process the responses of all mpi ranks
        for (const auto& [target_rank, requests] : creation_responses) {
            const auto num_requests = requests.size();

            // All responses from a rank
            for (auto request_index = 0; request_index < num_requests; request_index++) {
                const auto connected = requests[request_index];
                if (connected == SynapseCreationResponse::Failed) {
                    continue;
                }

                const auto& [target_neuron_id, source_neuron_id, dendrite_type_needed] = creation_requests.get_request(target_rank, request_index);

                RelearnException::check(source_neuron_id.get_neuron_id() < number_neurons,
                    "ForwardConnector::process_responses: The source neuron id was too large: {} vs {}", source_neuron_id.get_neuron_id(), number_neurons);

                RelearnException::check(axons->get_free_elements(source_neuron_id) > 0, 
                    "ForwardConnector::process_responses: The source neuron did not have a vacant element: {}", source_neuron_id);

                // Increment number of connected axons
                axons->update_connected_elements(source_neuron_id, 1);

                if (target_rank == my_rank) {
                    // I have already created the synapse in the network if the response comes from myself
                    continue;
                }

                // Mark this synapse for later use (must be added to the network graph)
                const auto weight = (SignalType::Inhibitory == dendrite_type_needed) ? -1 : +1;
                synapses.emplace_back(RankNeuronId{ target_rank, target_neuron_id }, source_neuron_id, weight);
            }
        }

        return synapses;
    }
};

/**
 * This class commits SynapseCreationRequests and SynapseCreationResponses to the synaptic elements.
 * It assumes that a request is made by a dendrite and targets an axon. It does not perform communicaton with MPI.
 */
class BackwardConnector {
public:
    /**
     * @brief Connects as many of the creation requests as possible locally, and commits the changes to the synaptic elements.
     *      Picks the order of the requests randomly. A request is from a dendrite to an axon
     * @param creation_requests The creation requests from all MPI ranks to the current rank
     * @param axons The axons
     * @exception Throws a RelearnException if (a) One of the pointers is empty, (b) They have different sizes, (c) One target has an id larger than the number of elements in the pointers
     * @return A pair of (1) The responses to each request and (2) another pair of (a) all local synapses and (b) all distant synapses from the local rank
     */
    [[nodiscard]] static std::pair<CommunicationMap<SynapseCreationResponse>, std::pair<LocalSynapses, DistantOutSynapses>>
    process_requests(const CommunicationMap<SynapseCreationRequest>& creation_requests, const std::shared_ptr<SynapticElements>& axons) {

        const auto axons_empty = axons.operator bool();
        RelearnException::check(axons_empty, "BackwardConnector::process_requests: The axons are empty");

        const auto number_neurons = axons->get_size();
        const auto my_rank = MPIWrapper::get_my_rank();
        const auto number_ranks = MPIWrapper::get_num_ranks();

        CommunicationMap<SynapseCreationResponse> responses(number_ranks);
        if (creation_requests.empty()) {
            return { responses, {} };
        }

        responses.resize(creation_requests.get_request_sizes());

        const auto total_number_requests = creation_requests.get_total_number_requests();

        LocalSynapses local_synapses{};
        local_synapses.reserve(total_number_requests);

        DistantOutSynapses distant_synapses{};
        distant_synapses.reserve(total_number_requests);

        std::vector<std::pair<int, unsigned int>> indices{};
        indices.reserve(total_number_requests);

        for (const auto& [source_rank, requests] : creation_requests) {
            for (unsigned int request_index = 0; request_index < requests.size(); request_index++) {
                indices.emplace_back(source_rank, request_index);
            }
        }

        const auto& signal_types = axons->get_signal_types();

        // We need to shuffle the request indices so we do not prefer those from smaller MPI ranks and lower neuron ids
        RandomHolder::shuffle(RandomHolderKey::Connector, indices.begin(), indices.end());

        for (const auto& [source_rank, request_index] : indices) {
            const auto& [target_neuron_id, source_neuron_id, axon_type_needed] = creation_requests.get_request(source_rank, request_index);

            RelearnException::check(target_neuron_id.get_neuron_id() < number_neurons, "ForwardConnector::process_requests: target_neuron_id exceeds my neurons");
            RelearnException::check(signal_types[target_neuron_id.get_neuron_id()] == axon_type_needed, "ForwardConnector::process_requests: Request had the wrong signal type");

            const auto weight = (SignalType::Inhibitory == axon_type_needed) ? -1 : 1;
            const auto number_free_elements = axons->get_free_elements(target_neuron_id);

            if (number_free_elements == 0) {
                // Other axons were faster and came first
                responses.set_request(source_rank, request_index, SynapseCreationResponse::Failed);
                continue;
            }

            // Increment number of connected dendrites
            axons->update_connected_elements(target_neuron_id, 1);

            // Set response to "connected" (success)
            responses.set_request(source_rank, request_index, SynapseCreationResponse::Succeeded);

            if (source_rank == my_rank) {
                local_synapses.emplace_back(source_neuron_id, target_neuron_id, weight);
                continue;
            }

            distant_synapses.emplace_back(RankNeuronId{ source_rank, source_neuron_id }, target_neuron_id, weight);
        }

        return { responses, { local_synapses, distant_synapses } };
    }

    /**
     * @brief Processes all incoming responses from the MPI ranks locally, and commits the changes to the synapti elements.
     *      A response is from a request from a dendrite to an axon
     * @param creation_requests The requests from this MPI rank
     * @param creation_responses The responses from the other MPI ranks
     * @param excitatory_dendrites The excitatory dendrites
     * @param inhibitory_dendrites The inhibitory dendrites
     * @exception Throws a RelearnException if (a) The axons are empty, (b) One of the source ids that are accepted are too large
     * @return All synapses to this MPI rank from other MPI ranks
     */
    [[nodiscard]] static DistantInSynapses process_responses(const CommunicationMap<SynapseCreationRequest>& creation_requests, const CommunicationMap<SynapseCreationResponse>& creation_responses,
        const std::shared_ptr<SynapticElements>& excitatory_dendrites, const std::shared_ptr<SynapticElements>& inhibitory_dendrites) {

        const auto excitatory_empty = excitatory_dendrites.operator bool();
        RelearnException::check(excitatory_empty, "ForwardConnector::process_requests: The excitatory dendrites are empty");

        const auto inhibitory_empty = inhibitory_dendrites.operator bool();
        RelearnException::check(inhibitory_empty, "ForwardConnector::process_requests: The inhibitory dendrites are empty");

        const auto number_neurons = excitatory_dendrites->get_size();
        const auto number_neurons_2 = inhibitory_dendrites->get_size();

        RelearnException::check(number_neurons == number_neurons_2, "ForwardConnector::process_requests: The sizes of the synaptic elements don't match: {} and {}", number_neurons, number_neurons_2);

        const auto my_rank = MPIWrapper::get_my_rank();

        const auto total_number_responses = creation_requests.get_total_number_requests();

        DistantInSynapses synapses{};
        synapses.reserve(total_number_responses);

        // Process the responses of all mpi ranks
        for (const auto& [target_rank, requests] : creation_responses) {
            const auto num_requests = requests.size();

            // All responses from a rank
            for (auto request_index = 0; request_index < num_requests; request_index++) {
                const auto connected = requests[request_index];
                if (connected == SynapseCreationResponse::Failed) {
                    continue;
                }

                const auto& [target_neuron_id, source_neuron_id, axon_type_needed] = creation_requests.get_request(target_rank, request_index);

                const auto& dendrites = (SignalType::Inhibitory == axon_type_needed) ? inhibitory_dendrites : excitatory_dendrites;

                RelearnException::check(source_neuron_id.get_neuron_id() < number_neurons,
                    "ForwardConnector::process_responses: The source neuron id was too large: {} vs {}", source_neuron_id.get_neuron_id(), number_neurons);

                // Increment number of connected axons
                dendrites->update_connected_elements(source_neuron_id, 1);

                if (target_rank == my_rank) {
                    // I have already created the synapse in the network if the response comes from myself
                    continue;
                }

                // Mark this synapse for later use (must be added to the network graph)
                const auto weight = (SignalType::Inhibitory == axon_type_needed) ? -1 : +1;
                synapses.emplace_back(source_neuron_id, RankNeuronId{ target_rank, target_neuron_id }, weight);
            }
        }

        return synapses;
    }
};<|MERGE_RESOLUTION|>--- conflicted
+++ resolved
@@ -87,16 +87,12 @@
         for (const auto& [source_rank, request_index] : indices) {
             const auto& [target_neuron_id, source_neuron_id, dendrite_type_needed] = creation_requests.get_request(source_rank, request_index);
 
-<<<<<<< HEAD
-            RelearnException::check(target_neuron_id.get_neuron_id() < number_neurons, "ForwardConnector::process_requests: target_neuron_id exceeds my neurons");
-=======
             if (target_neuron_id == source_neuron_id) {
                 responses.set_request(source_rank, request_index, SynapseCreationResponse::Failed);
                 continue;
             }
 
-            RelearnException::check(target_neuron_id.get_local_id() < number_neurons, "ForwardConnector::process_requests: target_neuron_id exceeds my neurons");
->>>>>>> 7bed84ab
+            RelearnException::check(target_neuron_id.get_neuron_id() < number_neurons, "ForwardConnector::process_requests: target_neuron_id exceeds my neurons");
 
             const auto& dendrites = (SignalType::Inhibitory == dendrite_type_needed) ? inhibitory_dendrites : excitatory_dendrites;
 
