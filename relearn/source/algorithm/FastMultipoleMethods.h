--- conflicted
+++ resolved
@@ -53,17 +53,6 @@
     }
 
     /**
-<<<<<<< HEAD
-     * @brief Returns a collection of proposed synapse creations for each neuron with vacant axons. TODO: Does not work with MPI
-     * @param num_neurons The number of local neurons
-     * @param disable_flags Flags that indicate if a local neuron is disabled. If so (== 0), the neuron is ignored
-     * @param extra_infos Used to access the positions of the local neurons
-     * @param axons The axon model that is used
-     * @exception Can throw a RelearnException
-     * @return Returns a map, indicating for every MPI rank all requests that are made from this rank.
-     */
-    MapSynapseCreationRequests find_target_neurons(const size_t num_neurons, const std::vector<char>& disable_flags,
-=======
    * @brief Returns a collection of proposed synapse creations for each neuron with vacant axons. TODO: Does not work with MPI
    * @param number_neurons The number of local neurons
    * @param disable_flags Flags that indicate if a local neuron is disabled. If so (== 0), the neuron is ignored
@@ -73,7 +62,6 @@
    * @return Returns a map, indicating for every MPI rank all requests that are made from this rank. 
    */
     MapSynapseCreationRequests find_target_neurons(const size_t number_neurons, const std::vector<char>& disable_flags,
->>>>>>> 0e585657
         const std::unique_ptr<NeuronsExtraInfo>& extra_infos, const std::unique_ptr<SynapticElements>& axons) override;
 
     /**
