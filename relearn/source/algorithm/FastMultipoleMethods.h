/*
 * This file is part of the RELeARN software developed at Technical University Darmstadt
 *
 * Copyright (c) 2020, Technical University of Darmstadt, Germany
 *
 * This software may be modified and distributed under the terms of a BSD-style license.
 * See the LICENSE file in the base directory for details.
 *
 */

#pragma once

#include "../structure/OctreeNode.h"
#include "../util/RelearnException.h"
#include "../util/Random.h"
#include "../util/Utility.h"
#include "Algorithm.h"
#include "FastMultipoleMethodsCell.h"

#include <array>
#include <memory>
#include <vector>
#include <cmath>

template <typename T>
class OctreeImplementation;

/**
 * This class represents the implementation and adaptation of fast multipole methods. The parameters can be set on the fly.
 * It is strongly tied to Octree, which might perform MPI communication via NodeCache::download_children()
 */
class FastMultipoleMethods : public Algorithm {
public:
    using AdditionalCellAttributes = FastMultipoleMethodsCell;

    /**
   * @brief Constructs a new instance with the given octree
   * @param octree The octree on which the algorithm is to be performed, not null
   * @exception Throws a RelearnException if octree is nullptr
   */
    FastMultipoleMethods(const std::shared_ptr<OctreeImplementation<FastMultipoleMethods>>& octree)
        : global_tree(octree) {
        RelearnException::check(octree != nullptr, "FastMultipoleMethods::FastMultipoleMethods: octree was null");
    }

    /**
   * @brief Returns a collection of proposed synapse creations for each neuron with vacant axons. TODO: Does not work with MPI
   * @param num_neurons The number of local neurons
   * @param disable_flags Flags that indicate if a local neuron is disabled. If so (== 0), the neuron is ignored
   * @param extra_infos Used to access the positions of the local neurons
   * @param axons The axon model that is used
   * @exception Can throw a RelearnException
   * @return Returns a map, indicating for every MPI rank all requests that are made from this rank. 
   */
    MapSynapseCreationRequests find_target_neurons(const size_t num_neurons, const std::vector<char>& disable_flags,
        const std::unique_ptr<NeuronsExtraInfo>& extra_infos, const std::unique_ptr<SynapticElements>& axons) override;

    /**
   * @brief Updates all leaf nodes in the octree by the algorithm
   * @param disable_flags Flags that indicate if a neuron id disabled (0) or enabled (otherwise)
   * @param axons The model for the axons
   * @param excitatory_dendrites The model for the excitatory dendrites
   * @param inhibitory_dendrites The model for the inhibitory dendrites
   * @exception Throws a RelearnException if the vectors have different sizes or the leaf nodes are not in order of their neuron id
   */
    void update_leaf_nodes(const std::vector<char>& disable_flags, const std::unique_ptr<SynapticElements>& axons,
        const std::unique_ptr<SynapticElements>& excitatory_dendrites, const std::unique_ptr<SynapticElements>& inhibitory_dendrites) override;

    /**
   * @brief Updates the passed node with the values of its children according to the algorithm
   * @param node The node to update, must not be nullptr
   * @exception Throws a RelearnException if node is nullptr
   */
    static void
    update_functor(OctreeNode<FastMultipoleMethodsCell>* node) {
        RelearnException::check(node != nullptr, "FastMultipoleMethods::update_functor: node is nullptr");

        // NOLINTNEXTLINE
        if (!node->is_parent()) {
            return;
        }

        using position_type = FastMultipoleMethodsCell::position_type;
        using counter_type = FastMultipoleMethodsCell::counter_type;

        // I'm inner node, i.e., I have a super neuron
        position_type my_position_dendrites_excitatory = { 0., 0., 0. };
        position_type my_position_dendrites_inhibitory = { 0., 0., 0. };

        position_type my_position_axons_excitatory = { 0., 0., 0. };
        position_type my_position_axons_inhibitory = { 0., 0., 0. };

        // Sum of number of dendrites of all my children
        counter_type my_number_dendrites_excitatory = 0;
        counter_type my_number_dendrites_inhibitory = 0;

        counter_type my_number_axons_excitatory = 0;
        counter_type my_number_axons_inhibitory = 0;

        // For all my children
        for (const auto& child : node->get_children()) {
            if (child == nullptr) {
                continue;
            }

            // Sum up number of dendrites
            const auto child_number_dendrites_excitatory = child->get_cell().get_number_excitatory_dendrites();
            const auto child_number_dendrites_inhibitory = child->get_cell().get_number_inhibitory_dendrites();

            const auto child_number_axons_excitatory = child->get_cell().get_number_excitatory_axons();
            const auto child_number_axons_inhibitory = child->get_cell().get_number_inhibitory_axons();

            my_number_dendrites_excitatory += child_number_dendrites_excitatory;
            my_number_dendrites_inhibitory += child_number_dendrites_inhibitory;

            my_number_axons_excitatory += child_number_axons_excitatory;
            my_number_axons_inhibitory += child_number_axons_inhibitory;

            // Average the position by using the number of dendrites as weights
            std::optional<position_type> child_position_dendrites_excitatory = child->get_cell().get_excitatory_dendrites_position();
            std::optional<position_type> child_position_dendrites_inhibitory = child->get_cell().get_inhibitory_dendrites_position();

            std::optional<position_type> child_position_axons_excitatory = child->get_cell().get_excitatory_axons_position();
            std::optional<position_type> child_position_axons_inhibitory = child->get_cell().get_inhibitory_axons_position();

            /**
             * We can use position if it's valid or if corresponding num of dendrites is 0 
             */
            RelearnException::check(child_position_dendrites_excitatory.has_value() || (0 == child_number_dendrites_excitatory), "FastMultipoleMethods::update_functor: The child had excitatory dendrites, but no position. ID: {}", child->get_cell_neuron_id());
            RelearnException::check(child_position_dendrites_inhibitory.has_value() || (0 == child_number_dendrites_inhibitory), "FastMultipoleMethods::update_functor: The child had inhibitory dendrites, but no position. ID: {}", child->get_cell_neuron_id());

            RelearnException::check(child_position_axons_excitatory.has_value() || (0 == child_number_axons_excitatory), "FastMultipoleMethods::update_functor: The child had excitatory axons, but no position. ID: {}", child->get_cell_neuron_id());
            RelearnException::check(child_position_axons_inhibitory.has_value() || (0 == child_number_axons_inhibitory), "FastMultipoleMethods::update_functor: The child had inhibitory axons, but no position. ID: {}", child->get_cell_neuron_id());

            if (child_position_dendrites_excitatory.has_value()) {
                const auto scaled_position = child_position_dendrites_excitatory.value() * static_cast<double>(child_number_dendrites_excitatory);
                my_position_dendrites_excitatory += scaled_position;
            }

            if (child_position_dendrites_inhibitory.has_value()) {
                const auto scaled_position = child_position_dendrites_inhibitory.value() * static_cast<double>(child_number_dendrites_inhibitory);
                my_position_dendrites_inhibitory += scaled_position;
            }

            if (child_position_axons_excitatory.has_value()) {
                const auto scaled_position = child_position_axons_excitatory.value() * static_cast<double>(child_number_axons_excitatory);
                my_position_axons_excitatory += scaled_position;
            }

            if (child_position_axons_inhibitory.has_value()) {
                const auto scaled_position = child_position_axons_inhibitory.value() * static_cast<double>(child_number_axons_inhibitory);
                my_position_axons_inhibitory += scaled_position;
            }
        }

        node->set_cell_number_dendrites(my_number_dendrites_excitatory, my_number_dendrites_inhibitory);
        node->set_cell_number_axons(my_number_axons_excitatory, my_number_axons_inhibitory);

        /**
         * For calculating the new weighted position, make sure that we don't
         * divide by 0. This happens if the my number of dendrites is 0.
         */
        if (0 == my_number_dendrites_excitatory) {
            node->set_cell_excitatory_dendrites_position({});
        } else {
            const auto scaled_position = my_position_dendrites_excitatory / my_number_dendrites_excitatory;
            node->set_cell_excitatory_dendrites_position(std::optional<position_type>{ scaled_position });
        }

        if (0 == my_number_dendrites_inhibitory) {
            node->set_cell_inhibitory_dendrites_position({});
        } else {
            const auto scaled_position = my_position_dendrites_inhibitory / my_number_dendrites_inhibitory;
            node->set_cell_inhibitory_dendrites_position(std::optional<position_type>{ scaled_position });
        }

        if (0 == my_number_axons_excitatory) {
            node->set_cell_excitatory_axons_position({});
        } else {
            const auto scaled_position = my_position_axons_excitatory / my_number_axons_excitatory;
            node->set_cell_excitatory_axons_position(std::optional<position_type>{ scaled_position });
        }

        if (0 == my_number_axons_inhibitory) {
            node->set_cell_inhibitory_axons_position({});
        } else {
            const auto scaled_position = my_position_axons_inhibitory / my_number_axons_inhibitory;
            node->set_cell_inhibitory_axons_position(std::optional<position_type>{ scaled_position });
        }
    }

<<<<<<< HEAD
    std::vector<double> calc_attractiveness_to_connect_FMM(const OctreeNode<FastMultipoleMethodsCell>* source, const SignalType dendrite_type_needed);
=======
private:
    std::vector<double> calc_attractiveness_to_connect_FMM(const OctreeNode<FastMultipoleMethodsCell>* source, const std::array<const OctreeNode<FastMultipoleMethodsCell>*, 8>& interaction_list,
        const SignalType dendrite_type_needed) const;

    unsigned int do_random_experiment(const OctreeNode<FastMultipoleMethodsCell>* source, const std::vector<double>& attractiveness) const;
>>>>>>> 79b3bbc0

    void make_creation_request_for(const SignalType needed, MapSynapseCreationRequests& request,
        std::vector<std::pair<OctreeNode<FastMultipoleMethodsCell>*, std::array<const OctreeNode<FastMultipoleMethodsCell>*, 8>>>& nodes_with_axons);

    /**
   * @brief Calculates the coefficients which are needed for the derivatives of e^(-t^2).
   * @param derivative_order Order of the needed deriative (>0).
   * @return Retruns a vector with the coefficients.
   */
    static std::vector<int64_t>
    calculate_coefficients_for_deriative(unsigned int derivative_order) {
        static std::vector<std::vector<int64_t>> sequences{};

        if (sequences.empty()) {
            std::vector<int64_t> initial_sequence(2);
            std::fill(std::begin(initial_sequence), std::end(initial_sequence), 0);
            initial_sequence[0] = 1;

            sequences.emplace_back(std::move(initial_sequence));
        }

        const auto old_size = sequences.size();

        if (old_size > derivative_order) {
            return sequences[derivative_order];
        }

        sequences.resize(derivative_order + 1ULL);

        for (auto i = old_size; i <= derivative_order; i++) {
            std::vector<int64_t> current_sequence(i + 2);
            std::fill(std::begin(current_sequence), std::end(current_sequence), 0);

            for (auto j = 0; j <= i; j++) {
                if (j != i) {
                    current_sequence[j] = sequences[i - 1][j + 1ULL] * (j + 1ULL);
                }

                if (j > 0) {
                    current_sequence[j] += sequences[i - 1][j - 1ULL] * (-2);
                }
            }

            sequences[i] = std::move(current_sequence);
        }

        return sequences[derivative_order];
    }

    /**
   * @brief Calculates the value of a certain derivative of e^(-t^2) at a desired point.  
   * @param t Point for which the calculation is made.
   * @param derivative_order Order of the deriative.
   * @return Returns the value of the deriative.
   */
    static double
    function_derivative(double t, unsigned int derivative_order) noexcept {
        const auto& coefficients = calculate_coefficients_for_deriative(derivative_order);

        auto result = 0.0;
        for (unsigned int monom_exponent = 0; monom_exponent <= derivative_order; monom_exponent++) {
            const auto current_coefficient = coefficients[monom_exponent];

            if (current_coefficient == 0) {
                continue;
            }

            const auto powered = pow(t, monom_exponent);
            const auto term = powered * current_coefficient;
            result += term;
        }

        const auto factor = exp(-(t * t));
        result *= factor;

        return result;
    }

    /**
   * @brief Calculates the n-th Hermite function at the point t, if t is one of the real numbers.
   * @param n Order of the Hermite function.
   * @param t Point of evaluation.
   * @return Value of the Hermite function of the n-th order at the point t.
   */
    static double
    h(unsigned int n, double t) {
        const auto t_squared = t * t;

        const auto fac_1 = exp(-t_squared);
        const auto fac_2 = exp(t_squared);
        const auto fac_3 = function_derivative(t, n);

        const auto product = fac_1 * fac_2 * fac_3;

        if (n % 2 == 0) {
            return product;
        }

        return -product;
    }

    /**
   * @brief Calculates the Hermite function for a multi index and a 3D vector.
   * @param multi_index A tuple of three natural numbers.
   * @param vector A 3D vector.
   * @return Value of the Hermite function.
   */
    static double
    h_multiindex(const std::array<unsigned int, 3>& multi_index, const Vec3d& vector) {
        const auto h1 = h(multi_index[0], vector.get_x());
        const auto h2 = h(multi_index[1], vector.get_y());
        const auto h3 = h(multi_index[2], vector.get_z());

        const auto h_total = h1 * h2 * h3;

        return h_total;
    }

    /**
   * @brief Calculates the factorial of a multi index.
   * @param x a tuple of three natural numbers
   * @return Returns the factorial of x.
   */
    static size_t
    fac_multiindex(const std::array<unsigned int, 3>& x) {
        const auto fac_1 = Util::factorial(x[0]);
        const auto fac_2 = Util::factorial(x[1]);
        const auto fac_3 = Util::factorial(x[2]);

        const auto product = fac_1 * fac_2 * fac_3;

        return product;
    }

    /**
   * @brief Calculates base_vector^exponent. 
   * @param base_vector A 3D vector.
   * @param exponent A 3D multi index.
   * @return The result of base_vector^exponent.
   */
    static double
    pow_multiindex(const Vec3d& base_vector, const std::array<unsigned int, 3>& exponent) {
        const auto fac_1 = pow(base_vector.get_x(), exponent[0]);
        const auto fac_2 = pow(base_vector.get_y(), exponent[1]);
        const auto fac_3 = pow(base_vector.get_z(), exponent[2]);

        const auto product = fac_1 * fac_2 * fac_3;

        return product;
    }

    /**
   * @brief Calculates the absolute value of a 3D index.
   * @param x tuple of three natural numbers.
   * @return Returns the absolute value of x.
   */
    static size_t
    abs_multiindex(const std::array<unsigned int, 3>& x) {
        const auto sum = x[0] + x[1] + x[2];
        return sum;
    }

    /**
   * @brief The Kernel from Butz&Ooyen "A Simple Rule for Dendritic Spine and Axonal Bouton Formation Can Account for Cortical Reorganization afterFocal Retinal Lesions"
   * Calculates the attraction between two neurons, where a and b represent the position in three-dimensional space
   * @param a 3D position of the first neuron. 
   * @param b 3D position of the second neuron. 
   * @param sigma scaling parameter.
   * @return Returns the attraction between the two neurons.
   */
    static double
    kernel(const Vec3d& a, const Vec3d& b, const double sigma) {
        const auto diff = a - b;
        const auto squared_norm = diff.calculate_squared_2_norm();

        return exp(-squared_norm / (sigma * sigma));
    }

    /**
   * @brief Calculates the force of attraction between two nodes of the octree using a Taylor series expansion.
   * @param source Node with vacant axons.
   * @param target Node with vacant dendrites.
   * @param sigma Scaling constant.
   * @param needed Specifies for which type of neurons the calculation is to be executed (inhibitory or excitatory)
   * @return Retunrs the attraction force.
   */
    static double calc_taylor(const OctreeNode<FastMultipoleMethodsCell>* source, const OctreeNode<FastMultipoleMethodsCell>* target, const double sigma, const SignalType needed);

    /**
   * @brief Calculates the force of attraction between two sets of neurons by using the kernel 
   * presented by Butz and van Oooyen.
   * @param sources Vector of pairs with 3D position and number of vacant axons.
   * @param targets Vector of pairs with 3D position and number of vacant dendrites.
   * @param sigma Scaling constant.
   * @return Returns the total attraction of the neurons.
   */
    static double
    calc_direct_gauss(const std::vector<std::pair<Vec3d, unsigned int>>& sources, const std::vector<std::pair<Vec3d, unsigned int>>& targets, const double sigma) {
        auto result = 0.0;

        for (const auto& target : targets) {
            for (const auto& source : sources) {
                const auto kernel_value = kernel(target.first, source.first, sigma);
                result += kernel_value * source.second * target.second;
            }
        }

        return result;
    }

    /**
     * @brief Calculates the hermite coefficients for a source node. The calculation of coefficients and series 
     * expansion is executed separately, since the coefficients can be reused.
     * @param source Node with vacant axons.
     * @param sigma Scaling constant.
     * @param needed Specifies for which type of neurons the calculation is to be executed (inhibitory or excitatory).
     * @returns Returns an array of the hermite coefficients.
     */
    static std::array<double, Constants::p3> calc_hermite_coefficients(const OctreeNode<FastMultipoleMethodsCell>* source, const double sigma, const SignalType needed);

    /**
   * @brief Calculates the force of attraction between two nodes of the octree using a Hermite series expansion.
   * @param source Node with vacant axons.
   * @param target Node with vacant dendrites.
   * @param coefficients_buffer Memory location where the coefficients are stored.
   * @param sigma Scaling constant.
   * @param needed Specifies for which type of neurons the calculation is to be executed (inhibitory or excitatory)
   * @return Retunrs the attraction force.
   */
    static double calc_hermite(const OctreeNode<FastMultipoleMethodsCell>* source, const OctreeNode<FastMultipoleMethodsCell>* target, const std::array<double, Constants::p3>& coefficients_buffer, const double sigma, const SignalType needed);

    /**
   * @brief Randomly selects one of the different target nodes, to which the source node should connect.
   * @param attractiveness Vector in which the attraction forces for different nodes are entered.
   * @return Returns the index of the choosen node.
   */
    static unsigned int
    choose_interval(const std::vector<double>& attractiveness) {
        const auto random_number = RandomHolder::get_random_uniform_double(RandomHolderKey::Algorithm, 0.0, std::nextafter(1.0, Constants::eps));
        const auto vec_len = attractiveness.size();

        std::vector<double> intervals(vec_len + 1);
        intervals[0] = 0;

        double sum = 0;
        for (int i = 0; i < vec_len; i++) {
            sum = sum + attractiveness[i];
        }

        for (auto i = 1; i < vec_len + 1; i++) {
            intervals[i] = intervals[i - 1ULL] + (attractiveness[i - 1ULL] / sum);
        }

        int i = 0;
        while (random_number > intervals[i + 1ULL] && i <= vec_len) {
            i++;
        }

        if (i >= vec_len + 1) {
            return 0;
        }

        return i;
    }

    using interaction_list_type = std::array<const OctreeNode<FastMultipoleMethodsCell>*, Constants::number_oct>;
    std::shared_ptr<OctreeImplementation<FastMultipoleMethods>> global_tree{};
    std::array<const OctreeNode<FastMultipoleMethodsCell>*, Constants::number_oct> interaction_list{};

    /**
   * This class represents a mathematical three-dimensional multi-index, which is required for the 
   * series expansions and coefficient calculations. 
   */
    class Multiindex {
    public:
        /**
     * @brief Returns the number of all three-dimensional indices that the multi-index has. This depends on the selected p.
     * @return Returns the number of all indices.
     */
        static size_t
        get_number_of_indices() noexcept {
            return Constants::p3;
        }

        /**
     * @brief Returns the multi-index as a matrix with the dimensions 3 x p^3.
     * @return Returns a array of arrays wich represents the corresponding multi-index.
     */
        static std::array<std::array<unsigned int, 3>, Constants::p3>
        get_indices() {
            std::array<std::array<unsigned int, 3>, Constants::p3> result{};
            int index = 0;
            for (unsigned int i = 0; i < Constants::p; i++) {
                for (unsigned int j = 0; j < Constants::p; j++) {
                    for (unsigned int k = 0; k < Constants::p; k++) {
                        // NOLINTNEXTLINE
                        result[index] = { i, j, k };
                        index++;
                    }
                }
            }

            return result;
        }
    };
};<|MERGE_RESOLUTION|>--- conflicted
+++ resolved
@@ -189,15 +189,7 @@
         }
     }
 
-<<<<<<< HEAD
     std::vector<double> calc_attractiveness_to_connect_FMM(const OctreeNode<FastMultipoleMethodsCell>* source, const SignalType dendrite_type_needed);
-=======
-private:
-    std::vector<double> calc_attractiveness_to_connect_FMM(const OctreeNode<FastMultipoleMethodsCell>* source, const std::array<const OctreeNode<FastMultipoleMethodsCell>*, 8>& interaction_list,
-        const SignalType dendrite_type_needed) const;
-
-    unsigned int do_random_experiment(const OctreeNode<FastMultipoleMethodsCell>* source, const std::vector<double>& attractiveness) const;
->>>>>>> 79b3bbc0
 
     void make_creation_request_for(const SignalType needed, MapSynapseCreationRequests& request,
         std::vector<std::pair<OctreeNode<FastMultipoleMethodsCell>*, std::array<const OctreeNode<FastMultipoleMethodsCell>*, 8>>>& nodes_with_axons);
