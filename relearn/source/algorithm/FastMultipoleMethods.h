/*
 * This file is part of the RELeARN software developed at Technical University Darmstadt
 *
 * Copyright (c) 2020, Technical University of Darmstadt, Germany
 *
 * This software may be modified and distributed under the terms of a BSD-style license.
 * See the LICENSE file in the base directory for details.
 *
 */

#pragma once

#include "../structure/OctreeNode.h"
#include "../util/RelearnException.h"
#include "../util/Random.h"
#include "../util/Utility.h"
#include "Algorithm.h"
#include "FastMultipoleMethodsCell.h"

#include <array>
#include <memory>
#include <vector>
#include <cmath>

enum class CalculationType { DIRECT,
    HERMITE,
    TAYLOR,
};

template <typename T>
class OctreeImplementation;

/**
 * This class represents the implementation and adaptation of fast multipole methods. The parameters can be set on the fly.
 * It is strongly tied to Octree, which might perform MPI communication via NodeCache::download_children()
 */
class FastMultipoleMethods : public Algorithm {

    friend class FMMPrivateFunctionTest;

public:
    using AdditionalCellAttributes = FastMultipoleMethodsCell;
    using interaction_list_type = std::array<const OctreeNode<FastMultipoleMethodsCell>*, Constants::number_oct>;
    using position_type = typename Cell<AdditionalCellAttributes>::position_type;
    using counter_type = typename Cell<AdditionalCellAttributes>::counter_type;
    std::shared_ptr<OctreeImplementation<FastMultipoleMethods>> global_tree{};

    /**
     * @brief Constructs a new instance with the given octree
     * @param octree The octree on which the algorithm is to be performed, not null
     * @exception Throws a RelearnException if octree is nullptr
     */
    FastMultipoleMethods(const std::shared_ptr<OctreeImplementation<FastMultipoleMethods>>& octree)
        : global_tree(octree) {
        RelearnException::check(octree != nullptr, "FastMultipoleMethods::FastMultipoleMethods: octree was null");
    }

    /**
<<<<<<< HEAD
   * @brief Returns a collection of proposed synapse creations for each neuron with vacant axons. TODO: Does not work with MPI
   * @param number_neurons The number of local neurons
   * @param disable_flags Flags that indicate if a local neuron is disabled. If so (== 0), the neuron is ignored
   * @param extra_infos Used to access the positions of the local neurons
   * @param axons The axon model that is used
   * @exception Can throw a RelearnException
   * @return Returns a map, indicating for every MPI rank all requests that are made from this rank. 
   */
    MapSynapseCreationRequests find_target_neurons(const size_t number_neurons, const std::vector<UpdateStatus>& disable_flags,
        const std::unique_ptr<NeuronsExtraInfo>& extra_infos, const std::unique_ptr<SynapticElements>& axons) override;

    /**
   * @brief Updates all leaf nodes in the octree by the algorithm
   * @param disable_flags Flags that indicate if a neuron id disabled (0) or enabled (otherwise)
   * @param axons The model for the axons
   * @param excitatory_dendrites The model for the excitatory dendrites
   * @param inhibitory_dendrites The model for the inhibitory dendrites
   * @exception Throws a RelearnException if the vectors have different sizes or the leaf nodes are not in order of their neuron id
   */
    void update_leaf_nodes(const std::vector<UpdateStatus>& disable_flags, const std::unique_ptr<SynapticElements>& axons,
=======
     * @brief Updates all leaf nodes in the octree by the algorithm
     * @param disable_flags Flags that indicate if a neuron id disabled (0) or enabled (otherwise)
     * @param axons The model for the axons
     * @param excitatory_dendrites The model for the excitatory dendrites
     * @param inhibitory_dendrites The model for the inhibitory dendrites
     * @exception Throws a RelearnException if the vectors have different sizes or the leaf nodes are not in order of their neuron id
     */
    void update_leaf_nodes(const std::vector<char>& disable_flags, const std::unique_ptr<SynapticElements>& axons,
>>>>>>> f72513ba
        const std::unique_ptr<SynapticElements>& excitatory_dendrites, const std::unique_ptr<SynapticElements>& inhibitory_dendrites) override;

    /**
     * @brief Updates the passed node with the values of its children according to the algorithm
     * @param node The node to update, must not be nullptr
     * @exception Throws a RelearnException if node is nullptr
     */
    static void
    update_functor(OctreeNode<FastMultipoleMethodsCell>* node) {
        RelearnException::check(node != nullptr, "FastMultipoleMethods::update_functor: node is nullptr");

        // NOLINTNEXTLINE
        if (!node->is_parent()) {
            return;
        }

        using position_type = FastMultipoleMethodsCell::position_type;
        using counter_type = FastMultipoleMethodsCell::counter_type;

        // I'm inner node, i.e., I have a super neuron
        position_type my_position_dendrites_excitatory = { 0., 0., 0. };
        position_type my_position_dendrites_inhibitory = { 0., 0., 0. };

        position_type my_position_axons_excitatory = { 0., 0., 0. };
        position_type my_position_axons_inhibitory = { 0., 0., 0. };

        // Sum of number of dendrites of all my children
        counter_type my_number_dendrites_excitatory = 0;
        counter_type my_number_dendrites_inhibitory = 0;

        counter_type my_number_axons_excitatory = 0;
        counter_type my_number_axons_inhibitory = 0;

        // For all my children
        for (const auto& child : node->get_children()) {
            if (child == nullptr) {
                continue;
            }

            // Sum up number of dendrites
            const auto child_number_dendrites_excitatory = child->get_cell().get_number_excitatory_dendrites();
            const auto child_number_dendrites_inhibitory = child->get_cell().get_number_inhibitory_dendrites();

            const auto child_number_axons_excitatory = child->get_cell().get_number_excitatory_axons();
            const auto child_number_axons_inhibitory = child->get_cell().get_number_inhibitory_axons();

            my_number_dendrites_excitatory += child_number_dendrites_excitatory;
            my_number_dendrites_inhibitory += child_number_dendrites_inhibitory;

            my_number_axons_excitatory += child_number_axons_excitatory;
            my_number_axons_inhibitory += child_number_axons_inhibitory;

            // Average the position by using the number of dendrites as weights
            std::optional<position_type> child_position_dendrites_excitatory = child->get_cell().get_excitatory_dendrites_position();
            std::optional<position_type> child_position_dendrites_inhibitory = child->get_cell().get_inhibitory_dendrites_position();

            std::optional<position_type> child_position_axons_excitatory = child->get_cell().get_excitatory_axons_position();
            std::optional<position_type> child_position_axons_inhibitory = child->get_cell().get_inhibitory_axons_position();

            /**
             * We can use position if it's valid or if corresponding num of dendrites is 0
             */
            RelearnException::check(child_position_dendrites_excitatory.has_value() || (0 == child_number_dendrites_excitatory), "FastMultipoleMethods::update_functor: The child had excitatory dendrites, but no position. ID: {}", child->get_cell_neuron_id());
            RelearnException::check(child_position_dendrites_inhibitory.has_value() || (0 == child_number_dendrites_inhibitory), "FastMultipoleMethods::update_functor: The child had inhibitory dendrites, but no position. ID: {}", child->get_cell_neuron_id());

            RelearnException::check(child_position_axons_excitatory.has_value() || (0 == child_number_axons_excitatory), "FastMultipoleMethods::update_functor: The child had excitatory axons, but no position. ID: {}", child->get_cell_neuron_id());
            RelearnException::check(child_position_axons_inhibitory.has_value() || (0 == child_number_axons_inhibitory), "FastMultipoleMethods::update_functor: The child had inhibitory axons, but no position. ID: {}", child->get_cell_neuron_id());

            if (child_position_dendrites_excitatory.has_value()) {
                const auto scaled_position = child_position_dendrites_excitatory.value() * static_cast<double>(child_number_dendrites_excitatory);
                my_position_dendrites_excitatory += scaled_position;
            }

            if (child_position_dendrites_inhibitory.has_value()) {
                const auto scaled_position = child_position_dendrites_inhibitory.value() * static_cast<double>(child_number_dendrites_inhibitory);
                my_position_dendrites_inhibitory += scaled_position;
            }

            if (child_position_axons_excitatory.has_value()) {
                const auto scaled_position = child_position_axons_excitatory.value() * static_cast<double>(child_number_axons_excitatory);
                my_position_axons_excitatory += scaled_position;
            }

            if (child_position_axons_inhibitory.has_value()) {
                const auto scaled_position = child_position_axons_inhibitory.value() * static_cast<double>(child_number_axons_inhibitory);
                my_position_axons_inhibitory += scaled_position;
            }
        }

        node->set_cell_number_dendrites(my_number_dendrites_excitatory, my_number_dendrites_inhibitory);
        node->set_cell_number_axons(my_number_axons_excitatory, my_number_axons_inhibitory);

        /**
         * For calculating the new weighted position, make sure that we don't
         * divide by 0. This happens if the my number of dendrites is 0.
         */
        if (0 == my_number_dendrites_excitatory) {
            node->set_cell_excitatory_dendrites_position({});
        } else {
            const auto scaled_position = my_position_dendrites_excitatory / my_number_dendrites_excitatory;
            node->set_cell_excitatory_dendrites_position(std::optional<position_type>{ scaled_position });
        }

        if (0 == my_number_dendrites_inhibitory) {
            node->set_cell_inhibitory_dendrites_position({});
        } else {
            const auto scaled_position = my_position_dendrites_inhibitory / my_number_dendrites_inhibitory;
            node->set_cell_inhibitory_dendrites_position(std::optional<position_type>{ scaled_position });
        }

        if (0 == my_number_axons_excitatory) {
            node->set_cell_excitatory_axons_position({});
        } else {
            const auto scaled_position = my_position_axons_excitatory / my_number_axons_excitatory;
            node->set_cell_excitatory_axons_position(std::optional<position_type>{ scaled_position });
        }

        if (0 == my_number_axons_inhibitory) {
            node->set_cell_inhibitory_axons_position({});
        } else {
            const auto scaled_position = my_position_axons_inhibitory / my_number_axons_inhibitory;
            node->set_cell_inhibitory_axons_position(std::optional<position_type>{ scaled_position });
        }
    }

    /**
     * @brief Calculates the attraction between source and all nodes in the interaction_list and returns it in a vector. Only those nodes are considered that are not equal to zero ptr.
     * @param source Node with vacant axons.
     * @param interaction_list List with potential target nodes.
     * @param dendrite_type_needed Specifies for which type of neurons the calculation is to be executed (inhibitory or excitatory)
     * @return std::vector<double> 
     */

    /**
   * @brief Returns a collection of proposed synapse creations for each neuron with vacant axons.
   * @param number_neurons The number of local neurons
   * @param disable_flags Flags that indicate if a local neuron is disabled. If so (== 0), the neuron is ignored
   * @param extra_infos Used to access the positions of the local neurons
   * @param axons The axon model that is used
   * @exception Can throw a RelearnException
   * @return Returns a map, indicating for every MPI rank all requests that are made from this rank. 
   */
    MapSynapseCreationRequests find_target_neurons(const size_t number_neurons, const std::vector<char>& disable_flags,
        const std::unique_ptr<NeuronsExtraInfo>& extra_infos, const std::unique_ptr<SynapticElements>& axons) override;

private:
    /**
     * @brief Appends pairs of neurons to a SynapseCreationRequest which are suitable for a synapse formation.
     * @param signal_type_needed Specifies for which type of neurons the calculation is to be executed (inhibitory or excitatory)
     * @param request Request which should be extended. This must be created before the method is called.
     * @exception Can throw a RelearnException.
     */
    void make_creation_request_for(const SignalType signal_type_needed, MapSynapseCreationRequests& request);

    /**
     * @brief Calculates the attraction between a single source neuron and all target neurons in the interaction list.
     * @param source Node with vacant axons.
     * @param interaction_list List of Nodes with vacant dendrites.
     * @param signal_type_needed Specifies for which type of neurons the calculation is to be executed (inhibitory or excitatory).
     * @exception Can throw a RelearnException 
     * @return Returns a vector with the calculated forces of attraction. This contains as many elements as the interaction list.
     */
    std::vector<double> calc_attractiveness_to_connect(const OctreeNode<FastMultipoleMethodsCell>* source, const interaction_list_type interaction_list, const SignalType signal_type_needed);

    /**
     * @brief Checks which calculation type is suitable for a given source and target node.
     * @param source Node with vacant axons.
     * @param target Node with vacant dendrites.
     * @param signal_type_needed Specifies for which type of neurons the calculation is to be executed (inhibitory or excitatory)
     * @return CalculationType
     */
    static CalculationType check_calculation_requirements(const OctreeNode<FastMultipoleMethodsCell>* source, const OctreeNode<FastMultipoleMethodsCell>* target, SignalType signal_type_needed);

    /**
     * @brief Calculates the force of attraction between two nodes of the octree using a Taylor series expansion.
     * @param source Node with vacant axons.
     * @param target Node with vacant dendrites.
     * @param sigma Scaling constant.
     * @param signal_type_needed Specifies for which type of neurons the calculation is to be executed (inhibitory or excitatory).
     * @exception Can throw a RelearnException.
     * @return Returns the attraction force.
     */
    static double calc_taylor(const OctreeNode<FastMultipoleMethodsCell>* source, const OctreeNode<FastMultipoleMethodsCell>* target, const double sigma, const SignalType signal_type_needed);

    /**
     * @brief Calculates the force of attraction between two sets of neurons by using the kernel
     * presented by Butz and van Oooyen.
     * @param sources Vector of pairs with 3D position and number of vacant axons.
     * @param targets Vector of pairs with 3D position and number of vacant dendrites.
     * @param sigma Scaling constant.
     * @param signal_type_needed Specifies for which type of neurons the calculation is to be executed (inhibitory or excitatory).
     * @return Returns the total attraction of the neurons.
     */
    static double
    calc_direct_gauss(const OctreeNode<FastMultipoleMethodsCell>* source, const OctreeNode<FastMultipoleMethodsCell>* target, const double sigma, const SignalType signal_type_needed) {

        const std::vector<std::pair<Vec3d, unsigned int>>& sources = Utilities::get_all_positions_for(source, ElementType::AXON, signal_type_needed);
        const std::vector<std::pair<Vec3d, unsigned int>>& targets = Utilities::get_all_positions_for(target, ElementType::DENDRITE, signal_type_needed);

        auto result = 0.0;

        for (const auto& target : targets) {
            for (const auto& source : sources) {
                const auto kernel_value = Utilities::kernel(target.first, source.first, sigma);
                result += kernel_value * source.second * target.second;
            }
        }

        return result;
    }

    /**
     * @brief Calculates the hermite coefficients for a source node. The calculation of coefficients and series
     * expansion is executed separately, since the coefficients can be reused.
     * @param source Node with vacant axons.
     * @param sigma Scaling constant.
     * @param signal_type_needed Specifies for which type of neurons the calculation is to be executed (inhibitory or excitatory).
     * @exception Can throw a RelearnException.
     * @returns Returns an array of the hermite coefficients.
     */
    static std::array<double, Constants::p3> calc_hermite_coefficients(const OctreeNode<FastMultipoleMethodsCell>* source, const double sigma, const SignalType signal_type_needed);

    /**
     * @brief Calculates the force of attraction between two nodes of the octree using a Hermite series expansion.
     * @param source Node with vacant axons.
     * @param target Node with vacant dendrites.
     * @param coefficients_buffer Memory location where the coefficients are stored.
     * @param sigma Scaling constant.
     * @param signal_type_needed Specifies for which type of neurons the calculation is to be executed (inhibitory or excitatory).
     * @exception Can throw a RelearnException.
     * @return Retunrs the attraction force.
     */
    static double calc_hermite(const OctreeNode<FastMultipoleMethodsCell>* source, const OctreeNode<FastMultipoleMethodsCell>* target, const std::array<double, Constants::p3>& coefficients_buffer, const double sigma, const SignalType signal_type_needed);

    /**
     * @brief Randomly selects one of the different target nodes, to which the source node should connect.
     * @param attractiveness Vector in which the attraction forces for different nodes are entered.
     * @return Returns the index of the choosen node.
     */
    static unsigned int choose_interval(const std::vector<double>& attractiveness) {
        const auto random_number = RandomHolder::get_random_uniform_double(RandomHolderKey::Algorithm, 0.0, std::nextafter(1.0, Constants::eps));
        const auto vec_len = attractiveness.size();

        std::vector<double> intervals(vec_len + 1);
        intervals[0] = 0;

        double sum = 0;
        for (int i = 0; i < vec_len; i++) {
            sum = sum + attractiveness[i];
        }

        for (auto i = 1; i < vec_len + 1; i++) {
            intervals[i] = intervals[i - 1ULL] + (attractiveness[i - 1ULL] / sum);
        }

        int i = 0;
        while (random_number > intervals[i + 1ULL] && i <= vec_len) {
            i++;
        }

        if (i >= vec_len + 1) {
            return 0;
        }

        return i;
    }

     /**
     * This class contains service functions that are independent of class attributes, but are required for the FMM class.
     */
    class Utilities {

        friend class FMMPrivateFunctionTest;

    public:
        /**
     * @brief Counts the elements in an interaction list that are not nullptr.
     * @param arr Interaction list containing OctreeNodes.
     * @return Number of elements unequal to nullptr.
     */
        static unsigned int count_non_zero_elements(const interaction_list_type& arr);

        /**
     * @brief Returns the OctreeNode at the given index, nullptr elements are not counted.
     * @param arr Interaction list containing OctreeNodes.
     * @param index Index of the desired node.
     * @return const OctreeNode<AdditionalCellAttributes>* 
     */
        static const OctreeNode<AdditionalCellAttributes>* extract_element(const interaction_list_type& arr, unsigned int index);

        /**
     * @brief Checks whether a node is already in the cache and reloads the child nodes if necessary. Sets a children to nullptr, when it has no vacant dendrites.
     * @param node Node which is checked.
     * @return Interaction list with all children.
     */
        static interaction_list_type get_children_to_interaction_list(const OctreeNode<AdditionalCellAttributes>* node);

        /**
     * @brief Returns a vector of all positions of the selected type that have a free port of the requested SignalType. 
     * @param node OctreeNode from which the elements are to be counted.
     * @param type Type of synaptic elements (axon or dendrite).
     * @param needed The requested SignalType.
     * @return A vector of all actual positions.
     */
        static const std::vector<std::pair<position_type, counter_type>> get_all_positions_for(const OctreeNode<AdditionalCellAttributes>* node, const ElementType type, const SignalType signal_type_needed);

        /**
     * @brief Calculates the coefficients which are needed for the derivatives of e^(-t^2).
     * @param derivative_order Order of the needed deriative (>0).
     * @return Retruns a vector with the coefficients.
     */
        static std::vector<int64_t>
        calculate_coefficients_for_deriative(unsigned int derivative_order) {
            static std::vector<std::vector<int64_t>> sequences{};

            if (sequences.empty()) {
                std::vector<int64_t> initial_sequence(2);
                std::fill(std::begin(initial_sequence), std::end(initial_sequence), 0);
                initial_sequence[0] = 1;

                sequences.emplace_back(std::move(initial_sequence));
            }

            const auto old_size = sequences.size();

            if (old_size > derivative_order) {
                return sequences[derivative_order];
            }

            sequences.resize(derivative_order + 1ULL);

            for (auto i = old_size; i <= derivative_order; i++) {
                std::vector<int64_t> current_sequence(i + 2);
                std::fill(std::begin(current_sequence), std::end(current_sequence), 0);

                for (auto j = 0; j <= i; j++) {
                    if (j != i) {
                        current_sequence[j] = sequences[i - 1][j + 1ULL] * (j + 1ULL);
                    }

                    if (j > 0) {
                        current_sequence[j] += sequences[i - 1][j - 1ULL] * (-2);
                    }
                }

                sequences[i] = std::move(current_sequence);
            }

            return sequences[derivative_order];
        }

        /**
     * @param t Point for which the calculation is made.
     * @param derivative_order Order of the deriative.
     * @return Returns the value of the deriative.
     */
        static double
        function_derivative(double t, unsigned int derivative_order) noexcept {
            const auto& coefficients = calculate_coefficients_for_deriative(derivative_order);

            auto result = 0.0;
            for (unsigned int monom_exponent = 0; monom_exponent <= derivative_order; monom_exponent++) {
                const auto current_coefficient = coefficients[monom_exponent];

                if (current_coefficient == 0) {
                    continue;
                }

                const auto powered = pow(t, monom_exponent);
                const auto term = powered * current_coefficient;
                result += term;
            }

            const auto factor = exp(-(t * t));
            result *= factor;

            return result;
        }

        /**
     * @brief Calculates the n-th Hermite function at the point t, if t is one of the real numbers.
     * @param n Order of the Hermite function.
     * @param t Point of evaluation.
     * @return Value of the Hermite function of the n-th order at the point t.
     */
        static double
        h(unsigned int n, double t) {
            const auto t_squared = t * t;

            const auto fac_1 = exp(-t_squared);
            const auto fac_2 = exp(t_squared);
            const auto fac_3 = function_derivative(t, n);

            const auto product = fac_1 * fac_2 * fac_3;

            if (n % 2 == 0) {
                return product;
            }

            return -product;
        }

        /**
     * @brief Calculates the Hermite function for a multi index and a 3D vector.
     * @param multi_index A tuple of three natural numbers.
     * @param vector A 3D vector.
     * @return Value of the Hermite function.
     */
        static double
        h_multiindex(const std::array<unsigned int, 3>& multi_index, const Vec3d& vector) {
            const auto h1 = h(multi_index[0], vector.get_x());
            const auto h2 = h(multi_index[1], vector.get_y());
            const auto h3 = h(multi_index[2], vector.get_z());

            const auto h_total = h1 * h2 * h3;

            return h_total;
        }

        /**
     * @brief Calculates the factorial of a multi index.
     * @param x a tuple of three natural numbers
     * @return Returns the factorial of x.
     */
        static size_t
        fac_multiindex(const std::array<unsigned int, 3>& x) {
            const auto fac_1 = Util::factorial(x[0]);
            const auto fac_2 = Util::factorial(x[1]);
            const auto fac_3 = Util::factorial(x[2]);

            const auto product = fac_1 * fac_2 * fac_3;

            return product;
        }

        /**
     * @brief Calculates base_vector^exponent.
     * @param base_vector A 3D vector.
     * @param exponent A 3D multi index.
     * @return The result of base_vector^exponent.
     */
        static double
        pow_multiindex(const Vec3d& base_vector, const std::array<unsigned int, 3>& exponent) {
            const auto fac_1 = pow(base_vector.get_x(), exponent[0]);
            const auto fac_2 = pow(base_vector.get_y(), exponent[1]);
            const auto fac_3 = pow(base_vector.get_z(), exponent[2]);

            const auto product = fac_1 * fac_2 * fac_3;

            return product;
        }

        /**
     * @brief Calculates the absolute value of a 3D index.
     * @param x tuple of three natural numbers.
     * @return Returns the absolute value of x.
     */
        static size_t
        abs_multiindex(const std::array<unsigned int, 3>& x) {
            const auto sum = x[0] + x[1] + x[2];
            return sum;
        }

        /**
     * @brief The Kernel from Butz&Ooyen "A Simple Rule for Dendritic Spine and Axonal Bouton Formation Can Account for Cortical Reorganization afterFocal Retinal Lesions"
     * Calculates the attraction between two neurons, where a and b represent the position in three-dimensional space
     * @param a 3D position of the first neuron.
     * @param b 3D position of the second neuron.
     * @param sigma scaling parameter.
     * @return Returns the attraction between the two neurons.
     */
        static double
        kernel(const Vec3d& a, const Vec3d& b, const double sigma) {
            const auto diff = a - b;
            const auto squared_norm = diff.calculate_squared_2_norm();

            return exp(-squared_norm / (sigma * sigma));
        }
    };

    /**
     * This class represents a mathematical three-dimensional multi-index, which is required for the
     * series expansions and coefficient calculations.
     */
    class Multiindex {

        friend class FMMPrivateFunctionTest;

    public:
        /**
         * @brief Returns the number of all three-dimensional indices that the multi-index has. This depends on the selected p.
         * @return Returns the number of all indices.
         */
        static size_t
        get_number_of_indices() noexcept {
            return Constants::p3;
        }

        /**
         * @brief Returns the multi-index as a matrix with the dimensions 3 x p^3.
         * @return Returns a array of arrays wich represents the corresponding multi-index.
         */
        static std::array<std::array<unsigned int, 3>, Constants::p3>
        get_indices() {
            std::array<std::array<unsigned int, 3>, Constants::p3> result{};
            int index = 0;
            for (unsigned int i = 0; i < Constants::p; i++) {
                for (unsigned int j = 0; j < Constants::p; j++) {
                    for (unsigned int k = 0; k < Constants::p; k++) {
                        // NOLINTNEXTLINE
                        result[index] = { i, j, k };
                        index++;
                    }
                }
            }

            return result;
        }
    };
};<|MERGE_RESOLUTION|>--- conflicted
+++ resolved
@@ -54,30 +54,7 @@
         : global_tree(octree) {
         RelearnException::check(octree != nullptr, "FastMultipoleMethods::FastMultipoleMethods: octree was null");
     }
-
-    /**
-<<<<<<< HEAD
-   * @brief Returns a collection of proposed synapse creations for each neuron with vacant axons. TODO: Does not work with MPI
-   * @param number_neurons The number of local neurons
-   * @param disable_flags Flags that indicate if a local neuron is disabled. If so (== 0), the neuron is ignored
-   * @param extra_infos Used to access the positions of the local neurons
-   * @param axons The axon model that is used
-   * @exception Can throw a RelearnException
-   * @return Returns a map, indicating for every MPI rank all requests that are made from this rank. 
-   */
-    MapSynapseCreationRequests find_target_neurons(const size_t number_neurons, const std::vector<UpdateStatus>& disable_flags,
-        const std::unique_ptr<NeuronsExtraInfo>& extra_infos, const std::unique_ptr<SynapticElements>& axons) override;
-
-    /**
-   * @brief Updates all leaf nodes in the octree by the algorithm
-   * @param disable_flags Flags that indicate if a neuron id disabled (0) or enabled (otherwise)
-   * @param axons The model for the axons
-   * @param excitatory_dendrites The model for the excitatory dendrites
-   * @param inhibitory_dendrites The model for the inhibitory dendrites
-   * @exception Throws a RelearnException if the vectors have different sizes or the leaf nodes are not in order of their neuron id
-   */
-    void update_leaf_nodes(const std::vector<UpdateStatus>& disable_flags, const std::unique_ptr<SynapticElements>& axons,
-=======
+    /**
      * @brief Updates all leaf nodes in the octree by the algorithm
      * @param disable_flags Flags that indicate if a neuron id disabled (0) or enabled (otherwise)
      * @param axons The model for the axons
@@ -85,8 +62,7 @@
      * @param inhibitory_dendrites The model for the inhibitory dendrites
      * @exception Throws a RelearnException if the vectors have different sizes or the leaf nodes are not in order of their neuron id
      */
-    void update_leaf_nodes(const std::vector<char>& disable_flags, const std::unique_ptr<SynapticElements>& axons,
->>>>>>> f72513ba
+    void update_leaf_nodes(const std::vector<UpdateStatus>& disable_flags, const std::unique_ptr<SynapticElements>& axons,
         const std::unique_ptr<SynapticElements>& excitatory_dendrites, const std::unique_ptr<SynapticElements>& inhibitory_dendrites) override;
 
     /**
