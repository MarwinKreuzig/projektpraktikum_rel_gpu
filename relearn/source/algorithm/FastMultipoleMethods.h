--- conflicted
+++ resolved
@@ -50,31 +50,12 @@
      * @param octree The octree on which the algorithm is to be performed, not null
      * @exception Throws a RelearnException if octree is nullptr
      */
-<<<<<<< HEAD
-    FastMultipoleMethods(const std::shared_ptr<OctreeImplementation<FastMultipoleMethods>>& octree)
-=======
     explicit FastMultipoleMethods(const std::shared_ptr<OctreeImplementation<FastMultipoleMethods>>& octree)
->>>>>>> d730646f
         : global_tree(octree) {
         RelearnException::check(octree != nullptr, "FastMultipoleMethods::FastMultipoleMethods: octree was null");
     }
 
     /**
-<<<<<<< HEAD
-=======
-     * @brief Returns a collection of proposed synapse creations for each neuron with vacant axons. TODO: Does not work with MPI
-     * @param number_neurons The number of local neurons
-     * @param disable_flags Flags that indicate if a local neuron is disabled. If so (== 0), the neuron is ignored
-     * @param extra_infos Used to access the positions of the local neurons
-     * @param axons The axon model that is used
-     * @exception Can throw a RelearnException
-     * @return Returns a map, indicating for every MPI rank all requests that are made from this rank.
-     */
-    [[nodiscard]] MapSynapseCreationRequests find_target_neurons(size_t number_neurons, const std::vector<UpdateStatus>& disable_flags,
-        const std::unique_ptr<NeuronsExtraInfo>& extra_infos, const std::unique_ptr<SynapticElements>& axons) override;
-
-    /**
->>>>>>> d730646f
      * @brief Updates all leaf nodes in the octree by the algorithm
      * @param disable_flags Flags that indicate if a neuron id disabled (0) or enabled (otherwise)
      * @param axons The model for the axons
@@ -82,12 +63,7 @@
      * @param inhibitory_dendrites The model for the inhibitory dendrites
      * @exception Throws a RelearnException if the vectors have different sizes or the leaf nodes are not in order of their neuron id
      */
-<<<<<<< HEAD
     void update_leaf_nodes(const std::vector<UpdateStatus>& disable_flags) override;
-=======
-    void update_leaf_nodes(const std::vector<UpdateStatus>& disable_flags, const std::unique_ptr<SynapticElements>& axons,
-        const std::unique_ptr<SynapticElements>& excitatory_dendrites, const std::unique_ptr<SynapticElements>& inhibitory_dendrites) override;
->>>>>>> d730646f
 
     /**
      * @brief Updates the passed node with the values of its children according to the algorithm
@@ -197,11 +173,6 @@
             node->set_cell_inhibitory_dendrites_position(std::optional<position_type>{ scaled_position });
         }
 
-<<<<<<< HEAD
-=======
-        const auto& indices = Multiindex::get_indices();
-
->>>>>>> d730646f
         if (0 == my_number_axons_excitatory) {
             node->set_cell_excitatory_axons_position({});
         } else {
@@ -217,7 +188,6 @@
         }
     }
 
-<<<<<<< HEAD
     /**
      * @brief Returns a collection of proposed synapse creations for each neuron with vacant axons.
      * @param number_neurons The number of local neurons
@@ -229,117 +199,9 @@
      */
     CommunicationMap<SynapseCreationRequest> find_target_neurons(size_t number_neurons, const std::vector<UpdateStatus>& disable_flags,
         const std::unique_ptr<NeuronsExtraInfo>& extra_infos) override;
-=======
+
 private:
-    std::vector<double> calc_attractiveness_to_connect_FMM(const OctreeNode<FastMultipoleMethodsCell>* source, const std::array<const OctreeNode<FastMultipoleMethodsCell>*, 8>& interaction_list,
-        SignalType dendrite_type_needed) const;
-
-    static unsigned int do_random_experiment(const OctreeNode<FastMultipoleMethodsCell>* source, const std::vector<double>& attractiveness);
-
-    void make_creation_request_for(SignalType needed, MapSynapseCreationRequests& request,
-        std::stack<std::pair<OctreeNode<FastMultipoleMethodsCell>*, std::array<const OctreeNode<FastMultipoleMethodsCell>*, 8>>>& nodes_with_axons);
-
-    /**
-     * @brief Calculates the coefficients which are needed for the derivatives of e^(-t^2).
-     * @param derivative_order Order of the needed deriative (>0).
-     * @return Retruns a vector with the coefficients.
-     */
-    static std::vector<int64_t>
-    calculate_coefficients_for_deriative(unsigned int derivative_order) {
-        static std::vector<std::vector<int64_t>> sequences{};
-
-        if (sequences.empty()) {
-            std::vector<int64_t> initial_sequence(2);
-            std::fill(std::begin(initial_sequence), std::end(initial_sequence), 0);
-            initial_sequence[0] = 1;
-
-            sequences.emplace_back(std::move(initial_sequence));
-        }
-
-        const auto old_size = sequences.size();
-
-        if (old_size > derivative_order) {
-            return sequences[derivative_order];
-        }
-
-        sequences.resize(derivative_order + 1ULL);
-
-        for (auto i = old_size; i <= derivative_order; i++) {
-            std::vector<int64_t> current_sequence(i + 2);
-            std::fill(std::begin(current_sequence), std::end(current_sequence), 0);
-
-            for (auto j = 0; j <= i; j++) {
-                if (j != i) {
-                    current_sequence[j] = sequences[i - 1][j + 1ULL] * (j + 1);
-                }
-
-                if (j > 0) {
-                    current_sequence[j] += sequences[i - 1][j - 1ULL] * (-2);
-                }
-            }
-
-            sequences[i] = std::move(current_sequence);
-        }
-
-        return sequences[derivative_order];
-    }
-
-    /**
-     * @brief Calculates the value of a certain derivative of e^(-t^2) at a desired point.
-     * @param t Point for which the calculation is made.
-     * @param derivative_order Order of the deriative.
-     * @return Returns the value of the deriative.
-     */
-    static double
-    function_derivative(double t, unsigned int derivative_order) noexcept {
-        const auto& coefficients = calculate_coefficients_for_deriative(derivative_order);
-
-        auto result = 0.0;
-        for (unsigned int monom_exponent = 0; monom_exponent <= derivative_order; monom_exponent++) {
-            const auto current_coefficient = coefficients[monom_exponent];
-
-            if (current_coefficient == 0) {
-                continue;
-            }
-
-            const auto powered = pow(t, monom_exponent);
-            const auto term = powered * current_coefficient;
-            result += term;
-        }
-
-        const auto factor = exp(-(t * t));
-        result *= factor;
-
-        return result;
-    }
-
-    /**
-     * @brief Calculates the n-th Hermite function at the point t, if t is one of the real numbers.
-     * @param n Order of the Hermite function.
-     * @param t Point of evaluation.
-     * @return Value of the Hermite function of the n-th order at the point t.
-     */
-    static double
-    h(unsigned int n, double t) {
-        const auto t_squared = t * t;
-
-        const auto fac_1 = exp(-t_squared);
-        const auto fac_2 = exp(t_squared);
-        const auto fac_3 = function_derivative(t, n);
-
-        const auto product = fac_1 * fac_2 * fac_3;
-
-        if (n % 2 == 0) {
-            return product;
-        }
-
-        return -product;
-    }
->>>>>>> d730646f
-
-private:
-    /**
-<<<<<<< HEAD
+    /**
      * @brief Appends pairs of neurons to a SynapseCreationRequest which are suitable for a synapse formation.
      * @param signal_type_needed Specifies for which type of neurons the calculation is to be executed (inhibitory or excitatory)
      * @param request SynapseCreationRequest which should be extended. This must be created before the method is called.
@@ -385,75 +247,6 @@
      * @param sigma Scaling constant.
      * @param signal_type_needed Specifies for which type of neurons the calculation is to be executed (inhibitory or excitatory).
      * @return Returns the total attraction of the neurons.
-=======
-     * @brief Calculates the Hermite function for a multi index and a 3D vector.
-     * @param multi_index A tuple of three natural numbers.
-     * @param vector A 3D vector.
-     * @return Value of the Hermite function.
-     */
-    static double
-    h_multiindex(const std::array<unsigned int, 3>& multi_index, const Vec3d& vector) {
-        const auto h1 = h(multi_index[0], vector.get_x());
-        const auto h2 = h(multi_index[1], vector.get_y());
-        const auto h3 = h(multi_index[2], vector.get_z());
-
-        const auto h_total = h1 * h2 * h3;
-
-        return h_total;
-    }
-
-    /**
-     * @brief Calculates the factorial of a multi index.
-     * @param x a tuple of three natural numbers
-     * @return Returns the factorial of x.
-     */
-    static size_t
-    fac_multiindex(const std::array<unsigned int, 3>& x) {
-        const auto fac_1 = Util::factorial(x[0]);
-        const auto fac_2 = Util::factorial(x[1]);
-        const auto fac_3 = Util::factorial(x[2]);
-
-        const auto product = fac_1 * fac_2 * fac_3;
-
-        return product;
-    }
-
-    /**
-     * @brief Calculates base_vector^exponent.
-     * @param base_vector A 3D vector.
-     * @param exponent A 3D multi index.
-     * @return The result of base_vector^exponent.
-     */
-    static double
-    pow_multiindex(const Vec3d& base_vector, const std::array<unsigned int, 3>& exponent) {
-        const auto fac_1 = pow(base_vector.get_x(), exponent[0]);
-        const auto fac_2 = pow(base_vector.get_y(), exponent[1]);
-        const auto fac_3 = pow(base_vector.get_z(), exponent[2]);
-
-        const auto product = fac_1 * fac_2 * fac_3;
-
-        return product;
-    }
-
-    /**
-     * @brief Calculates the absolute value of a 3D index.
-     * @param x tuple of three natural numbers.
-     * @return Returns the absolute value of x.
-     */
-    static size_t
-    abs_multiindex(const std::array<unsigned int, 3>& x) {
-        const auto sum = x[0] + x[1] + x[2];
-        return sum;
-    }
-
-    /**
-     * @brief The Kernel from Butz&Ooyen "A Simple Rule for Dendritic Spine and Axonal Bouton Formation Can Account for Cortical Reorganization afterFocal Retinal Lesions"
-     * Calculates the attraction between two neurons, where a and b represent the position in three-dimensional space
-     * @param a 3D position of the first neuron.
-     * @param b 3D position of the second neuron.
-     * @param sigma scaling parameter.
-     * @return Returns the attraction between the two neurons.
->>>>>>> d730646f
      */
     static double
     calc_direct_gauss(const OctreeNode<FastMultipoleMethodsCell>* source, const OctreeNode<FastMultipoleMethodsCell>* target, double sigma, SignalType signal_type_needed) {
@@ -461,29 +254,6 @@
         const std::vector<std::pair<Vec3d, unsigned int>>& sources = Utilities::get_all_positions_for(source, ElementType::AXON, signal_type_needed);
         const std::vector<std::pair<Vec3d, unsigned int>>& targets = Utilities::get_all_positions_for(target, ElementType::DENDRITE, signal_type_needed);
 
-<<<<<<< HEAD
-=======
-    /**
-     * @brief Calculates the force of attraction between two nodes of the octree using a Taylor series expansion.
-     * @param source Node with vacant axons.
-     * @param target Node with vacant dendrites.
-     * @param sigma Scaling constant.
-     * @param needed Specifies for which type of neurons the calculation is to be executed (inhibitory or excitatory)
-     * @return Retunrs the attraction force.
-     */
-    static double calc_taylor_expansion(const OctreeNode<FastMultipoleMethodsCell>* source, const OctreeNode<FastMultipoleMethodsCell>* target, double sigma, SignalType needed);
-
-    /**
-     * @brief Calculates the force of attraction between two sets of neurons by using the kernel
-     * presented by Butz and van Oooyen.
-     * @param sources Vector of pairs with 3D position and number of vacant axons.
-     * @param targets Vector of pairs with 3D position and number of vacant dendrites.
-     * @param sigma Scaling constant.
-     * @return Returns the total attraction of the neurons.
-     */
-    static double
-    calc_direct_gauss(const std::vector<std::pair<Vec3d, unsigned int>>& sources, const std::vector<std::pair<Vec3d, unsigned int>>& targets, const double sigma) {
->>>>>>> d730646f
         auto result = 0.0;
 
         for (const auto& target : targets) {
@@ -505,11 +275,7 @@
      * @exception Can throw a RelearnException.
      * @returns Returns an array of the hermite coefficients.
      */
-<<<<<<< HEAD
     static std::array<double, Constants::p3> calc_hermite_coefficients(const OctreeNode<FastMultipoleMethodsCell>* source, double sigma, SignalType signal_type_needed);
-=======
-    static void calc_hermite_coefficients(const OctreeNode<FastMultipoleMethodsCell>* source, std::array<double, Constants::p3>& coefficients_buffer, double sigma, SignalType needed);
->>>>>>> d730646f
 
     /**
      * @brief Calculates the force of attraction between two nodes of the octree using a Hermite series expansion.
@@ -517,30 +283,18 @@
      * @param target Node with vacant dendrites.
      * @param coefficients_buffer Memory location where the coefficients are stored.
      * @param sigma Scaling constant.
-<<<<<<< HEAD
      * @param signal_type_needed Specifies for which type of neurons the calculation is to be executed (inhibitory or excitatory).
      * @exception Can throw a RelearnException.
      * @return Retunrs the attraction force.
      */
     static double calc_hermite(const OctreeNode<FastMultipoleMethodsCell>* source, const OctreeNode<FastMultipoleMethodsCell>* target, const std::array<double, Constants::p3>& coefficients_buffer, double sigma, SignalType signal_type_needed);
-=======
-     * @param needed Specifies for which type of neurons the calculation is to be executed (inhibitory or excitatory)
-     * @return Retunrs the attraction force.
-     */
-    static double calc_hermite(const OctreeNode<FastMultipoleMethodsCell>* source, const OctreeNode<FastMultipoleMethodsCell>* target, const std::array<double, Constants::p3>& coefficients_buffer, double sigma, SignalType needed);
->>>>>>> d730646f
 
     /**
      * @brief Randomly selects one of the different target nodes, to which the source node should connect.
      * @param attractiveness Vector in which the attraction forces for different nodes are entered.
      * @return Returns the index of the choosen node.
      */
-<<<<<<< HEAD
     static unsigned int choose_interval(const std::vector<double>& attractiveness) {
-=======
-    static unsigned int
-    choose_interval(const std::vector<double>& attractiveness) {
->>>>>>> d730646f
         const auto random_number = RandomHolder::get_random_uniform_double(RandomHolderKey::Algorithm, 0.0, std::nextafter(1.0, Constants::eps));
         const auto vec_len = attractiveness.size();
 
@@ -635,10 +389,10 @@
                 std::vector<int64_t> current_sequence(i + 2);
                 std::fill(std::begin(current_sequence), std::end(current_sequence), 0);
 
-                for (auto j = 0; j <= i; j++) {
-                    if (j != i) {
-                        current_sequence[j] = sequences[i - 1][j + 1ULL] * (j + 1ULL);
-                    }
+            for (auto j = 0; j <= i; j++) {
+                if (j != i) {
+                    current_sequence[j] = sequences[i - 1][j + 1ULL] * (j + 1);
+                }
 
                     if (j > 0) {
                         current_sequence[j] += sequences[i - 1][j - 1ULL] * (-2);
@@ -651,14 +405,15 @@
             return sequences[derivative_order];
         }
 
-        /**
-         * @param t Point for which the calculation is made.
-         * @param derivative_order Order of the deriative.
-         * @return Returns the value of the deriative.
-         */
-        static double
-        function_derivative(double t, unsigned int derivative_order) noexcept {
-            const auto& coefficients = calculate_coefficients_for_deriative(derivative_order);
+    /**
+     * @brief Calculates the value of a certain derivative of e^(-t^2) at a desired point.
+     * @param t Point for which the calculation is made.
+     * @param derivative_order Order of the deriative.
+     * @return Returns the value of the deriative.
+     */
+    static double
+    function_derivative(double t, unsigned int derivative_order) noexcept {
+        const auto& coefficients = calculate_coefficients_for_deriative(derivative_order);
 
             auto result = 0.0;
             for (unsigned int monom_exponent = 0; monom_exponent <= derivative_order; monom_exponent++) {
@@ -679,15 +434,15 @@
             return result;
         }
 
-        /**
-         * @brief Calculates the n-th Hermite function at the point t, if t is one of the real numbers.
-         * @param n Order of the Hermite function.
-         * @param t Point of evaluation.
-         * @return Value of the Hermite function of the n-th order at the point t.
-         */
-        static double
-        h(unsigned int n, double t) {
-            const auto t_squared = t * t;
+    /**
+     * @brief Calculates the n-th Hermite function at the point t, if t is one of the real numbers.
+     * @param n Order of the Hermite function.
+     * @param t Point of evaluation.
+     * @return Value of the Hermite function of the n-th order at the point t.
+     */
+    static double
+    h(unsigned int n, double t) {
+        const auto t_squared = t * t;
 
             const auto fac_1 = exp(-t_squared);
             const auto fac_2 = exp(t_squared);
@@ -702,17 +457,17 @@
             return -product;
         }
 
-        /**
-         * @brief Calculates the Hermite function for a multi index and a 3D vector.
-         * @param multi_index A tuple of three natural numbers.
-         * @param vector A 3D vector.
-         * @return Value of the Hermite function.
-         */
-        static double
-        h_multiindex(const std::array<unsigned int, 3>& multi_index, const Vec3d& vector) {
-            const auto h1 = h(multi_index[0], vector.get_x());
-            const auto h2 = h(multi_index[1], vector.get_y());
-            const auto h3 = h(multi_index[2], vector.get_z());
+    /**
+     * @brief Calculates the Hermite function for a multi index and a 3D vector.
+     * @param multi_index A tuple of three natural numbers.
+     * @param vector A 3D vector.
+     * @return Value of the Hermite function.
+     */
+    static double
+    h_multiindex(const std::array<unsigned int, 3>& multi_index, const Vec3d& vector) {
+        const auto h1 = h(multi_index[0], vector.get_x());
+        const auto h2 = h(multi_index[1], vector.get_y());
+        const auto h3 = h(multi_index[2], vector.get_z());
 
             const auto h_total = h1 * h2 * h3;
 
@@ -735,17 +490,17 @@
             return product;
         }
 
-        /**
-         * @brief Calculates base_vector^exponent.
-         * @param base_vector A 3D vector.
-         * @param exponent A 3D multi index.
-         * @return The result of base_vector^exponent.
-         */
-        static double
-        pow_multiindex(const Vec3d& base_vector, const std::array<unsigned int, 3>& exponent) {
-            const auto fac_1 = pow(base_vector.get_x(), exponent[0]);
-            const auto fac_2 = pow(base_vector.get_y(), exponent[1]);
-            const auto fac_3 = pow(base_vector.get_z(), exponent[2]);
+    /**
+     * @brief Calculates base_vector^exponent.
+     * @param base_vector A 3D vector.
+     * @param exponent A 3D multi index.
+     * @return The result of base_vector^exponent.
+     */
+    static double
+    pow_multiindex(const Vec3d& base_vector, const std::array<unsigned int, 3>& exponent) {
+        const auto fac_1 = pow(base_vector.get_x(), exponent[0]);
+        const auto fac_2 = pow(base_vector.get_y(), exponent[1]);
+        const auto fac_3 = pow(base_vector.get_z(), exponent[2]);
 
             const auto product = fac_1 * fac_2 * fac_3;
 
@@ -792,29 +547,17 @@
          * @brief Returns the number of all three-dimensional indices that the multi-index has. This depends on the selected p.
          * @return Returns the number of all indices.
          */
-<<<<<<< HEAD
         static constexpr unsigned int
-=======
-        static size_t
->>>>>>> d730646f
         get_number_of_indices() noexcept {
             return Constants::p3;
         }
 
         /**
-<<<<<<< HEAD
          * @brief Returns the multi-index as a matrix with the dimensions (p^3, 3).
          * @return Returns a array of arrays wich represents the corresponding multi-index.
          */
         static constexpr std::array<std::array<unsigned int, 3>, Constants::p3>
         get_indices() noexcept {
-=======
-         * @brief Returns the multi-index as a matrix with the dimensions 3 x p^3.
-         * @return Returns a array of arrays wich represents the corresponding multi-index.
-         */
-        static std::array<std::array<unsigned int, 3>, Constants::p3>
-        get_indices() {
->>>>>>> d730646f
             std::array<std::array<unsigned int, 3>, Constants::p3> result{};
             int index = 0;
             for (unsigned int i = 0; i < Constants::p; i++) {
