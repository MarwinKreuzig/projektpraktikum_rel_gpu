--- conflicted
+++ resolved
@@ -43,12 +43,8 @@
 
 public:
     using AdditionalCellAttributes = FastMultipoleMethodsCell;
-<<<<<<< HEAD
     using interaction_list_type = std::array<OctreeNode<AdditionalCellAttributes>*, Constants::number_oct>;
     using node_pair = std::array<OctreeNode<AdditionalCellAttributes>*, 2>;
-=======
-    using interaction_list_type = std::array<OctreeNode<FastMultipoleMethodsCell>*, Constants::number_oct>;
->>>>>>> 30347229
     using position_type = typename Cell<AdditionalCellAttributes>::position_type;
     using counter_type = typename Cell<AdditionalCellAttributes>::counter_type;
     
@@ -292,239 +288,62 @@
      * @brief Checks which calculation type is suitable for a given source and target node.
      * @param source Node with vacant axons.
      * @param target Node with vacant dendrites.
-     * @param sigma Scaling constant.
      * @param signal_type_needed Specifies for which type of neurons the calculation is to be executed (inhibitory or excitatory)
      * @return CalculationType
      */
-<<<<<<< HEAD
-    static CalculationType check_calculation_requirements(const OctreeNode<FastMultipoleMethodsCell>* source, const OctreeNode<FastMultipoleMethodsCell>* target, double sigma, SignalType signal_type_needed);
-=======
     static CalculationType check_calculation_requirements(OctreeNode<FastMultipoleMethodsCell>* source, OctreeNode<FastMultipoleMethodsCell>* target, SignalType signal_type_needed);
->>>>>>> 30347229
-
-    static std::array<double, Constants::p3> calc_taylor_coefficients(OctreeNode<FastMultipoleMethodsCell>* source, const SignalType& signal_type_needed, const position_type& target_center, const double sigma);
+
+    /**
+     * @brief Calculates the taylor coefficients for a pair of nodes. The calculation of coefficients and series
+     * expansion is executed separately.
+     * 
+     * @param source Node with vacant axons.
+     * @param target_center Position of the target node.
+     * @param signal_type_needed Specifies for which type of neurons the calculation is to be executed (inhibitory or excitatory).
+     * @return Returns an array of the taylor coefficients.
+     */
+    static std::array<double, Constants::p3> calc_taylor_coefficients(const OctreeNode<FastMultipoleMethodsCell>* source, const position_type& target_center, const SignalType& signal_type_needed);
    
     /**
      * @brief Calculates the force of attraction between two nodes of the octree using a Taylor series expansion.
      * @param source Node with vacant axons.
      * @param target Node with vacant dendrites.
-     * @param sigma Scaling constant.
      * @param signal_type_needed Specifies for which type of neurons the calculation is to be executed (inhibitory or excitatory).
      * @exception Can throw a RelearnException.
      * @return Returns the attraction force.
      */
-<<<<<<< HEAD
-    static double calc_taylor(const OctreeNode<FastMultipoleMethodsCell>* source, OctreeNode<FastMultipoleMethodsCell>* target, double sigma, SignalType signal_type_needed);
-=======
-    static double calc_taylor(OctreeNode<FastMultipoleMethodsCell>* source, OctreeNode<FastMultipoleMethodsCell>* target, double sigma, SignalType signal_type_needed);
->>>>>>> 30347229
-
+    double calc_taylor(const OctreeNode<FastMultipoleMethodsCell>* source, OctreeNode<FastMultipoleMethodsCell>* target, const SignalType signal_type_needed);
     /**
      * @brief Calculates the force of attraction between two sets of neurons by using the kernel
      * presented by Butz and van Oooyen.
      * @param sources Vector of pairs with 3D position and number of vacant axons.
      * @param targets Vector of pairs with 3D position and number of vacant dendrites.
-     * @param sigma Scaling constant.
      * @param signal_type_needed Specifies for which type of neurons the calculation is to be executed (inhibitory or excitatory).
      * @return Returns the total attraction of the neurons.
      */
-<<<<<<< HEAD
-=======
-    static double
-    calc_direct_gauss(OctreeNode<FastMultipoleMethodsCell>* source, OctreeNode<FastMultipoleMethodsCell>* target, double sigma, SignalType signal_type_needed) {
-        const auto& sources = Utilities::get_all_positions_for(source, ElementType::Axon, signal_type_needed);
-        const auto& targets = Utilities::get_all_positions_for(target, ElementType::Dendrite, signal_type_needed);
-
-        auto result = 0.0;
-
-        for (const auto& [target_position, number_targets] : targets) {
-            for (const auto& [source_position, number_sources] : sources) {
-                const auto kernel_value = Utilities::kernel(target_position, source_position, sigma);
-                result += kernel_value * number_sources * number_targets;
-            }
-        }
->>>>>>> 30347229
-
-    static double calc_direct_gauss(OctreeNode<FastMultipoleMethodsCell>* source, OctreeNode<FastMultipoleMethodsCell>* target, double sigma, SignalType signal_type_needed);
+
+    static double calc_direct_gauss(OctreeNode<FastMultipoleMethodsCell>* source, OctreeNode<FastMultipoleMethodsCell>* target, SignalType signal_type_needed);
 
     /**
      * @brief Calculates the hermite coefficients for a source node. The calculation of coefficients and series
      * expansion is executed separately, since the coefficients can be reused.
      * @param source Node with vacant axons.
-     * @param sigma Scaling constant.
      * @param signal_type_needed Specifies for which type of neurons the calculation is to be executed (inhibitory or excitatory).
      * @exception Can throw a RelearnException.
      * @returns Returns an array of the hermite coefficients.
      */
-    static std::array<double, Constants::p3> calc_hermite_coefficients(OctreeNode<FastMultipoleMethodsCell>* source, double sigma, SignalType signal_type_needed);
+    static std::array<double, Constants::p3> calc_hermite_coefficients(const OctreeNode<FastMultipoleMethodsCell>* source, SignalType signal_type_needed);
 
     /**
      * @brief Calculates the force of attraction between two nodes of the octree using a Hermite series expansion.
      * @param source Node with vacant axons.
      * @param target Node with vacant dendrites.
      * @param coefficients_buffer Memory location where the coefficients are stored.
-     * @param sigma Scaling constant.
      * @param signal_type_needed Specifies for which type of neurons the calculation is to be executed (inhibitory or excitatory).
      * @exception Can throw a RelearnException.
      * @return Retunrs the attraction force.
      */
-<<<<<<< HEAD
-    static double calc_hermite(const OctreeNode<FastMultipoleMethodsCell>* source, OctreeNode<FastMultipoleMethodsCell>* target, const std::array<double, Constants::p3>& coefficients_buffer, double sigma, SignalType signal_type_needed);
-=======
-    static double calc_hermite(OctreeNode<FastMultipoleMethodsCell>* source, OctreeNode<FastMultipoleMethodsCell>* target, const std::array<double, Constants::p3>& coefficients_buffer, double sigma, SignalType signal_type_needed);
-
-    /**
-     * @brief Randomly selects one of the different target nodes, to which the source node should connect.
-     * @param attractiveness Vector in which the attraction forces for different nodes are entered.
-     * @return Returns the index of the choosen node.
-     */
-    static unsigned int choose_interval(const std::vector<double>& attractiveness) {
-        const auto random_number = RandomHolder::get_random_uniform_double(RandomHolderKey::Algorithm, 0.0, std::nextafter(1.0, Constants::eps));
-        const auto vec_len = attractiveness.size();
-
-        std::vector<double> intervals(vec_len + 1);
-        intervals[0] = 0;
-
-        double sum = 0;
-        for (int i = 0; i < vec_len; i++) {
-            sum = sum + attractiveness[i];
-        }
-
-        for (auto i = 1; i < vec_len + 1; i++) {
-            intervals[i] = intervals[i - 1ULL] + (attractiveness[i - 1ULL] / sum);
-        }
-
-        int i = 0;
-        while (random_number > intervals[i + 1ULL] && i <= vec_len) {
-            i++;
-        }
-
-        if (i >= vec_len + 1) {
-            return 0;
-        }
-
-        return i;
-    }
-
-    /**
-     * This class contains service functions that are independent of class attributes, but are required for the FMM class.
-     */
-    class Utilities {
-        friend class FMMPrivateFunctionTest;
-
-    public:
-        /**
-         * @brief Counts the elements in an interaction list that are not nullptr.
-         * @param arr Interaction list containing OctreeNodes.
-         * @return Number of elements unequal to nullptr.
-         */
-        static unsigned int count_non_zero_elements(const interaction_list_type& arr) {
-            auto non_zero_counter = 0;
-            for (auto i = 0; i < Constants::number_oct; i++) {
-                if (arr[i] != nullptr) {
-                    non_zero_counter++;
-                }
-            }
-            return non_zero_counter;
-        }
-
-        /**
-         * @brief Returns the OctreeNode at the given index, nullptr elements are not counted.
-         * @param arr Interaction list containing OctreeNodes.
-         * @param index Index of the desired node.
-         * @return const OctreeNode<AdditionalCellAttributes>*
-         */
-        static OctreeNode<AdditionalCellAttributes>* extract_element(const interaction_list_type& arr, unsigned int index) {
-            auto non_zero_counter = 0;
-            for (auto i = 0; i < Constants::number_oct; i++) {
-                if (arr[i] != nullptr) {
-                    if (index == non_zero_counter) {
-                        return arr[i];
-                    }
-                    non_zero_counter++;
-                }
-            }
-            return nullptr;
-        }
-
-        /**
-         * @brief Checks whether a node is already in the cache and reloads the child nodes if necessary. Sets a children to nullptr, when it has no vacant dendrites.
-         * @param node Node which is checked.
-         * @return Interaction list with all children.
-         */
-        static interaction_list_type get_children_to_interaction_list(OctreeNode<AdditionalCellAttributes>* node);
-
-        /**
-         * @brief Returns a vector of all positions of the selected type that have a free port of the requested SignalType.
-         * @param node OctreeNode from which the elements are to be counted.
-         * @param element_type Type of synaptic elements (axon or dendrite).
-         * @param signal_type The requested SignalType.
-         * @return A vector of all actual positions.
-         */
-        static std::vector<std::pair<position_type, counter_type>> get_all_positions_for(OctreeNode<AdditionalCellAttributes>* node, const ElementType element_type, const SignalType signal_type) {
-            std::vector<std::pair<position_type, counter_type>> result{};
-            result.reserve(30);
-
-            Stack<OctreeNode<FastMultipoleMethodsCell>*> stack{ 30 };
-            stack.emplace_back(node);
-
-            while (!stack.empty()) {
-                auto* current_node = stack.pop_back();
-
-                // node is leaf
-                if (current_node->is_child()) {
-                    // Get number and position, depending on which types were chosen.
-                    const auto& cell = current_node->get_cell();
-                    const auto& opt_position = cell.get_position_for(element_type, signal_type);
-                    RelearnException::check(opt_position.has_value(), "FastMultipoleMethods::Utilities::get_all_positions_for: opt_position has no value.");
-
-                    const auto number_elements = cell.get_number_elements_for(element_type, signal_type);
-                    result.emplace_back(opt_position.value(), number_elements);
-                    continue;
-                }
-
-                // node is inner node
-                const auto& children = get_children_to_interaction_list(current_node);
-
-                // push children to stack
-                for (auto* child : children) {
-                    if (child == nullptr) {
-                        continue;
-                    }
-
-                    if (const auto number_elements = child->get_cell().get_number_elements_for(element_type, signal_type); number_elements == 0) {
-                        continue;
-                    }
-                    stack.emplace_back(child);
-                }
-            }
-            return result;
-        }
-
-        /**
-         * @brief Calculates the coefficients which are needed for the derivatives of e^(-t^2).
-         * @param derivative_order Order of the needed deriative (>0).
-         * @return Retruns a vector with the coefficients.
-         */
-        static std::vector<int64_t>
-        calculate_coefficients_for_deriative(unsigned int derivative_order) {
-            static std::vector<std::vector<int64_t>> sequences{};
-
-            if (sequences.empty()) {
-                std::vector<int64_t> initial_sequence(2);
-                std::fill(std::begin(initial_sequence), std::end(initial_sequence), 0);
-                initial_sequence[0] = 1;
-
-                sequences.emplace_back(std::move(initial_sequence));
-            }
-
-            const auto old_size = sequences.size();
-
-            if (old_size > derivative_order) {
-                return sequences[derivative_order];
-            }
-
-            sequences.resize(derivative_order + 1ULL);
->>>>>>> 30347229
+    static double calc_hermite(const OctreeNode<FastMultipoleMethodsCell>* source, OctreeNode<FastMultipoleMethodsCell>* target, 
+    const std::array<double, Constants::p3>& coefficients_buffer, SignalType signal_type_needed);
 
 };