--- conflicted
+++ resolved
@@ -53,7 +53,6 @@
     return synapse_creation_requests_outgoing;
 }
 
-<<<<<<< HEAD
 void FastMultipoleMethods::update_leaf_nodes(const std::vector<UpdateStatus>& disable_flags) {
 
     const std::vector<double>& dendrites_excitatory_counts = excitatory_dendrites->get_grown_elements();
@@ -128,13 +127,6 @@
         double taylor = calc_taylor(source, target, needed);
         const auto& coefficients = calc_hermite_coefficients(source, needed);
         double hermite = calc_hermite(source, target, coefficients, needed);
-=======
-void FastMultipoleMethods::make_creation_request_for(const SignalType signal_type_needed, CommunicationMap<SynapseCreationRequest>& request) {
-    Stack<std::pair<OctreeNode<FastMultipoleMethodsCell>*, interaction_list_type>> nodes_with_axons{ 200 };
-
-    OctreeNode<FastMultipoleMethodsCell>* root = get_octree_root();
-    const auto local_roots = get_octree()->get_local_branch_nodes();
->>>>>>> e528e7c2
 
         if (hermite != 0) {
             std::stringstream ss;
@@ -274,16 +266,10 @@
     return stack;
 }
 
-<<<<<<< HEAD
 void FastMultipoleMethods::unpack_node_pair(Stack<FastMultipoleMethods::stack_entry>& stack) {
     if (Constants::unpacking == 0) {
         return;
     }
-=======
-    auto init_stack = [get_rid_of_null_elements, this, &nodes_with_axons, &root, &local_roots, signal_type_needed]() {
-        interaction_list_type root_children = Utilities::get_children_to_interaction_list(root);
-        auto const branch_level = get_level_of_branch_nodes();
->>>>>>> e528e7c2
 
     const auto& init_pair = stack.pop_back();
     auto* source_node = init_pair.source;
@@ -665,24 +651,4 @@
     }
 
     return total_attraction;
-<<<<<<< HEAD
-=======
-}
-
-FastMultipoleMethods::interaction_list_type FastMultipoleMethods::Utilities::get_children_to_interaction_list(OctreeNode<AdditionalCellAttributes>* node) {
-    const auto is_local = node->is_local();
-    auto result = is_local ? node->get_children() : NodeCache<FastMultipoleMethodsCell>::download_children(node);
-
-    return result;
-}
-
-std::pair<CommunicationMap<SynapseCreationResponse>, std::pair<LocalSynapses, DistantInSynapses>>
-FastMultipoleMethods::process_requests(const CommunicationMap<SynapseCreationRequest>& creation_requests) {
-    return ForwardConnector::process_requests(creation_requests, excitatory_dendrites, inhibitory_dendrites);
-}
-
-DistantOutSynapses FastMultipoleMethods::process_responses(const CommunicationMap<SynapseCreationRequest>& creation_requests,
-    const CommunicationMap<SynapseCreationResponse>& creation_responses) {
-    return ForwardConnector::process_responses(creation_requests, creation_responses, axons);
->>>>>>> e528e7c2
 }