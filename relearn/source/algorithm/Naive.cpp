--- conflicted
+++ resolved
@@ -24,11 +24,7 @@
 #include <ranges>
 #include <stack>
 
-<<<<<<< HEAD
-[[nodiscard]] std::optional<RankNeuronId> Naive::find_target_neuron(const size_t initiator_neuron_id, const position_type& axon_pos_xyz, const SignalType dendrite_type_needed) {
-=======
 [[nodiscard]] std::optional<RankNeuronId> Naive::find_target_neuron(const NeuronID& src_neuron_id, const position_type& axon_pos_xyz, const SignalType dendrite_type_needed) {
->>>>>>> d730646f
     OctreeNode<NaiveCell>* node_selected = nullptr;
     OctreeNode<NaiveCell>* root_of_subtree = global_tree->get_root();
 
@@ -42,21 +38,12 @@
         const auto& vector = get_nodes_for_interval(axon_pos_xyz, root_of_subtree, dendrite_type_needed);
 
         /**
-<<<<<<< HEAD
-		 * Assign a probability to each node in the vector.
-		 * The probability for connecting to the same neuron (i.e., the axon's neuron) is set 0.
-		 * Nodes with 0 probability are removed.
-		 * The probabilities of all vector elements sum up to 1.
-		 */
-        const auto& prob = create_interval(initiator_neuron_id, axon_pos_xyz, dendrite_type_needed, vector);
-=======
          * Assign a probability to each node in the vector.
          * The probability for connecting to the same neuron (i.e., the axon's neuron) is set 0.
          * Nodes with 0 probability are removed.
          * The probabilities of all vector elements sum up to 1.
          */
         const auto& prob = create_interval(src_neuron_id, axon_pos_xyz, dendrite_type_needed, vector);
->>>>>>> d730646f
 
         if (prob.empty()) {
             return {};
@@ -156,18 +143,11 @@
             if (rank_neuron_id.has_value()) {
                 const auto& [target_rank, target_id] = rank_neuron_id.value();
                 /*
-<<<<<<< HEAD
 				* Append request for synapse creation to rank "target_rank"
 				* Note that "target_rank" could also be my own rank.
 				*/
                 const SynapseCreationRequest creation_request(target_id, neuron_id, dendrite_type_needed);
                 synapse_creation_requests_outgoing.append(target_rank, creation_request);
-=======
-                 * Append request for synapse creation to rank "target_rank"
-                 * Note that "target_rank" could also be my own rank.
-                 */
-                synapse_creation_requests_outgoing[val.get_rank()].append(id, val.get_neuron_id(), dendrite_type_needed);
->>>>>>> d730646f
             }
         } /* all vacant axons of a neuron */
     } /* my neurons */
@@ -182,12 +162,7 @@
     return synapse_creation_requests_outgoing;
 }
 
-<<<<<<< HEAD
 void Naive::update_leaf_nodes(const std::vector<UpdateStatus>& disable_flags) {
-=======
-void Naive::update_leaf_nodes(const std::vector<UpdateStatus>& disable_flags, const std::unique_ptr<SynapticElements>& /*axons*/,
-    const std::unique_ptr<SynapticElements>& excitatory_dendrites, const std::unique_ptr<SynapticElements>& inhibitory_dendrites) {
->>>>>>> d730646f
 
     const std::vector<double>& dendrites_excitatory_counts = excitatory_dendrites->get_grown_elements();
     const std::vector<unsigned int>& dendrites_excitatory_connected_counts = excitatory_dendrites->get_connected_elements();
@@ -233,11 +208,7 @@
     }
 }
 
-<<<<<<< HEAD
-[[nodiscard]] double Naive::calc_attractiveness_to_connect(const size_t initiator_neuron_id, const position_type& axon_pos_xyz,
-=======
 [[nodiscard]] double Naive::calc_attractiveness_to_connect(const NeuronID& src_neuron_id, const position_type& axon_pos_xyz,
->>>>>>> d730646f
     const OctreeNode<NaiveCell>& node_with_dendrite, const SignalType dendrite_type_needed) const {
 
     /**
@@ -268,11 +239,7 @@
     return ret_val;
 }
 
-<<<<<<< HEAD
-[[nodiscard]] std::vector<double> Naive::create_interval(const size_t initiator_neuron_id, const position_type& axon_pos_xyz,
-=======
 [[nodiscard]] std::vector<double> Naive::create_interval(const NeuronID& src_neuron_id, const position_type& axon_pos_xyz,
->>>>>>> d730646f
     const SignalType dendrite_type_needed, const std::vector<OctreeNode<NaiveCell>*>& vector) const {
 
     if (vector.empty()) {
