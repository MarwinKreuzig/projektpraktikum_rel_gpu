/*
 * This file is part of the RELeARN software developed at Technical University Darmstadt
 *
 * Copyright (c) 2020, Technical University of Darmstadt, Germany
 *
 * This software may be modified and distributed under the terms of a BSD-style license.
 * See the LICENSE file in the base directory for details.
 *
 */

#include "Config.h"
<<<<<<< HEAD
#include "io/InteractiveNeuronIO.h"
#include "io/LogFiles.h"
#include "mpi/MPIWrapper.h"
#include "neurons/ElementType.h"
#include "neurons/helper/NeuronMonitor.h"
#include "neurons/models/NeuronModels.h"
#include "neurons/models/SynapticElements.h"
#include "sim/NeuronToSubdomainAssignment.h"
#include "sim/Simulation.h"
#include "structure/Octree.h"
#include "structure/Partition.h"
#include "util/Random.h"
#include "util/RelearnException.h"
#include "util/Timers.h"
=======
#include "LogFiles.h"
#include "MPIWrapper.h"
#include "NeuronModels.h"
#include "NeuronMonitor.h"
#include "NeuronToSubdomainAssignment.h"
#include "Partition.h"
#include "Random.h"
#include "RelearnException.h"
#include "Simulation.h"
#include "Timers.h"
#include "spdlog/spdlog.h"
>>>>>>> 019c3ead

#include <CLI/App.hpp>
#include <CLI/Config.hpp>
#include <CLI/Formatter.hpp>

#ifdef _OPENMP
#include <omp.h>
#else
void omp_set_num_threads(int num) { }
#endif

#include <array>
#include <bitset>
#include <cerrno>
#include <cstdint>
#include <cstring>
#include <filesystem>
#include <fstream>
#include <functional>
#include <iomanip>
#include <iostream>
#include <limits>
#include <locale>
#include <memory>

int main(int argc, char** argv) {
    /**
	 * Init MPI and store some MPI infos
	 */
    MPIWrapper::init(argc, argv);

    const int my_rank = MPIWrapper::get_my_rank();
    const int num_ranks = MPIWrapper::get_num_ranks();

    // Command line arguments
    CLI::App app{ "" };

    size_t num_neurons{};
    auto* opt_num_neurons = app.add_option("-n,--num-neurons", num_neurons, "Number of neurons.");

    std::string file_positions{};
    auto* opt_file_positions = app.add_option("-f,--file", file_positions, "File with neuron positions.");

    std::string file_network{};
    auto* opt_file_network = app.add_option("-g,--graph", file_network, "File with neuron connections.");

    std::string file_enable_interrupts{};
    auto* opt_file_enable_interrupts = app.add_option("--enable-interrupts", file_enable_interrupts, "File with the enable interrupts.");

    std::string file_disable_interrupts{};
    auto* opt_file_disable_interrupts = app.add_option("--disable-interrupts", file_disable_interrupts, "File with the disable interrupts.");

    std::string file_creation_interrupts{};
    auto* opt_file_creation_interrups = app.add_option("--creation-interrupts", file_creation_interrupts, "File with the creation interrupts.");

    std::string log_prefix{};
    auto* opt_log_prefix = app.add_option("-p,--log-prefix", log_prefix, "Prefix for log files.");

    std::string log_path{};
    auto* opt_log_path = app.add_option("-l,--log-path", log_path, "Path for log files.");

    size_t simulation_steps{};
    app.add_option("-s,--steps", simulation_steps, "Simulation steps in ms.")->required();

    unsigned int seed_octree{};
    app.add_option("-r,--random-seed", seed_octree, "Random seed.")->required();

    int openmp_threads{ 1 };
    app.add_option("--openmp", openmp_threads, "Number of OpenMP Threads.");

    double accept_criterion{ Octree::default_theta };
    app.add_option("-t,--theta", accept_criterion, "Theta, the acceptance criterion. Default: 0.3.");

    auto* flag_interactive = app.add_flag("-i,--interactive", "Run interactively.");

    opt_num_neurons->excludes(opt_file_positions);
    opt_num_neurons->excludes(opt_file_network);
    opt_file_positions->excludes(opt_num_neurons);
    opt_file_network->excludes(opt_num_neurons);

    opt_file_network->needs(opt_file_positions);

    opt_file_positions->check(CLI::ExistingFile);
    opt_file_network->check(CLI::ExistingFile);

    opt_file_enable_interrupts->check(CLI::ExistingFile);
    opt_file_disable_interrupts->check(CLI::ExistingFile);
    opt_file_creation_interrups->check(CLI::ExistingFile);

    double synaptic_elements_init_lb{ 0.0 };
    double synaptic_elements_init_ub{ 0.0 };
    app.add_option("--synaptic-elements-lower-bound", synaptic_elements_init_lb, "The minimum number of vacant synaptic elements per neuron. Must be smaller of equal to synaptic-elements-upper-bound.");
    app.add_option("--synaptic-elements-upper-bound", synaptic_elements_init_ub, "The maximum number of vacant synaptic elements per neuron. Must be larger or equal to synaptic-elements-lower-bound.");

    double target_calcium{ SynapticElements::default_C_target };
    app.add_option("--target-ca", target_calcium, "The target Ca2+ ions in each neuron. Default is 0.7.");

    double nu{ SynapticElements::default_nu };
    app.add_option("--growth-rate", nu, "The growth rate for the synaptic elements. Default is 1e-5");

    double beta{ NeuronModels::default_beta };
    app.add_option("--beta", beta, "The amount of calcium ions gathered when a neuron fires. Default is 0.001");

    CLI11_PARSE(app, argc, argv);

    RelearnException::check(synaptic_elements_init_lb >= 0.0, "The minimum number of vacant synaptic elements must not be negative");
    RelearnException::check(synaptic_elements_init_ub >= synaptic_elements_init_lb, "The minimum number of vacant synaptic elements must not be larger than the maximum number");
    RelearnException::check(static_cast<bool>(*opt_num_neurons) || static_cast<bool>(*opt_file_positions), "Missing command line option, need num_neurons (-n,--num-neurons) or file_positions (-f,--file).");
    RelearnException::check(openmp_threads > 0, "Number of OpenMP Threads must be greater than 0 (or not set).");

    omp_set_num_threads(openmp_threads);

    /**
	 * Initialize the simuliation log files
	 */
    if (static_cast<bool>(*opt_log_path)) {
        LogFiles::set_output_path(log_path);
    }
    if (static_cast<bool>(*opt_log_prefix)) {
        LogFiles::set_general_prefix(log_prefix);
    }

    LogFiles::init();

    // Init random number seeds
    RandomHolder::seed(RandomHolderKey::Partition, static_cast<unsigned int>(my_rank));
    RandomHolder::seed(RandomHolderKey::Octree, seed_octree);

    // Rank 0 prints start time of simulation
    MPIWrapper::barrier(MPIWrapper::Scope::global);
    if (0 == my_rank) {
<<<<<<< HEAD
        std::stringstream sstring; // For output generation

        sstring << "START: " << Timers::wall_clock_time() << '\n';

        sstring << "Chosen lower bound for vacant synaptic elements: " << synaptic_elements_init_lb << '\n';
        sstring << "Chosen upper bound for vacant synaptic elements: " << synaptic_elements_init_ub << '\n';
        sstring << "Chosen target calcium value: " << target_calcium << '\n';
        sstring << "Chosen beta value: " << beta << '\n';
        sstring << "Chosen nu valua: " << nu;

        LogFiles::print_message_rank(sstring.str().c_str(), 0);
=======
        LogFiles::print_message_rank(0, "START: {}\nChosen lower bound for vacant synaptic elements: {}\nChosen upper bound for vacant synaptic elements: {}\nChosen target calcium value: {}",
            Timers::wall_clock_time(), synaptic_elements_init_lb, synaptic_elements_init_ub, target_calcium);
>>>>>>> 019c3ead
    }

    GlobalTimers::timers.start(TimerRegion::INITIALIZATION);

    /**
	 * Calculate what my partition of the domain consist of
	 */
    auto partition = std::make_shared<Partition>(num_ranks, my_rank);
    const size_t my_num_subdomains = partition->get_my_num_subdomains();
    const size_t total_num_subdomains = partition->get_total_num_subdomains();

    // Check if int type can contain total size of branch nodes to receive in bytes
    // Every rank sends the same number of branch nodes, which is Partition::get_my_num_subdomains()
    if (std::numeric_limits<int>::max() < (my_num_subdomains * sizeof(OctreeNode))) {
        RelearnException::fail("int type is too small to hold the size in bytes of the branch nodes that are received from every rank in MPI_Allgather()");
        exit(EXIT_FAILURE);
    }

    /**
	* Create MPI RMA memory allocator
	*/
    MPIWrapper::init_buffer_octree(total_num_subdomains);

    auto neuron_models = std::make_unique<models::PoissonModel>(NeuronModels::default_k, NeuronModels::default_tau_C, beta, NeuronModels::default_h,
        NeuronModels::default_base_background_activity, NeuronModels::default_background_activity_mean, NeuronModels::default_background_activity_stddev,
        models::PoissonModel::default_x_0, models::PoissonModel::default_tau_x, models::PoissonModel::default_refrac_time);

    auto axon_models = std::make_unique<SynapticElements>(ElementType::AXON, SynapticElements::default_eta_Axons, target_calcium,
        nu, SynapticElements::default_vacant_retract_ratio, synaptic_elements_init_lb, synaptic_elements_init_ub);

    auto dend_ex_models = std::make_unique<SynapticElements>(ElementType::DENDRITE, SynapticElements::default_eta_Dendrites_exc, target_calcium,
        nu, SynapticElements::default_vacant_retract_ratio, synaptic_elements_init_lb, synaptic_elements_init_ub);

    auto dend_in_models = std::make_unique<SynapticElements>(ElementType::DENDRITE, SynapticElements::default_eta_Dendrites_inh, target_calcium,
        nu, SynapticElements::default_vacant_retract_ratio, synaptic_elements_init_lb, synaptic_elements_init_ub);

    // Lock local RMA memory for local stores
    MPIWrapper::lock_window(my_rank, MPI_Locktype::exclusive);

    Simulation sim(partition);
    sim.set_acceptance_criterion_for_octree(accept_criterion);
    sim.set_neuron_models(std::move(neuron_models));
    sim.set_axons(std::move(axon_models));
    sim.set_dendrites_ex(std::move(dend_ex_models));
    sim.set_dendrites_in(std::move(dend_in_models));

    if (static_cast<bool>(*opt_num_neurons)) {
        const double frac_exc = 0.8;
        sim.place_random_neurons(num_neurons, frac_exc);
    } else {
        if (static_cast<bool>(*opt_file_network)) {
            sim.load_neurons_from_file(file_positions, file_network);
        } else {
            sim.load_neurons_from_file(file_positions, {});
        }
    }

    if (*opt_file_enable_interrupts) {
        auto enable_interrupts = InteractiveNeuronIO::load_enable_interrups(file_enable_interrupts);
        sim.set_enable_interrupts(std::move(enable_interrupts));
    }

    if (*opt_file_disable_interrupts) {
        auto disable_interrupts = InteractiveNeuronIO::load_disable_interrups(file_disable_interrupts);
        sim.set_disable_interrupts(std::move(disable_interrupts));
    }

    if (*opt_file_creation_interrups) {
        auto creation_interrups = InteractiveNeuronIO::load_creation_interrups(file_creation_interrupts);
        sim.set_creation_interrupts(std::move(creation_interrups));
    }

    // Unlock local RMA memory and make local stores visible in public window copy
    MPIWrapper::unlock_window(my_rank);

    /**********************************************************************************/

    // The barrier ensures that every rank finished its local stores.
    // Otherwise, a "fast" rank might try to read from the RMA window of another
    // rank which has not finished (or even begun) its local stores
    MPIWrapper::barrier(MPIWrapper::Scope::global); // TODO(future) Really needed?

    GlobalTimers::timers.stop_and_add(TimerRegion::INITIALIZATION);

    const auto step_monitor = 100;
    const auto steps_per_simulation = simulation_steps / step_monitor;

    NeuronMonitor::max_steps = steps_per_simulation;
    NeuronMonitor::current_step = 0;

    for (size_t i = 0; i < 1; i++) {
        sim.register_neuron_monitor(i);
    }

    auto simulate = [&]() {
        sim.simulate(simulation_steps, step_monitor);

        Timers::print();

        MPIWrapper::barrier(MPIWrapper::Scope::global);
        sim.finalize();
    };

    simulate();

    if (static_cast<bool>(*flag_interactive)) {
        while (true) {
            spdlog::info("Interactive run. Run another {} simulation steps? [y/n]\n", simulation_steps);
            char yn{ 'n' };
            auto n = scanf(" %c", &yn);
            RelearnException::check(static_cast<bool>(n), "Error on while reading input with scanf.");

            if (yn == 'n' || yn == 'N') {
                break;
            }

            if (yn == 'y' || yn == 'Y') {
                sim.increase_monitoring_capacity(steps_per_simulation);
                simulate();
            } else {
                RelearnException::fail("Input for question to run another {} simulation steps was not valid.", simulation_steps);
            }
        }
    }

    NeuronMonitor::neurons_to_monitor->print();

    MPIWrapper::finalize();

    return 0;
}<|MERGE_RESOLUTION|>--- conflicted
+++ resolved
@@ -9,7 +9,6 @@
  */
 
 #include "Config.h"
-<<<<<<< HEAD
 #include "io/InteractiveNeuronIO.h"
 #include "io/LogFiles.h"
 #include "mpi/MPIWrapper.h"
@@ -24,19 +23,7 @@
 #include "util/Random.h"
 #include "util/RelearnException.h"
 #include "util/Timers.h"
-=======
-#include "LogFiles.h"
-#include "MPIWrapper.h"
-#include "NeuronModels.h"
-#include "NeuronMonitor.h"
-#include "NeuronToSubdomainAssignment.h"
-#include "Partition.h"
-#include "Random.h"
-#include "RelearnException.h"
-#include "Simulation.h"
-#include "Timers.h"
 #include "spdlog/spdlog.h"
->>>>>>> 019c3ead
 
 #include <CLI/App.hpp>
 #include <CLI/Config.hpp>
@@ -168,22 +155,8 @@
     // Rank 0 prints start time of simulation
     MPIWrapper::barrier(MPIWrapper::Scope::global);
     if (0 == my_rank) {
-<<<<<<< HEAD
-        std::stringstream sstring; // For output generation
-
-        sstring << "START: " << Timers::wall_clock_time() << '\n';
-
-        sstring << "Chosen lower bound for vacant synaptic elements: " << synaptic_elements_init_lb << '\n';
-        sstring << "Chosen upper bound for vacant synaptic elements: " << synaptic_elements_init_ub << '\n';
-        sstring << "Chosen target calcium value: " << target_calcium << '\n';
-        sstring << "Chosen beta value: " << beta << '\n';
-        sstring << "Chosen nu valua: " << nu;
-
-        LogFiles::print_message_rank(sstring.str().c_str(), 0);
-=======
         LogFiles::print_message_rank(0, "START: {}\nChosen lower bound for vacant synaptic elements: {}\nChosen upper bound for vacant synaptic elements: {}\nChosen target calcium value: {}",
             Timers::wall_clock_time(), synaptic_elements_init_lb, synaptic_elements_init_ub, target_calcium);
->>>>>>> 019c3ead
     }
 
     GlobalTimers::timers.start(TimerRegion::INITIALIZATION);
