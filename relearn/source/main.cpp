--- conflicted
+++ resolved
@@ -36,143 +36,6 @@
 #include <locale>
 #include <memory>
 
-<<<<<<< HEAD
-=======
-#include <CLI/App.hpp>
-#include <CLI/Formatter.hpp>
-#include <CLI/Config.hpp>
-
-void printTimers() {
-    /**
-	 * Print timers and memory usage
-	 */
-    RelearnException::check(3 * TimerRegion::NUM_TIMER_REGIONS == 69, "Number of timers are unfitting");
-
-    std::array<double, 69> timers_local{};
-
-    for (int i = 0; i < TimerRegion::NUM_TIMER_REGIONS; ++i) {
-        const double elapsed = GlobalTimers::timers.get_elapsed(i);
-
-        for (int j = 0; j < 3; ++j) {
-            timers_local[3 * i + j] = elapsed;
-        }
-    }
-
-    std::array<double, 69> timers_global{};
-
-    MPIWrapper::reduce(timers_local, timers_global, MPIWrapper::ReduceFunction::minsummax, 0, MPIWrapper::Scope::global);
-    std::stringstream sstring;
-
-#ifndef NDEBUG
-    // Check result of MPI_Reduce
-    for (int i = 0; i < 3 * TimerRegion::NUM_TIMER_REGIONS; i++) {
-        sstring << timers_global[i] << " ";
-    }
-#endif
-
-    // Divide second entry of (min, sum, max), i.e., sum, by the number of ranks
-    // so that sum becomes average
-    for (int i = 0; i < TimerRegion::NUM_TIMER_REGIONS; i++) {
-        timers_global[3 * i + 1] /= MPIWrapper::get_num_ranks();
-    }
-
-    if (0 == MPIWrapper::get_my_rank()) {
-        // Set precision for aligned double output
-        const auto old_precision = sstring.precision();
-        sstring.precision(6);
-
-        sstring << "\n======== TIMERS GLOBAL OVER ALL RANKS ========" << "\n";
-        sstring << "                                                (" << std::setw(Constants::print_width) << "    min"
-                  << " | " << std::setw(Constants::print_width) << "    avg"
-                  << " | " << std::setw(Constants::print_width) << "    max"
-                  << ") sec." << "\n";
-        sstring << "TIMERS: main()" << "\n";
-        sstring << "  Initialization                               : " << std::setw(Constants::print_width) << timers_global[3 * TimerRegion::INITIALIZATION] << " | "
-                  << std::setw(Constants::print_width) << timers_global[3 * TimerRegion::INITIALIZATION + 1] << " | "
-                  << std::setw(Constants::print_width) << timers_global[3 * TimerRegion::INITIALIZATION + 2] << "\n";
-        sstring << "  Simulation loop                              : " << std::setw(Constants::print_width) << timers_global[3 * TimerRegion::SIMULATION_LOOP] << " | "
-                  << std::setw(Constants::print_width) << timers_global[3 * TimerRegion::SIMULATION_LOOP + 1] << " | "
-                  << std::setw(Constants::print_width) << timers_global[3 * TimerRegion::SIMULATION_LOOP + 2] << "\n";
-        sstring << "    Update electrical activity                 : " << std::setw(Constants::print_width) << timers_global[3 * TimerRegion::UPDATE_ELECTRICAL_ACTIVITY] << " | "
-                  << std::setw(Constants::print_width) << timers_global[3 * TimerRegion::UPDATE_ELECTRICAL_ACTIVITY + 1] << " | "
-                  << std::setw(Constants::print_width) << timers_global[3 * TimerRegion::UPDATE_ELECTRICAL_ACTIVITY + 2] << "\n";
-        sstring << "      Barrier 1                                : " << std::setw(Constants::print_width) << timers_global[3 * TimerRegion::BARRIER_1] << " | "
-                  << std::setw(Constants::print_width) << timers_global[3 * TimerRegion::BARRIER_1 + 1] << " | "
-                  << std::setw(Constants::print_width) << timers_global[3 * TimerRegion::BARRIER_1 + 2] << "\n";
-        sstring << "      Prepare sending spikes                   : " << std::setw(Constants::print_width) << timers_global[3 * TimerRegion::PREPARE_SENDING_SPIKES] << " | "
-                  << std::setw(Constants::print_width) << timers_global[3 * TimerRegion::PREPARE_SENDING_SPIKES + 1] << " | "
-                  << std::setw(Constants::print_width) << timers_global[3 * TimerRegion::PREPARE_SENDING_SPIKES + 2] << "\n";
-        sstring << "      Prepare num neuron ids                   : " << std::setw(Constants::print_width) << timers_global[3 * TimerRegion::PREPARE_NUM_NEURON_IDS] << " | "
-                  << std::setw(Constants::print_width) << timers_global[3 * TimerRegion::PREPARE_NUM_NEURON_IDS + 1] << " | "
-                  << std::setw(Constants::print_width) << timers_global[3 * TimerRegion::PREPARE_NUM_NEURON_IDS + 2] << "\n";
-        sstring << "      Barrier 2                                : " << std::setw(Constants::print_width) << timers_global[3 * TimerRegion::BARRIER_2] << " | "
-                  << std::setw(Constants::print_width) << timers_global[3 * TimerRegion::BARRIER_2 + 1] << " | "
-                  << std::setw(Constants::print_width) << timers_global[3 * TimerRegion::BARRIER_2 + 2] << "\n";
-        sstring << "      All to all                               : " << std::setw(Constants::print_width) << timers_global[3 * TimerRegion::ALL_TO_ALL] << " | "
-                  << std::setw(Constants::print_width) << timers_global[3 * TimerRegion::ALL_TO_ALL + 1] << " | "
-                  << std::setw(Constants::print_width) << timers_global[3 * TimerRegion::ALL_TO_ALL + 2] << "\n";
-        sstring << "      Alloc mem for neuron ids                 : " << std::setw(Constants::print_width) << timers_global[3 * TimerRegion::ALLOC_MEM_FOR_NEURON_IDS] << " | "
-                  << std::setw(Constants::print_width) << timers_global[3 * TimerRegion::ALLOC_MEM_FOR_NEURON_IDS + 1] << " | "
-                  << std::setw(Constants::print_width) << timers_global[3 * TimerRegion::ALLOC_MEM_FOR_NEURON_IDS + 2] << "\n";
-        sstring << "      Barrier 3                                : " << std::setw(Constants::print_width) << timers_global[3 * TimerRegion::BARRIER_3] << " | "
-                  << std::setw(Constants::print_width) << timers_global[3 * TimerRegion::BARRIER_3 + 1] << " | "
-                  << std::setw(Constants::print_width) << timers_global[3 * TimerRegion::BARRIER_3 + 2] << "\n";
-        sstring << "      Exchange neuron ids                      : " << std::setw(Constants::print_width) << timers_global[3 * TimerRegion::EXCHANGE_NEURON_IDS] << " | "
-                  << std::setw(Constants::print_width) << timers_global[3 * TimerRegion::EXCHANGE_NEURON_IDS + 1] << " | "
-                  << std::setw(Constants::print_width) << timers_global[3 * TimerRegion::EXCHANGE_NEURON_IDS + 2] << "\n";
-        sstring << "      Calculate synaptic input                 : " << std::setw(Constants::print_width) << timers_global[3 * TimerRegion::CALC_SYNAPTIC_INPUT] << " | "
-                  << std::setw(Constants::print_width) << timers_global[3 * TimerRegion::CALC_SYNAPTIC_INPUT + 1] << " | "
-                  << std::setw(Constants::print_width) << timers_global[3 * TimerRegion::CALC_SYNAPTIC_INPUT + 2] << "\n";
-        sstring << "      Calculate activity                       : " << std::setw(Constants::print_width) << timers_global[3 * TimerRegion::CALC_ACTIVITY] << " | "
-                  << std::setw(Constants::print_width) << timers_global[3 * TimerRegion::CALC_ACTIVITY + 1] << " | "
-                  << std::setw(Constants::print_width) << timers_global[3 * TimerRegion::CALC_ACTIVITY + 2] << "\n";
-        sstring << "    Update #synaptic elements delta            : " << std::setw(Constants::print_width) << timers_global[3 * TimerRegion::UPDATE_SYNAPTIC_ELEMENTS_DELTA] << " | "
-                  << std::setw(Constants::print_width) << timers_global[3 * TimerRegion::UPDATE_SYNAPTIC_ELEMENTS_DELTA + 1] << " | "
-                  << std::setw(Constants::print_width) << timers_global[3 * TimerRegion::UPDATE_SYNAPTIC_ELEMENTS_DELTA + 2] << "\n";
-        sstring << "    Connectivity update                        : " << std::setw(Constants::print_width) << timers_global[3 * TimerRegion::UPDATE_CONNECTIVITY] << " | "
-                  << std::setw(Constants::print_width) << timers_global[3 * TimerRegion::UPDATE_CONNECTIVITY + 1] << " | "
-                  << std::setw(Constants::print_width) << timers_global[3 * TimerRegion::UPDATE_CONNECTIVITY + 2] << "\n";
-        sstring << "      Update #synaptic elements + del synapses : " << std::setw(Constants::print_width) << timers_global[3 * TimerRegion::UPDATE_NUM_SYNAPTIC_ELEMENTS_AND_DELETE_SYNAPSES] << " | "
-                  << std::setw(Constants::print_width) << timers_global[3 * TimerRegion::UPDATE_NUM_SYNAPTIC_ELEMENTS_AND_DELETE_SYNAPSES + 1] << " | "
-                  << std::setw(Constants::print_width) << timers_global[3 * TimerRegion::UPDATE_NUM_SYNAPTIC_ELEMENTS_AND_DELETE_SYNAPSES + 2] << "\n";
-        sstring << "      Update local trees                       : " << std::setw(Constants::print_width) << timers_global[3 * TimerRegion::UPDATE_LOCAL_TREES] << " | "
-                  << std::setw(Constants::print_width) << timers_global[3 * TimerRegion::UPDATE_LOCAL_TREES + 1] << " | "
-                  << std::setw(Constants::print_width) << timers_global[3 * TimerRegion::UPDATE_LOCAL_TREES + 2] << "\n";
-        sstring << "      Exchange branch nodes (w/ Allgather)     : " << std::setw(Constants::print_width) << timers_global[3 * TimerRegion::EXCHANGE_BRANCH_NODES] << " | "
-                  << std::setw(Constants::print_width) << timers_global[3 * TimerRegion::EXCHANGE_BRANCH_NODES + 1] << " | "
-                  << std::setw(Constants::print_width) << timers_global[3 * TimerRegion::EXCHANGE_BRANCH_NODES + 2] << "\n";
-        sstring << "      Insert branch nodes into global tree     : " << std::setw(Constants::print_width) << timers_global[3 * TimerRegion::INSERT_BRANCH_NODES_INTO_GLOBAL_TREE] << " | "
-                  << std::setw(Constants::print_width) << timers_global[3 * TimerRegion::INSERT_BRANCH_NODES_INTO_GLOBAL_TREE + 1] << " | "
-                  << std::setw(Constants::print_width) << timers_global[3 * TimerRegion::INSERT_BRANCH_NODES_INTO_GLOBAL_TREE + 2] << "\n";
-        sstring << "      Update global tree                       : " << std::setw(Constants::print_width) << timers_global[3 * TimerRegion::UPDATE_GLOBAL_TREE] << " | "
-                  << std::setw(Constants::print_width) << timers_global[3 * TimerRegion::UPDATE_GLOBAL_TREE + 1] << " | "
-                  << std::setw(Constants::print_width) << timers_global[3 * TimerRegion::UPDATE_GLOBAL_TREE + 2] << "\n";
-        sstring << "      Find target neurons (w/ RMA)             : " << std::setw(Constants::print_width) << timers_global[3 * TimerRegion::FIND_TARGET_NEURONS] << " | "
-                  << std::setw(Constants::print_width) << timers_global[3 * TimerRegion::FIND_TARGET_NEURONS + 1] << " | "
-                  << std::setw(Constants::print_width) << timers_global[3 * TimerRegion::FIND_TARGET_NEURONS + 2] << "\n";
-        sstring << "      Empty remote nodes cache                 : " << std::setw(Constants::print_width) << timers_global[3 * TimerRegion::EMPTY_REMOTE_NODES_CACHE] << " | "
-                  << std::setw(Constants::print_width) << timers_global[3 * TimerRegion::EMPTY_REMOTE_NODES_CACHE + 1] << " | "
-                  << std::setw(Constants::print_width) << timers_global[3 * TimerRegion::EMPTY_REMOTE_NODES_CACHE + 2] << "\n";
-        sstring << "      Create synapses (w/ Alltoall)            : " << std::setw(Constants::print_width) << timers_global[3 * TimerRegion::CREATE_SYNAPSES] << " | "
-                  << std::setw(Constants::print_width) << timers_global[3 * TimerRegion::CREATE_SYNAPSES + 1] << " | "
-                  << std::setw(Constants::print_width) << timers_global[3 * TimerRegion::CREATE_SYNAPSES + 2] << "\n";
-
-        // Restore old precision
-        sstring.precision(old_precision);
-
-        //cout << "\n======== TIMERS RANK 0 ========" << "\n";
-        //neurons.print_timers();
-
-        //cout << "\n======== MEMORY USAGE RANK 0 ========" << "\n";
-
-        sstring << "\n======== RMA MEMORY ALLOCATOR RANK 0 ========" << "\n";
-        sstring << "Min num objects available: " << MPIWrapper::get_num_avail_objects() << "\n";
-    }
-
-    LogFiles::write_to_file(LogFiles::EventType::Timers, sstring.str(), true);
-}
-
->>>>>>> 4c3a4aa0
 int main(int argc, char** argv) {
 	/**
 	 * Init MPI and store some MPI infos
@@ -315,18 +178,10 @@
         sim.register_neuron_monitor(i);
     }
 
-<<<<<<< HEAD
-    sim.simulate(simulation_steps, step_monitor);
-
-    Timers::print();
-
-    MPIWrapper::barrier(MPIWrapper::Scope::global);
-    sim.finalize();
-=======
 	auto simulate = [&]() {
 		sim.simulate(simulation_steps, step_monitor);
 
-		printTimers();
+    Timers::print();
 
 		MPIWrapper::barrier(MPIWrapper::Scope::global);
 		sim.finalize();
@@ -354,7 +209,6 @@
 			}
 		}
 	}
->>>>>>> 4c3a4aa0
 
     MPIWrapper::finalize();
 
