/*
 * This file is part of the RELeARN software developed at Technical University Darmstadt
 *
 * Copyright (c) 2020, Technical University of Darmstadt, Germany
 *
 * This software may be modified and distributed under the terms of a BSD-style license.
 * See the LICENSE file in the base directory for details.
 *
 */

#include "Config.h"
#include "Types.h"
#include "algorithm/Algorithms.h"
#include "io/CalciumIO.h"
#include "io/InteractiveNeuronIO.h"
#include "io/LogFiles.h"
#include "mpi/CommunicationMap.h"
#include "mpi/MPIWrapper.h"
#include "neurons/ElementType.h"
#include "neurons/helper/NeuronMonitor.h"
#include "neurons/models/NeuronModels.h"
#include "neurons/models/SynapticElements.h"
#include "sim/NeuronToSubdomainAssignment.h"
#include "sim/Simulation.h"
#include "sim/file/SubdomainFromFile.h"
#include "sim/random/SubdomainFromNeuronDensity.h"
#include "sim/random/SubdomainFromNeuronPerRank.h"
#include "structure/Octree.h"
#include "structure/Partition.h"
#include "util/Random.h"
#include "util/RelearnException.h"
#include "util/StepParser.h"
#include "util/Timers.h"

#include "spdlog/spdlog.h"

#include <CLI/App.hpp>
#include <CLI/Config.hpp>
#include <CLI/Formatter.hpp>

#ifdef _OPENMP
#include <omp.h>
#else
void omp_set_num_threads(int num) { }
#endif

#include <array>
#include <bitset>
#include <cerrno>
#include <climits>
#include <cstdint>
#include <cstring>
#include <filesystem>
#include <fstream>
#include <functional>
#include <iomanip>
#include <iostream>
#include <limits>
#include <locale>
#include <memory>

void print_sizes() {
    struct empty_t {
        using position_type = VirtualPlasticityElement::position_type;
        using counter_type = VirtualPlasticityElement::counter_type;
    };

    constexpr auto number_bits_in_byte = CHAR_BIT;

    constexpr auto sizeof_vec3_double = sizeof(Vec3d);
    constexpr auto sizeof_vec3_size_t = sizeof(Vec3s);

    constexpr auto sizeof_virtual_plasticity_element = sizeof(VirtualPlasticityElement);

    constexpr auto sizeof_empty_t = sizeof(empty_t);
    constexpr auto sizeof_fmm_cell_attributes = sizeof(FastMultipoleMethodsCell);
    constexpr auto sizeof_bh_cell_attributes = sizeof(BarnesHutCell);
    constexpr auto sizeof_bh_naive_attributes = sizeof(NaiveCell);

    constexpr auto sizeof_empty_cell = sizeof(Cell<empty_t>);
    constexpr auto sizeof_fmm_cell = sizeof(Cell<FastMultipoleMethodsCell>);
    constexpr auto sizeof_bh_cell = sizeof(Cell<BarnesHutCell>);
    constexpr auto sizeof_naive_cell = sizeof(Cell<NaiveCell>);

    constexpr auto sizeof_octreenode = sizeof(OctreeNode<empty_t>);
    constexpr auto sizeof_fmm_octreenode = sizeof(OctreeNode<FastMultipoleMethodsCell>);
    constexpr auto sizeof_bh_octreenode = sizeof(OctreeNode<BarnesHutCell>);
    constexpr auto sizeof_naive_octreenode = sizeof(OctreeNode<NaiveCell>);

    constexpr auto sizeof_neuron_id = sizeof(NeuronID);
    constexpr auto sizeof_rank_neuron_id = sizeof(RankNeuronId);

    constexpr auto sizeof_local_synapse = sizeof(LocalSynapse);
    constexpr auto sizeof_distant_in_synapse = sizeof(DistantInSynapse);
    constexpr auto sizeof_distant_out_synapse = sizeof(DistantOutSynapse);

    std::stringstream ss{};

    ss << '\n';

    ss << "Number of bits in a byte: " << number_bits_in_byte << '\n';

    ss << "Size of Vec3d: " << sizeof_vec3_double << '\n';
    ss << "Size of Vec3s: " << sizeof_vec3_size_t << '\n';

    ss << "Size of VirtualPlasticityElement: " << sizeof_virtual_plasticity_element << "\n";
    ss << "Size of FastMultipoleMethodsCell: " << sizeof_fmm_cell_attributes << '\n';

    ss << "Size of empty_t: " << sizeof_empty_t << '\n';
    ss << "Size of BarnesHutCell: " << sizeof_bh_cell_attributes << '\n';
    ss << "Size of NaiveCell: " << sizeof_bh_naive_attributes << "\n";

    ss << "Size of Cell<empty_t>: " << sizeof_empty_cell << '\n';
    ss << "Size of Cell<FastMultipoleMethodsCell>: " << sizeof_fmm_cell << '\n';
    ss << "Size of Cell<BarnesHutCell>: " << sizeof_bh_cell << '\n';
    ss << "Size of Cell<NaiveCell>: " << sizeof_naive_cell << "\n";

    ss << "Size of OctreeNode<empty_t>: " << sizeof_octreenode << '\n';
    ss << "Size of OctreeNode<FastMultipoleMethodsCell>: " << sizeof_fmm_octreenode << '\n';
    ss << "Size of OctreeNode<BarnesHutCell>: " << sizeof_bh_octreenode << '\n';
    ss << "Size of OctreeNode<NaiveCell>: " << sizeof_naive_octreenode << '\n';

    ss << "Size of NeuronID: " << sizeof_neuron_id << '\n';
    ss << "Size of RankNeuronID: " << sizeof_rank_neuron_id << '\n';

    ss << "Size of LocalSynapse: " << sizeof_local_synapse << '\n';
    ss << "Size of DistantInSynapse: " << sizeof_distant_in_synapse << '\n';
    ss << "Size of DistantOutSynapse: " << sizeof_distant_out_synapse << "\n";

    LogFiles::print_message_rank(0, ss.str());
}

void print_arguments(int argc, char** argv) {
    std::stringstream ss{};

    for (auto i = 0; i < argc; i++) {
        ss << argv[i] << ' ';
    }

    LogFiles::print_message_rank(0, ss.str());
}

int main(int argc, char** argv) {
    /**
     * Init MPI and store some MPI infos
     */
    MPIWrapper::init(argc, argv);

    print_arguments(argc, argv);
    print_sizes();

    if constexpr (Config::do_debug_checks) {
        LogFiles::print_message_rank(0, "I'm performing Debug Checks");
    } else {
        LogFiles::print_message_rank(0, "I'm skipping Debug Checks");
    }

    const auto my_rank = MPIWrapper::get_my_rank();
    const auto num_ranks = MPIWrapper::get_num_ranks();

    // Command line arguments
    CLI::App app{ "" };

    AlgorithmEnum chosen_algorithm = AlgorithmEnum::BarnesHut;
    std::map<std::string, AlgorithmEnum> cli_parse_algorithm{
        { "naive", AlgorithmEnum::Naive },
        { "barnes-hut", AlgorithmEnum::BarnesHut },
        { "barnes-hut-inverted", AlgorithmEnum::BarnesHutInverted },
        { "barnes-hut-location-aware", AlgorithmEnum::BarnesHutLocationAware },
        { "fast-multipole-methods", AlgorithmEnum::FastMultipoleMethods }
    };

    NeuronModelEnum chosen_neuron_model = NeuronModelEnum::Poisson;
    std::map<std::string, NeuronModelEnum> cli_parse_neuron_model{
        { "poisson", NeuronModelEnum::Poisson },
        { "izhikevich", NeuronModelEnum::Izhikevich },
        { "aeif", NeuronModelEnum::AEIF },
        { "fitzhughnagumo", NeuronModelEnum::FitzHughNagumo }
    };

    KernelType chosen_kernel_type = KernelType::Gaussian;
    std::map<std::string, KernelType> cli_parse_kernel_type{
        { "gamma", KernelType::Gamma },
        { "gaussian", KernelType::Gaussian },
        { "linear", KernelType::Linear },
        { "weibull", KernelType::Weibull }
    };

    size_t simulation_steps{};
    app.add_option("-s,--steps", simulation_steps, "Simulation steps in ms.")->required();

    size_t first_plasticity_step{ Config::first_plasticity_update };
    app.add_option("--first-plasticity-step", first_plasticity_step, "The first step in which the plasticity is updated.");

    size_t calcium_log_step{ Config::calcium_log_step };
    app.add_option("--calcium-log-step", calcium_log_step, "Sets the interval for logging all calcium values.");

    const auto* flag_interactive = app.add_flag("-i,--interactive", "Run interactively.");

    unsigned int random_seed{ 0 };
    app.add_option("-r,--random-seed", random_seed, "Random seed. Default: 0.");

    int openmp_threads{ 1 };
    app.add_option("--openmp", openmp_threads, "Number of OpenMP Threads.");

    std::filesystem::path log_path{};
    auto* const opt_log_path = app.add_option("-l,--log-path", log_path, "Path for log files.");

    std::string log_prefix{};
    const auto* opt_log_prefix = app.add_option("-p,--log-prefix", log_prefix, "Prefix for log files.");

    size_t number_neurons{};
    auto* const opt_num_neurons = app.add_option("-n,--num-neurons", number_neurons, "Number of neurons. This option only works with one MPI rank!");

    size_t number_neurons_per_rank{};
    auto* const opt_num_neurons_per_rank = app.add_option("--num-neurons-per-rank", number_neurons_per_rank, "Number neurons per MPI rank.");

    double fraction_excitatory_neurons{ 1.0 };
    app.add_option("--fraction-excitatory-neurons", fraction_excitatory_neurons, "The fraction of excitatory neurons, must be from [0.0, 1.0]. Required --num-neurons or --num-neurons-per-rank to take effect.");

    double um_per_neuron{ 1.0 };
    app.add_option("--um-per-neuron", um_per_neuron, "The micrometer per neuron in one dimension, must be from (0.0, \\inf). Required --num-neurons or --num-neurons-per-rank to take effect.");

    std::filesystem::path file_positions{};
    auto* const opt_file_positions = app.add_option("-f,--file", file_positions, "File with neuron positions. This option only works with one MPI rank!");

    std::filesystem::path file_network{};
    auto* const opt_file_network = app.add_option("-g,--graph", file_network, "File with neuron connections. This option only works with one MPI rank!");

    std::filesystem::path file_enable_interrupts{};
    auto* const opt_file_enable_interrupts = app.add_option("--enable-interrupts", file_enable_interrupts, "File with the enable interrupts.");

    std::filesystem::path file_disable_interrupts{};
    auto* const opt_file_disable_interrupts = app.add_option("--disable-interrupts", file_disable_interrupts, "File with the disable interrupts.");

    std::filesystem::path file_creation_interrupts{};
    auto* const opt_file_creation_interrups = app.add_option("--creation-interrupts", file_creation_interrupts, "File with the creation interrupts.");

    auto* const opt_algorithm = app.add_option("-a,--algorithm", chosen_algorithm, "The algorithm that is used for finding the targets");
    opt_algorithm->required()->transform(CLI::CheckedTransformer(cli_parse_algorithm, CLI::ignore_case));

    double accept_criterion{ BarnesHut::default_theta };
    const auto* const opt_accept_criterion = app.add_option("-t,--theta", accept_criterion, "Theta, the acceptance criterion for Barnes-Hut. Default: 0.3. Requires Barnes-Hut or inverted Barnes-Hut.");

    auto* const opt_kernel_type = app.add_option("--kernel-type", chosen_kernel_type, "The probability kernel type, cannot be set for the fast multipole methods.");
    opt_kernel_type->transform(CLI::CheckedTransformer(cli_parse_kernel_type, CLI::ignore_case));

    double gamma_k{ GammaDistributionKernel::default_k };
    app.add_option("--gamma-k", gamma_k, "Shape parameter for the gamma probability kernel.");

    double gamma_theta{ GammaDistributionKernel::default_theta };
    app.add_option("--gamma-theta", gamma_theta, "Scale parameter for the gamma probability kernel.");

    double gaussian_sigma{ GaussianDistributionKernel::default_sigma };
    app.add_option("--gaussian-sigma", gaussian_sigma, "Scaling parameter for the gaussian probability kernel. Default: 750");

    double gaussian_mu{ GaussianDistributionKernel::default_mu };
    app.add_option("--gaussian-mu", gaussian_mu, "Translation parameter for the gaussian probability kernel. Default: 0");

    double linear_cutoff{ LinearDistributionKernel::default_cutoff };
    app.add_option("--linear-cutoff", linear_cutoff, "Cut-off parameter for the linear probability kernel. Default: +inf");

    double weibull_k{ WeibullDistributionKernel::default_k };
    app.add_option("--weibull-k", weibull_k, "Shape parameter for the weibull probability kernel.");

    double weibull_b{ WeibullDistributionKernel::default_b };
    app.add_option("--weibull-b", weibull_b, "Scale parameter for the weibull probability kernel.");

    auto* const opt_neuron_model = app.add_option("--neuron-model", chosen_neuron_model, "The neuron model");
    opt_neuron_model->transform(CLI::CheckedTransformer(cli_parse_neuron_model, CLI::ignore_case));

    double base_background_activity{ NeuronModel::default_base_background_activity };
    app.add_option("--base-background-activity", base_background_activity, "The base background activity by which all neurons are excited. The background activity is calculated as <base> + N(mean, stddev)");

    double background_activity_mean{ NeuronModel::default_background_activity_mean };
    app.add_option("--background-activity-mean", background_activity_mean, "The mean background activity by which all neurons are excited. The background activity is calculated as <base> + N(mean, stddev)");

    double background_activity_stddev{ NeuronModel::default_background_activity_stddev };
    app.add_option("--background-activity-stddev", background_activity_stddev, "The standard deviation of the background activity by which all neurons are excited. The background activity is calculated as <base> + N(mean, stddev)");

    double synapse_conductance{ NeuronModel::default_k };
    app.add_option("--synapse-conductance", synapse_conductance, "The activity that is transfered to its neighbors when a neuron spikes. Default is 0.03");

    double calcium_decay{ NeuronModel::default_tau_C };
    app.add_option("--calcium-decay", calcium_decay, "The decay constant for the intercellular calcium. Must be greater than 0.0");

    double target_calcium{ SynapticElements::default_C_target };
    auto* const opt_target_calcium = app.add_option("--target-ca", target_calcium, "The target Ca2+ ions in each neuron. Default is 0.7.");

    double initial_calcium{ 0.0 };
    auto* const opt_initial_calcium = app.add_option("--initial-ca", initial_calcium, "The initial Ca2+ ions in each neuron. Default is 0.0.");

    std::string file_calcium{};
    auto* const opt_file_calcium = app.add_option("--file_calcium", file_calcium, "File with calcium values.");

    double beta{ NeuronModel::default_beta };
    app.add_option("--beta", beta, "The amount of calcium ions gathered when a neuron fires. Default is 0.001.");

    size_t h{ NeuronModel::default_h };
    app.add_option("--integration-step-size", h, "The step size for the numerical integration of the electrical acticity. Default is 10.");

    double retract_ratio{ SynapticElements::default_vacant_retract_ratio };
    app.add_option("--retract-ratio", retract_ratio, "The ratio by which vacant synapses retract.");

    double synaptic_elements_init_lb{ 0.0 };
    app.add_option("--synaptic-elements-lower-bound", synaptic_elements_init_lb, "The minimum number of vacant synaptic elements per neuron. Must be smaller of equal to synaptic-elements-upper-bound.");

    double synaptic_elements_init_ub{ 0.0 };
    app.add_option("--synaptic-elements-upper-bound", synaptic_elements_init_ub, "The maximum number of vacant synaptic elements per neuron. Must be larger or equal to synaptic-elements-lower-bound.");

    double growth_rate{ SynapticElements::default_nu };
    app.add_option("--growth-rate", growth_rate, "The growth rate for the synaptic elements. Default is 1e-5");

    double min_calcium_axons{ SynapticElements::default_eta_Axons };
    app.add_option("--min-calcium-axons", min_calcium_axons, "The minimum intercellular calcium for axons to grow. Default is 0.4");

    double min_calcium_excitatory_dendrites{ SynapticElements::default_eta_Dendrites_exc };
    app.add_option("--min-calcium-excitatory-dendrites", min_calcium_excitatory_dendrites, "The minimum intercellular calcium for excitatory dendrites to grow. Default is 0.1");

    double min_calcium_inhibitory_dendrites{ SynapticElements::default_eta_Dendrites_inh };
    app.add_option("--min-calcium-inhibitory-dendrites", min_calcium_inhibitory_dendrites, "The minimum intercellular calcium for inhibitory dendrites to grow. Default is 0.0");

    opt_num_neurons->excludes(opt_file_positions);
    opt_num_neurons->excludes(opt_file_network);
    opt_num_neurons->excludes(opt_num_neurons_per_rank);

    opt_num_neurons_per_rank->excludes(opt_num_neurons);
    opt_num_neurons_per_rank->excludes(opt_file_positions);
    opt_num_neurons_per_rank->excludes(opt_file_network);

    opt_file_positions->excludes(opt_num_neurons);
    opt_file_network->excludes(opt_num_neurons);
    opt_file_positions->excludes(opt_num_neurons_per_rank);
    opt_file_network->excludes(opt_num_neurons_per_rank);

    opt_file_network->needs(opt_file_positions);

    opt_file_positions->check(CLI::ExistingFile);
    opt_file_network->check(CLI::ExistingFile);

    opt_file_calcium->excludes(opt_initial_calcium);
    opt_file_calcium->excludes(opt_target_calcium);
    opt_initial_calcium->excludes(opt_file_calcium);
    opt_target_calcium->excludes(opt_file_calcium);

    opt_file_calcium->check(CLI::ExistingFile);

    opt_file_enable_interrupts->check(CLI::ExistingFile);
    opt_file_disable_interrupts->check(CLI::ExistingFile);
    opt_file_creation_interrups->check(CLI::ExistingFile);

    opt_log_path->check(CLI::ExistingDirectory);

    CLI11_PARSE(app, argc, argv);

    if (static_cast<bool>(*opt_accept_criterion)) {
        RelearnException::check(is_barnes_hut(chosen_algorithm), "Acceptance criterion can only be set if Barnes-Hut is used");
        RelearnException::check(accept_criterion <= BarnesHut::max_theta, "Acceptance criterion must be smaller or equal to {}", BarnesHut::max_theta);
        RelearnException::check(accept_criterion > 0.0, "Acceptance criterion must be larger than 0.0");
    }

    if (static_cast<bool>(*opt_num_neurons)) {
        RelearnException::check(num_ranks == 1, "The option --num-neurons can only be used for one MPI rank. There are {} ranks.", num_ranks);
    }

    if (static_cast<bool>(*opt_file_positions)) {
        RelearnException::check(num_ranks == 1, "The option --file can only be used for one MPI rank. There are {} ranks.", num_ranks);
    }

    RelearnException::check(fraction_excitatory_neurons >= 0.0 && fraction_excitatory_neurons <= 1.0, "The fraction of excitatory neurons must be from [0.0, 1.0]");
    RelearnException::check(um_per_neuron > 0.0, "The micrometer per neuron must be greater than 0.0.");

    RelearnException::check(synaptic_elements_init_lb >= 0.0, "The minimum number of vacant synaptic elements must not be negative");
    RelearnException::check(synaptic_elements_init_ub >= synaptic_elements_init_lb, "The minimum number of vacant synaptic elements must not be larger than the maximum number");
    RelearnException::check(static_cast<bool>(*opt_num_neurons) || static_cast<bool>(*opt_file_positions) || static_cast<bool>(*opt_num_neurons_per_rank),
        "Missing command line option, need a total number of neurons (-n,--num-neurons), a number of neurons per rank (--num-neurons-per-rank), or file_positions (-f,--file).");
    RelearnException::check(openmp_threads > 0, "Number of OpenMP Threads must be greater than 0 (or not set).");
    RelearnException::check(calcium_decay > 0.0, "The calcium decay constant must be greater than 0.");

<<<<<<< HEAD
    if (static_cast<bool>(*opt_target_calcium)) {
        RelearnException::check(target_calcium >= SynapticElements::min_C_target, "Target calcium is smaller than {}", SynapticElements::min_C_target);
        RelearnException::check(target_calcium <= SynapticElements::max_C_target, "Target calcium is larger than {}", SynapticElements::max_C_target);
=======
    if (algorithm == AlgorithmEnum::BarnesHut || algorithm == AlgorithmEnum::BarnesHutInverted || algorithm == AlgorithmEnum::BarnesHutLocationAware) {
        RelearnException::check(accept_criterion <= BarnesHut::max_theta, "Acceptance criterion must be smaller or equal to {}", BarnesHut::max_theta);
        RelearnException::check(accept_criterion > 0.0, "Acceptance criterion must be larger than 0.0");
    } else if (algorithm == AlgorithmEnum::FastMultipoleMethods) {
        const auto accept_criterion_set = opt_accept_criterion->count() > 0;
        RelearnException::check(!accept_criterion_set, "Acceptance criterion can only be set if Barnes-Hut is used");
    } else if (algorithm == AlgorithmEnum::Naive) {
        const auto accept_criterion_set = opt_accept_criterion->count() > 0;
        RelearnException::check(!accept_criterion_set, "Acceptance criterion can only be set if Barnes-Hut is used");
    } else {
        RelearnException::fail("Wrong algorithm chosen");
>>>>>>> 7bed84ab
    }

    RelearnException::check(growth_rate >= SynapticElements::min_nu, "Growth rate is smaller than {}", SynapticElements::min_nu);
    RelearnException::check(growth_rate <= SynapticElements::max_nu, "Growth rate is larger than {}", SynapticElements::max_nu);

    Config::first_plasticity_update = first_plasticity_step;
    Config::calcium_log_step = calcium_log_step;

    omp_set_num_threads(openmp_threads);

    /**
     * Initialize the simuliation log files
     */
    if (static_cast<bool>(*opt_log_path)) {
        LogFiles::set_output_path(log_path);
    }
    if (static_cast<bool>(*opt_log_prefix)) {
        LogFiles::set_general_prefix(log_prefix);
    }

    LogFiles::init();

    // Init random number seeds
    RandomHolder::seed(RandomHolderKey::Partition, static_cast<unsigned int>(my_rank));
    RandomHolder::seed(RandomHolderKey::Algorithm, random_seed);

    // Rank 0 prints start time of simulation
    MPIWrapper::barrier();
    if (0 == my_rank) {
        LogFiles::write_to_file(LogFiles::EventType::Essentials, true,
            "START OF SIMULATION: {}\n"
            "Number of steps: {}\n"
            "Chosen lower bound for vacant synaptic elements: {}\n"
            "Chosen upper bound for vacant synaptic elements: {}\n"
            "Chosen target calcium value: {}\n"
            "Chosen beta value: {}\n"
            "Chosen calcium decay: {}\n"
            "Chosen growth_rate value: {}\n"
            "Chosen retract ratio: {}\n"
            "Chosen synapse conductance: {}\n"
            "Chosen background activity base: {}\n"
            "Chosen background activity mean: {}\n"
            "Chosen background activity stddev: {}\n"
            "Chosen kernel type: {}",
            Timers::wall_clock_time(),
            simulation_steps,
            synaptic_elements_init_lb,
            synaptic_elements_init_ub,
            target_calcium,
            beta,
            calcium_decay,
            growth_rate,
            retract_ratio,
            synapse_conductance,
            base_background_activity,
            background_activity_mean,
            background_activity_stddev,
            chosen_kernel_type);

        if (chosen_kernel_type == KernelType::Gamma) {
            LogFiles::write_to_file(LogFiles::EventType::Essentials, true,
                "Chosen shape parameter: {}\n"
                "Chosen scale parameter: {}",
                gamma_k,
                gamma_theta);
        } else if (chosen_kernel_type == KernelType::Gaussian) {
            LogFiles::write_to_file(LogFiles::EventType::Essentials, true,
                "Chosen translation parameter: {}\n"
                "Chosen scale parameter: {}",
                gaussian_mu,
                gaussian_sigma);
        } else if (chosen_kernel_type == KernelType::Linear) {
            LogFiles::write_to_file(LogFiles::EventType::Essentials, true,
                "Chosen cut-off parameter: {}",
                linear_cutoff);
        } else if (chosen_kernel_type == KernelType::Weibull) {
            LogFiles::write_to_file(LogFiles::EventType::Essentials, true,
                "Chosen shape parameter: {}\n"
                "Chosen scale parameter: {}",
                weibull_k,
                weibull_b);
        }
    }

    LogFiles::write_to_file(LogFiles::EventType::PlasticityUpdate, false, "#step: creations deletions netto");
    LogFiles::write_to_file(LogFiles::EventType::PlasticityUpdateCSV, false, "#step;creations;deletions;netto");
    LogFiles::write_to_file(LogFiles::EventType::PlasticityUpdateLocal, false, "#step: creations deletions netto");

    Timers::start(TimerRegion::INITIALIZATION);

<<<<<<< HEAD
    // Set the correct kernel and initalize the MPIWrapper to return the correct type
    if (chosen_algorithm == AlgorithmEnum::BarnesHut) {
        Kernel<BarnesHutCell>::set_kernel_type(chosen_kernel_type);
        NodeCache<BarnesHutCell>::set_cache_size(Constants::number_cache_slots);
=======
    /**
     * Calculate what my partition of the domain consist of
     */
    auto partition = std::make_shared<Partition>(num_ranks, my_rank);
    const size_t number_local_subdomains = partition->get_number_local_subdomains();

    if (algorithm == AlgorithmEnum::BarnesHut || algorithm == AlgorithmEnum::BarnesHutLocationAware) {
        // Check if int type can contain total size of branch nodes to receive in bytes
        // Every rank sends the same number of branch nodes, which is Partition::get_number_local_subdomains()
        if (std::numeric_limits<int>::max() < (number_local_subdomains * sizeof(OctreeNode<BarnesHutCell>))) {
            RelearnException::fail("int type is too small to hold the size in bytes of the branch nodes that are received from every rank in MPI_Allgather()");
        }

        // Create MPI RMA memory allocator
>>>>>>> 7bed84ab
        MPIWrapper::init_buffer_octree<BarnesHutCell>();
    } else if (chosen_algorithm == AlgorithmEnum::BarnesHutInverted) {
        Kernel<BarnesHutInvertedCell>::set_kernel_type(chosen_kernel_type);
        NodeCache<BarnesHutInvertedCell>::set_cache_size(Constants::number_cache_slots);
        MPIWrapper::init_buffer_octree<BarnesHutInvertedCell>();
    } else if (chosen_algorithm == AlgorithmEnum::FastMultipoleMethods) {
        Kernel<FastMultipoleMethodsCell>::set_kernel_type(chosen_kernel_type);
        NodeCache<FastMultipoleMethodsCell>::set_cache_size(Constants::number_cache_slots);
        MPIWrapper::init_buffer_octree<FastMultipoleMethodsCell>();
    } else {
        RelearnException::check(chosen_algorithm == AlgorithmEnum::Naive, "An algorithm was chosen that is not supported");
        Kernel<NaiveCell>::set_kernel_type(chosen_kernel_type);
        NodeCache<NaiveCell>::set_cache_size(Constants::number_cache_slots);
        MPIWrapper::init_buffer_octree<NaiveCell>();
    }

    if (is_fast_multipole_method(chosen_algorithm)) {
        RelearnException::check(chosen_kernel_type == KernelType::Gaussian, "Setting the probability kernel type is not supported for the fast multipole methods!");
    }

    std::unique_ptr<NeuronModel> neuron_model{};
    if (chosen_neuron_model == NeuronModelEnum::Poisson) {
        neuron_model = std::make_unique<models::PoissonModel>(synapse_conductance, calcium_decay, beta, h,
            base_background_activity, background_activity_mean, background_activity_stddev,
            models::PoissonModel::default_x_0, models::PoissonModel::default_tau_x, models::PoissonModel::default_refrac_time);
    } else if (chosen_neuron_model == NeuronModelEnum::Izhikevich) {
        neuron_model = std::make_unique<models::IzhikevichModel>(synapse_conductance, calcium_decay, beta, h,
            base_background_activity, background_activity_mean, background_activity_stddev,
            models::IzhikevichModel::default_a, models::IzhikevichModel::default_b, models::IzhikevichModel::default_c,
            models::IzhikevichModel::default_d, models::IzhikevichModel::default_V_spike, models::IzhikevichModel::default_k1,
            models::IzhikevichModel::default_k2, models::IzhikevichModel::default_k3);
    } else if (chosen_neuron_model == NeuronModelEnum::FitzHughNagumo) {
        neuron_model = std::make_unique<models::FitzHughNagumoModel>(synapse_conductance, calcium_decay, beta, h,
            base_background_activity, background_activity_mean, background_activity_stddev,
            models::FitzHughNagumoModel::default_a, models::FitzHughNagumoModel::default_b, models::FitzHughNagumoModel::default_phi);
    } else if (chosen_neuron_model == NeuronModelEnum::AEIF) {
        neuron_model = std::make_unique<models::AEIFModel>(synapse_conductance, calcium_decay, beta, h,
            base_background_activity, background_activity_mean, background_activity_stddev,
            models::AEIFModel::default_C, models::AEIFModel::default_g_L, models::AEIFModel::default_E_L, models::AEIFModel::default_V_T,
            models::AEIFModel::default_d_T, models::AEIFModel::default_tau_w, models::AEIFModel::default_a, models::AEIFModel::default_b,
            models::AEIFModel::default_V_spike);
    }

    auto axons_model = std::make_shared<SynapticElements>(ElementType::Axon, min_calcium_axons,
        growth_rate, retract_ratio, synaptic_elements_init_lb, synaptic_elements_init_ub);

    auto excitatory_dendrites_model = std::make_shared<SynapticElements>(ElementType::Dendrite, min_calcium_excitatory_dendrites,
        growth_rate, retract_ratio, synaptic_elements_init_lb, synaptic_elements_init_ub);

    auto inhibitory_dendrites_model = std::make_shared<SynapticElements>(ElementType::Dendrite, min_calcium_inhibitory_dendrites,
        growth_rate, retract_ratio, synaptic_elements_init_lb, synaptic_elements_init_ub);

    /**
     * Calculate what my partition of the domain consist of
     */
    auto partition = std::make_shared<Partition>(num_ranks, my_rank);

    Simulation sim(partition);
    sim.set_neuron_model(std::move(neuron_model));
    sim.set_axons(std::move(axons_model));
    sim.set_dendrites_ex(std::move(excitatory_dendrites_model));
    sim.set_dendrites_in(std::move(inhibitory_dendrites_model));

<<<<<<< HEAD
    // Set the parameters for all kernel types, even though only one is used later one
    GammaDistributionKernel::set_k(gamma_k);
    GammaDistributionKernel::set_theta(gamma_theta);

    GaussianDistributionKernel::set_sigma(gaussian_sigma);
    GaussianDistributionKernel::set_mu(gaussian_mu);

    LinearDistributionKernel::set_cutoff(linear_cutoff);

    WeibullDistributionKernel::set_b(weibull_b);
    WeibullDistributionKernel::set_k(weibull_k);

    if (is_barnes_hut(chosen_algorithm)) {
=======
    if (algorithm == AlgorithmEnum::BarnesHut || algorithm == AlgorithmEnum::BarnesHutInverted || algorithm == AlgorithmEnum::BarnesHutLocationAware) {
>>>>>>> 7bed84ab
        sim.set_acceptance_criterion_for_barnes_hut(accept_criterion);
    }

    sim.set_algorithm(chosen_algorithm);

    if (static_cast<bool>(*opt_num_neurons)) {
        auto sfnd = std::make_unique<SubdomainFromNeuronDensity>(number_neurons, fraction_excitatory_neurons, um_per_neuron, partition);
        sim.set_subdomain_assignment(std::move(sfnd));
    } else if (static_cast<bool>(*opt_num_neurons_per_rank)) {
        auto sfdpr = std::make_unique<SubdomainFromNeuronPerRank>(number_neurons_per_rank, fraction_excitatory_neurons, um_per_neuron, partition);
        sim.set_subdomain_assignment(std::move(sfdpr));
    } else {
        std::optional<std::filesystem::path> path_to_network{};
        if (static_cast<bool>(*opt_file_network)) {
            path_to_network = file_network;
        }

        auto sff = std::make_unique<SubdomainFromFile>(file_positions, std::move(path_to_network), partition);
        sim.set_subdomain_assignment(std::move(sff));
    }

    if (*opt_file_enable_interrupts) {
        auto enable_interrupts = InteractiveNeuronIO::load_enable_interrups(file_enable_interrupts);
        sim.set_enable_interrupts(std::move(enable_interrupts));
    }

    if (*opt_file_disable_interrupts) {
        auto disable_interrupts = InteractiveNeuronIO::load_disable_interrups(file_disable_interrupts);
        sim.set_disable_interrupts(std::move(disable_interrupts));
    }

    if (*opt_file_creation_interrups) {
        auto creation_interrups = InteractiveNeuronIO::load_creation_interrups(file_creation_interrupts);
        sim.set_creation_interrupts(std::move(creation_interrups));
    }

    if (*opt_file_calcium) {
        auto [initial_calcium_calculator, target_calcium_calculator] = CalciumIO::load_initial_and_target_function(file_calcium);

        sim.set_initial_calcium_calculator(std::move(initial_calcium_calculator));
        sim.set_target_calcium_calculator(std::move(target_calcium_calculator));
    } else {
        auto initial_calcium_calculator = [inital = initial_calcium](int /*mpi_rank*/, NeuronID::value_type /*neuron_id*/) { return inital; };
        sim.set_initial_calcium_calculator(std::move(initial_calcium_calculator));

        auto target_calcium_calculator = [target = target_calcium](int /*mpi_rank*/, NeuronID::value_type /*neuron_id*/) { return target; };
        sim.set_target_calcium_calculator(std::move(target_calcium_calculator));
    }

    const auto steps_per_simulation = simulation_steps / Config::monitor_step;
    sim.increase_monitoring_capacity(steps_per_simulation);

    /**********************************************************************************/

    // The barrier ensures that every rank finished its local stores.
    // Otherwise, a "fast" rank might try to read from the RMA window of another
    // rank which has not finished (or even begun) its local stores
    MPIWrapper::barrier(); // TODO(future) Really needed?

    // Lock local RMA memory for local stores
    MPIWrapper::lock_window(my_rank, MPI_Locktype::Exclusive);

    sim.initialize();

    // Unlock local RMA memory and make local stores visible in public window copy
    MPIWrapper::unlock_window(my_rank);

    Timers::stop_and_add(TimerRegion::INITIALIZATION);

    //sim.register_neuron_monitor(NeuronID{ 6 });
    //sim.register_neuron_monitor(NeuronID{ 1164 });
    //sim.register_neuron_monitor(NeuronID{ 28001 });

    auto simulate = [&sim, &simulation_steps]() {
        sim.simulate(simulation_steps);

        Timers::print();

        MPIWrapper::barrier();

        sim.finalize();
    };

    simulate();

    if (static_cast<bool>(*flag_interactive)) {
        while (true) {
            spdlog::info("Interactive run. Run another {} simulation steps? [y/n]\n", simulation_steps);
            char yn{ 'n' };
            std::cin >> std::ws >> yn;

            if (yn == 'n' || yn == 'N') {
                break;
            }

            if (yn == 'y' || yn == 'Y') {
                sim.increase_monitoring_capacity(steps_per_simulation);
                simulate();
            } else {
                RelearnException::fail("Input for question to run another {} simulation steps was not valid.", simulation_steps);
            }
        }
    }

    LogFiles::write_to_file(LogFiles::EventType::Cout, true, "number of bytes send: {}, number of bytes received: {}, number of bytes accessed remotely: {}", MPIWrapper::get_number_bytes_sent(), MPIWrapper::get_number_bytes_received(), MPIWrapper::get_number_bytes_remote_accessed());

    MPIWrapper::finalize();

    return 0;
}<|MERGE_RESOLUTION|>--- conflicted
+++ resolved
@@ -377,23 +377,9 @@
     RelearnException::check(openmp_threads > 0, "Number of OpenMP Threads must be greater than 0 (or not set).");
     RelearnException::check(calcium_decay > 0.0, "The calcium decay constant must be greater than 0.");
 
-<<<<<<< HEAD
     if (static_cast<bool>(*opt_target_calcium)) {
         RelearnException::check(target_calcium >= SynapticElements::min_C_target, "Target calcium is smaller than {}", SynapticElements::min_C_target);
         RelearnException::check(target_calcium <= SynapticElements::max_C_target, "Target calcium is larger than {}", SynapticElements::max_C_target);
-=======
-    if (algorithm == AlgorithmEnum::BarnesHut || algorithm == AlgorithmEnum::BarnesHutInverted || algorithm == AlgorithmEnum::BarnesHutLocationAware) {
-        RelearnException::check(accept_criterion <= BarnesHut::max_theta, "Acceptance criterion must be smaller or equal to {}", BarnesHut::max_theta);
-        RelearnException::check(accept_criterion > 0.0, "Acceptance criterion must be larger than 0.0");
-    } else if (algorithm == AlgorithmEnum::FastMultipoleMethods) {
-        const auto accept_criterion_set = opt_accept_criterion->count() > 0;
-        RelearnException::check(!accept_criterion_set, "Acceptance criterion can only be set if Barnes-Hut is used");
-    } else if (algorithm == AlgorithmEnum::Naive) {
-        const auto accept_criterion_set = opt_accept_criterion->count() > 0;
-        RelearnException::check(!accept_criterion_set, "Acceptance criterion can only be set if Barnes-Hut is used");
-    } else {
-        RelearnException::fail("Wrong algorithm chosen");
->>>>>>> 7bed84ab
     }
 
     RelearnException::check(growth_rate >= SynapticElements::min_nu, "Growth rate is smaller than {}", SynapticElements::min_nu);
@@ -484,27 +470,10 @@
 
     Timers::start(TimerRegion::INITIALIZATION);
 
-<<<<<<< HEAD
     // Set the correct kernel and initalize the MPIWrapper to return the correct type
-    if (chosen_algorithm == AlgorithmEnum::BarnesHut) {
+    if (chosen_algorithm == AlgorithmEnum::BarnesHut || chosen_algorithm == AlgorithmEnum::BarnesHutLocationAware) {
         Kernel<BarnesHutCell>::set_kernel_type(chosen_kernel_type);
         NodeCache<BarnesHutCell>::set_cache_size(Constants::number_cache_slots);
-=======
-    /**
-     * Calculate what my partition of the domain consist of
-     */
-    auto partition = std::make_shared<Partition>(num_ranks, my_rank);
-    const size_t number_local_subdomains = partition->get_number_local_subdomains();
-
-    if (algorithm == AlgorithmEnum::BarnesHut || algorithm == AlgorithmEnum::BarnesHutLocationAware) {
-        // Check if int type can contain total size of branch nodes to receive in bytes
-        // Every rank sends the same number of branch nodes, which is Partition::get_number_local_subdomains()
-        if (std::numeric_limits<int>::max() < (number_local_subdomains * sizeof(OctreeNode<BarnesHutCell>))) {
-            RelearnException::fail("int type is too small to hold the size in bytes of the branch nodes that are received from every rank in MPI_Allgather()");
-        }
-
-        // Create MPI RMA memory allocator
->>>>>>> 7bed84ab
         MPIWrapper::init_buffer_octree<BarnesHutCell>();
     } else if (chosen_algorithm == AlgorithmEnum::BarnesHutInverted) {
         Kernel<BarnesHutInvertedCell>::set_kernel_type(chosen_kernel_type);
@@ -568,7 +537,6 @@
     sim.set_dendrites_ex(std::move(excitatory_dendrites_model));
     sim.set_dendrites_in(std::move(inhibitory_dendrites_model));
 
-<<<<<<< HEAD
     // Set the parameters for all kernel types, even though only one is used later one
     GammaDistributionKernel::set_k(gamma_k);
     GammaDistributionKernel::set_theta(gamma_theta);
@@ -582,9 +550,6 @@
     WeibullDistributionKernel::set_k(weibull_k);
 
     if (is_barnes_hut(chosen_algorithm)) {
-=======
-    if (algorithm == AlgorithmEnum::BarnesHut || algorithm == AlgorithmEnum::BarnesHutInverted || algorithm == AlgorithmEnum::BarnesHutLocationAware) {
->>>>>>> 7bed84ab
         sim.set_acceptance_criterion_for_barnes_hut(accept_criterion);
     }
 
