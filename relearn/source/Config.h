/*
 * This file is part of the RELeARN software developed at Technical University Darmstadt
 *
 * Copyright (c) 2020, Technical University of Darmstadt, Germany
 *
 * This software may be modified and distributed under the terms of a BSD-style license.
 * See the LICENSE file in the base directory for details.
 *
 */

#pragma once

#include <cstddef>

#ifdef _OPENMP
constexpr bool OPENMPAVAILABLE = true;
#else
constexpr bool OPENMPAVAILABLE = false;
#endif

// This exists for easier switching of compilation modes
// NOLINTNEXTLINE
#define RELEARN_MPI_FOUND MPI_FOUND

class Constants {
public:
    constexpr static size_t number_oct = 8;
    constexpr static size_t uninitialized = 1111222233334444;

    constexpr static size_t number_prealloc_space = 30;

    constexpr static size_t max_lvl_subdomains = 20;

    constexpr static double eps = 0.00001;

    constexpr static size_t print_width = 22;
    constexpr static size_t print_precision = 8;

    constexpr static size_t mpi_alloc_mem = 1024 * 1024 * 300;

    // Constants for Fast Gauss
    constexpr static unsigned int p = 4;
    constexpr static unsigned int p3 = p * p * p;
    constexpr static unsigned int max_neurons_in_target = 70; // cutoff for target box
    constexpr static unsigned int max_neurons_in_source = 70; // cutoff for source box

    constexpr static unsigned int unpacking = 0; // indicates how many levels a node is unpacked to give the synaptic elements more choice to connect
    // only used when FMM is selected. When unpacking == 0 normal FMM is used.
};

class Config {
public:
    constexpr static bool do_debug_checks = false;

    // Update connectivity every <plasticity_update_step> ms
    inline static size_t plasticity_update_step = 100; // NOLINT

    // Update connectivity starting at <first_plasticity_update> ms
    inline static size_t first_plasticity_update = 0; // NOLINT

<<<<<<< HEAD
    // End the connectivity updates at <first_plasticity_update> ms
    inline static size_t last_plascitiy_update = -1; // NOLINT
=======
    // Update connectivity starting at <first_plasticity_update> ms
    inline static size_t last_plasticity_update = -1; // NOLINT
>>>>>>> afb250f4

    // Print details every <logfile_update_step> ms
    inline static size_t logfile_update_step = 100; // NOLINT

    // Print to cout every <console_update_step> ms
    inline static size_t console_update_step = 100; // NOLINT

    // Capture individual neuron informations ever <monitor_step> ms
    inline static size_t monitor_step = 1; // NOLINT

    // Capture ensemble informations ever <monitor_area_step> ms
    inline static size_t monitor_area_step = 100; // NOLINT


    // Capture the global statistics every <statistics_step> ms
    inline static size_t statistics_step = 100; // NOLINT

    // Capture the calcium values every <calcium_log_step> ms
    inline static size_t calcium_log_step = 1000000; // NOLINT

    // Capture the network every <network_log_step> ms
    inline static size_t network_log_step = 10000; // NOLINT

    // Capture the syanptic input every <synaptic_input_log_step> ms
    inline static size_t synaptic_input_log_step = 10000; // NOLINT

    // Capture the average local euclidean distance every <distance_step> ms
    inline static size_t distance_step = 10000; // NOLINT

    // Flush the neuron monitors every <flush_monitor_step> ms
    inline static size_t flush_monitor_step = 30000; // NOLINT
};<|MERGE_RESOLUTION|>--- conflicted
+++ resolved
@@ -58,13 +58,8 @@
     // Update connectivity starting at <first_plasticity_update> ms
     inline static size_t first_plasticity_update = 0; // NOLINT
 
-<<<<<<< HEAD
-    // End the connectivity updates at <first_plasticity_update> ms
+    // End the connectivity updates at <last_plascitiy_update> ms
     inline static size_t last_plascitiy_update = -1; // NOLINT
-=======
-    // Update connectivity starting at <first_plasticity_update> ms
-    inline static size_t last_plasticity_update = -1; // NOLINT
->>>>>>> afb250f4
 
     // Print details every <logfile_update_step> ms
     inline static size_t logfile_update_step = 100; // NOLINT
