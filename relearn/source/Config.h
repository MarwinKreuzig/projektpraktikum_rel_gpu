/*
 * This file is part of the RELeARN software developed at Technical University Darmstadt
 *
 * Copyright (c) 2020, Technical University of Darmstadt, Germany
 *
 * This software may be modified and distributed under the terms of a BSD-style license.
 * See the LICENSE file in the base directory for details.
 *
 */

#pragma once

#include <cstddef>

#ifdef _OPENMP
constexpr bool OPENMPAVAILABLE = true;
#else
constexpr bool OPENMPAVAILABLE = false;
#endif

// This exists for easier switching of compilation modes
// NOLINTNEXTLINE
#define RELEARN_MPI_FOUND MPI_FOUND

class Constants {
public:
    constexpr static size_t number_oct = 8;
    constexpr static size_t uninitialized = 1111222233334444;

    constexpr static size_t number_prealloc_space = 30;

    constexpr static size_t max_lvl_subdomains = 20;

    constexpr static double eps = 0.00001;

    constexpr static size_t print_width = 22;
    constexpr static size_t print_precision = 8;

    constexpr static size_t mpi_alloc_mem = 1024 * 1024 * 300;

    // Constants for Fast Gauss
    constexpr static unsigned int p = 4;
    constexpr static unsigned int p3 = p * p * p;
<<<<<<< HEAD
    constexpr static unsigned int max_neurons_in_target = 70; //cutoff for target box
    constexpr static unsigned int max_neurons_in_source = 70; //cutoff for source box
    constexpr static unsigned int unpacking = 2; //indicates how many levels a node is unpacked to give the synaptic elements more choice to connect
=======
    constexpr static unsigned int max_neurons_in_target = 70; // cutoff for target box
    constexpr static unsigned int max_neurons_in_source = 70; // cutoff for source box
>>>>>>> e528e7c2
};

class Config {
public:
    constexpr static bool do_debug_checks = false;

    // Update connectivity every <plasticity_update_step> ms
    inline static size_t plasticity_update_step = 100; // NOLINT

    // Update connectivity starting at <first_plasticity_update> ms
    inline static size_t first_plasticity_update = 0; // NOLINT

    // Print details every <logfile_update_step> ms
    inline static size_t logfile_update_step = 100; // NOLINT

    // Print to cout every <console_update_step> ms
    inline static size_t console_update_step = 100; // NOLINT

    // Capture individual neuron informations ever <monitor_step> ms
    inline static size_t monitor_step = 100; // NOLINT

    // Capture the global statistics every <statistics_step> ms
    inline static size_t statistics_step = 100; // NOLINT

    // Capture the calcium values every <calcium_log_step> ms
    inline static size_t calcium_log_step = 1000000; // NOLINT

    // Capture the syanptic input every <synaptic_input_log_step> ms
    inline static size_t synaptic_input_log_step = 10000; // NOLINT

    // Capture the average local euclidean distance every <distance_step> ms
    inline static size_t distance_step = 10000; // NOLINT
};<|MERGE_RESOLUTION|>--- conflicted
+++ resolved
@@ -41,14 +41,9 @@
     // Constants for Fast Gauss
     constexpr static unsigned int p = 4;
     constexpr static unsigned int p3 = p * p * p;
-<<<<<<< HEAD
     constexpr static unsigned int max_neurons_in_target = 70; //cutoff for target box
     constexpr static unsigned int max_neurons_in_source = 70; //cutoff for source box
     constexpr static unsigned int unpacking = 2; //indicates how many levels a node is unpacked to give the synaptic elements more choice to connect
-=======
-    constexpr static unsigned int max_neurons_in_target = 70; // cutoff for target box
-    constexpr static unsigned int max_neurons_in_source = 70; // cutoff for source box
->>>>>>> e528e7c2
 };
 
 class Config {
