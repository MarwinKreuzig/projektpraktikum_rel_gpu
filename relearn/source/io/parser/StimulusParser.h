--- conflicted
+++ resolved
@@ -122,20 +122,6 @@
      * @return The check function. Empty if the stimuli intersect
      */
     [[nodiscard]] static RelearnTypes::stimuli_function_type generate_stimulus_function(std::vector<StimulusParser::Stimulus> stimuli) {
-<<<<<<< HEAD
-=======
-        if (Interval::check_intervals_for_intersection(
-                stimuli | ranges::views::transform(&Stimulus::interval) | ranges::to_vector)) {
-            LogFiles::print_message_rank(MPIRank::root_rank(), "The intervals for the stimulus parser intersected, discarding all.");
-            return {};
-        }
-
-        auto less_begin = [](const Interval& first, const Interval& second) -> bool {
-            return first.begin < second.begin;
-        };
-
-        std::ranges::sort(stimuli, less_begin, &Stimulus::interval);
->>>>>>> 6592cf62
 
         auto step_checker_function = [stimuli = std::move(stimuli)](step_type current_step) noexcept -> RelearnTypes::stimuli_list_type {
             const auto hits_current_step = [current_step](const Interval& interval) { return interval.hits_step(current_step); };
