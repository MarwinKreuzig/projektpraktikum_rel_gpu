--- conflicted
+++ resolved
@@ -171,10 +171,10 @@
 
     std::vector<RelearnTypes::area_name> area_names{};
 
-<<<<<<< HEAD
     std::vector<std::string> comments{};
 
-    for (std::string line{}; std::getline(file, line);) {
+    for (const auto& line : ranges::getlines(file) | views::filter_not_comment_not_empty_line) {
+
         // Skip line with comments
         if (line.empty()) {
             continue;
@@ -183,9 +183,6 @@
             comments.emplace_back(std::move(line));
         }
 
-=======
-    for (const auto& line : ranges::getlines(file) | views::filter_not_comment_not_empty_line) {
->>>>>>> 6592cf62
         NeuronID::value_type id{};
         position_type::value_type pos_x{};
         position_type::value_type pos_y{};
