--- conflicted
+++ resolved
@@ -300,10 +300,6 @@
 	Neurons& operator=(const Neurons& other) = delete;
 	Neurons& operator=(Neurons&& other) = default;
 
-<<<<<<< HEAD
-	void set_model(std::unique_ptr<NeuronModels>&& model) noexcept {
-		neuron_models = std::move(model);
-=======
 	void init(size_t number_neurons) {
 		num_neurons = number_neurons;
 
@@ -337,7 +333,6 @@
 
 	[[nodiscard]] Positions& get_positions() noexcept {
 		return positions;
->>>>>>> b8566664
 	}
 
 	[[nodiscard]] std::vector<std::string>& get_area_names() noexcept {
