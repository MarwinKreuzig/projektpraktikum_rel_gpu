--- conflicted
+++ resolved
@@ -399,20 +399,6 @@
 
     void debug_check_counts();
 
-<<<<<<< HEAD
-    template <typename T>
-    [[nodiscard]] StatisticalMeasures<T> global_statistics(const T* local_values, [[maybe_unused]] size_t num_local_values, size_t total_num_values, int root, MPIWrapper::Scope scope) {
-        const auto result = std::minmax_element(local_values, local_values + num_neurons);
-        const T my_min = *result.first;
-        const T my_max = *result.second;
-
-        double my_avg = std::accumulate(local_values, local_values + num_neurons, 0.0);
-        my_avg /= total_num_values;
-
-        // Get global min and max at rank "root"
-        const auto d_my_min = static_cast<double>(my_min);
-        const auto d_my_max = static_cast<double>(my_max);
-=======
 	template<typename T>
 	[[nodiscard]] StatisticalMeasures<T> global_statistics(const T* local_values, [[maybe_unused]] size_t num_local_values, size_t total_num_values, int root, MPIWrapper::Scope scope) {
 		const double my_avg = std::accumulate(local_values, local_values + num_neurons, 0.0)
@@ -423,7 +409,6 @@
 			const auto result = std::minmax_element(local_values, local_values + num_neurons);
 			return { static_cast<double>(*result.first), static_cast<double>(*result.second) };
 		}();
->>>>>>> 814f5baa
 
         const double d_min = MPIWrapper::reduce(d_my_min, MPIWrapper::ReduceFunction::min, root, scope);
         const double d_max = MPIWrapper::reduce(d_my_max, MPIWrapper::ReduceFunction::max, root, scope);
@@ -434,16 +419,6 @@
         /**
 		* Calc variance
 		*/
-<<<<<<< HEAD
-        double my_var = 0;
-        for (size_t neuron_id = 0; neuron_id < num_neurons; ++neuron_id) {
-            my_var += (local_values[neuron_id] - avg) * (local_values[neuron_id] - avg);
-        }
-        my_var /= total_num_values;
-
-        // Get global variance at rank "root"
-        double var = MPIWrapper::reduce(my_var, MPIWrapper::ReduceFunction::sum, root, scope);
-=======
 		const double my_var = std::transform_reduce(local_values,
 												  local_values + num_neurons,
 												  0.0,
@@ -453,7 +428,6 @@
 
 		// Get global variance at rank "root"
 		const double var = MPIWrapper::reduce(my_var, MPIWrapper::ReduceFunction::sum, root, scope);
->>>>>>> 814f5baa
 
         // Calc standard deviation
         const double std = sqrt(var);
@@ -461,11 +435,7 @@
         return { static_cast<T>(d_min), static_cast<T>(d_max), avg, var, std };
     }
 
-<<<<<<< HEAD
-    /**
-=======
-	/**
->>>>>>> 814f5baa
+    /**
 	 * Returns iterator to randomly chosen synapse from list
 	 */
     typename std::list<Synapse>::const_iterator select_synapse(const std::list<Synapse>& list);
