/*
 * This file is part of the RELeARN software developed at Technical University Darmstadt
 *
 * Copyright (c) 2020, Technical University of Darmstadt, Germany
 *
 * This software may be modified and distributed under the terms of a BSD-style license.
 * See the LICENSE file in the base directory for details.
 *
 */

#include "Neurons.h"

#include "helper/RankNeuronId.h"
#include "io/LogFiles.h"
#include "models/NeuronModels.h"
#include "mpi/MPIWrapper.h"
#include "neurons/NetworkGraph.h"
#include "structure/Octree.h"
#include "structure/Partition.h"
#include "util/Random.h"
#include "util/Timers.h"
#include "util/Utility.h"

#include <algorithm>
#include <iomanip>
#include <iostream>
#include <numeric>
#include <optional>
#include <ranges>
#include <sstream>

void Neurons::init(const number_neurons_type number_neurons) {
    RelearnException::check(number_neurons > 0, "Neurons::init: number_neurons was 0");

    this->number_neurons = number_neurons;

    neuron_model->init(number_neurons);
    extra_info->init(number_neurons);

    axons->init(number_neurons);
    dendrites_exc->init(number_neurons);
    dendrites_inh->init(number_neurons);

    /**
     * Mark dendrites as exc./inh.
     */
    for (const auto& id : NeuronID::range(number_neurons)) {
        dendrites_exc->set_signal_type(id, SignalType::Excitatory);
        dendrites_inh->set_signal_type(id, SignalType::Inhibitory);
    }

    disable_flags.resize(number_neurons, UpdateStatus::Enabled);

    calcium_calculator->init(number_neurons);
}

void Neurons::init_synaptic_elements() {
    const std::vector<double>& axons_cnts = axons->get_grown_elements();
    const std::vector<double>& dendrites_inh_cnts = dendrites_inh->get_grown_elements();
    const std::vector<double>& dendrites_exc_cnts = dendrites_exc->get_grown_elements();

    for (const auto& id : NeuronID::range(number_neurons)) {
<<<<<<< HEAD
        const auto axon_connections = network_graph->get_number_out_edges(id);
        const auto dendrites_ex_connections = network_graph->get_number_excitatory_in_edges(id);
        const auto dendrites_in_connections = network_graph->get_number_inhibitory_in_edges(id);
=======
        const size_t axon_connections = network_graph_plastic->get_number_out_edges(id);
        const size_t dendrites_ex_connections = network_graph_plastic->get_number_excitatory_in_edges(id);
        const size_t dendrites_in_connections = network_graph_plastic->get_number_inhibitory_in_edges(id);
>>>>>>> afb250f4

        axons->update_grown_elements(id, static_cast<double>(axon_connections));
        dendrites_exc->update_grown_elements(id, static_cast<double>(dendrites_ex_connections));
        dendrites_inh->update_grown_elements(id, static_cast<double>(dendrites_in_connections));

        axons->update_connected_elements(id, static_cast<int>(axon_connections));
        dendrites_exc->update_connected_elements(id, static_cast<int>(dendrites_ex_connections));
        dendrites_inh->update_connected_elements(id, static_cast<int>(dendrites_in_connections));

        const auto local_id = id.get_neuron_id();

        RelearnException::check(axons_cnts[local_id] >= axons->get_connected_elements()[local_id], "Error is with: %d", local_id);
        RelearnException::check(dendrites_inh_cnts[local_id] >= dendrites_inh->get_connected_elements()[local_id], "Error is with: %d", local_id);
        RelearnException::check(dendrites_exc_cnts[local_id] >= dendrites_exc->get_connected_elements()[local_id], "Error is with: %d", local_id);
    }
}

Neurons::number_neurons_type Neurons::disable_neurons(const std::vector<NeuronID>& neuron_ids) {
    neuron_model->disable_neurons(neuron_ids);

    std::vector<unsigned int> deleted_axon_connections(number_neurons, 0);
    std::vector<unsigned int> deleted_dend_ex_connections(number_neurons, 0);
    std::vector<unsigned int> deleted_dend_in_connections(number_neurons, 0);

    size_t number_deleted_out_inh_edges_within = 0;
    size_t number_deleted_out_exc_edges_within = 0;

    RelearnTypes::synapse_weight weight_deleted_out_exc_edges_within = 0;
    RelearnTypes::synapse_weight weight_deleted_out_inh_edges_within = 0;

    size_t number_deleted_out_inh_edges_to_outside = 0;
    size_t number_deleted_out_exc_edges_to_outside = 0;

    RelearnTypes::synapse_weight weight_deleted_out_exc_edges_to_outside = 0;
    RelearnTypes::synapse_weight weight_deleted_out_inh_edges_to_outside = 0;

<<<<<<< HEAD
    for (const auto& neuron_id : neuron_ids) {
        const auto local_out_edges = network_graph->get_local_out_edges(neuron_id);
        const auto distant_out_edges = network_graph->get_distant_out_edges(neuron_id);
=======
    for (const auto neuron_id : neuron_ids) {
        RelearnException::check(disable_flags[neuron_id.get_neuron_id()] != UpdateStatus::STATIC, "Neurons::disable_neurons:: You cannot disable a static neuron");
        const auto local_out_edges = network_graph_plastic->get_local_out_edges(neuron_id);
        const auto distant_out_edges = network_graph_plastic->get_distant_out_edges(neuron_id);
>>>>>>> afb250f4

        RelearnException::check(distant_out_edges.empty(), "Neurons::disable_neurons:: Currently, disabling neurons is only supported without mpi");

        for (const auto& [target_neuron_id, weight] : local_out_edges) {
            network_graph_plastic->add_synapse(LocalSynapse(target_neuron_id, neuron_id, -weight));

            bool is_within = std::ranges::binary_search(neuron_ids, target_neuron_id);
            const auto local_target_neuron_id = target_neuron_id.get_neuron_id();

            if (is_within) {
                if (weight > 0) {
                    deleted_dend_ex_connections[local_target_neuron_id] += static_cast<unsigned int>(weight);
                    number_deleted_out_exc_edges_within++;
                    weight_deleted_out_exc_edges_within += weight;
                } else {
                    deleted_dend_in_connections[local_target_neuron_id] += static_cast<unsigned int>(std::abs(weight));
                    number_deleted_out_inh_edges_within++;
                    weight_deleted_out_inh_edges_within += std::abs(weight);
                }
            } else {
                if (weight > 0) {
                    deleted_dend_ex_connections[local_target_neuron_id] += static_cast<unsigned int>(weight);
                    number_deleted_out_exc_edges_to_outside++;
                    weight_deleted_out_exc_edges_to_outside += weight;
                } else {
                    deleted_dend_in_connections[local_target_neuron_id] += static_cast<unsigned int>(std::abs(weight));
                    number_deleted_out_inh_edges_to_outside++;
                    weight_deleted_out_inh_edges_to_outside += std::abs(weight);
                }
            }
        }
    }

    size_t number_deleted_in_edges_from_outside = 0;
    size_t weight_deleted_in_edges_from_outside = 0;

    for (const auto& neuron_id : neuron_ids) {
        RelearnException::check(neuron_id.get_neuron_id() < number_neurons, "Neurons::disable_neurons: There was a too large id: {} vs {}", neuron_id, number_neurons);
        disable_flags[neuron_id.get_neuron_id()] = UpdateStatus::Disabled;

        const auto local_in_edges = network_graph_plastic->get_local_in_edges(neuron_id);
        const auto distant_in_edges = network_graph_plastic->get_distant_in_edges(neuron_id);
        RelearnException::check(distant_in_edges.empty(), "Neurons::disable_neurons:: Currently, disabling neurons is only supported without mpi");

        for (const auto& [source_neuron_id, weight] : local_in_edges) {
            network_graph_plastic->add_synapse(LocalSynapse(neuron_id, source_neuron_id, -weight));

            deleted_axon_connections[source_neuron_id.get_neuron_id()] += static_cast<unsigned int>(std::abs(weight));

            bool is_within = std::ranges::binary_search(neuron_ids, source_neuron_id);

            if (is_within) {
                RelearnException::fail("Neurons::disable_neurons: While disabling neurons, found a within-in-edge that has not been deleted");
            } else {
                weight_deleted_in_edges_from_outside += std::abs(weight);
                number_deleted_in_edges_from_outside++;
            }
        }
    }

    const auto number_deleted_edges_within = number_deleted_out_inh_edges_within + number_deleted_out_exc_edges_within;
    const auto weight_deleted_edges_within = weight_deleted_out_inh_edges_within + weight_deleted_out_exc_edges_within;

    axons->update_after_deletion(deleted_axon_connections, neuron_ids);
    dendrites_exc->update_after_deletion(deleted_dend_ex_connections, neuron_ids);
    dendrites_inh->update_after_deletion(deleted_dend_in_connections, neuron_ids);

    LogFiles::print_message_rank(0, "Deleted {} in-edges with weight {} and ({}, {}) out-edges with weight ({}, {}) (exc., inh.) within the deleted portion",
        number_deleted_edges_within, weight_deleted_edges_within, number_deleted_out_exc_edges_within,
        number_deleted_out_inh_edges_within, weight_deleted_out_exc_edges_within, weight_deleted_out_inh_edges_within);

    LogFiles::print_message_rank(0, "Deleted {} in-edges with weight {} and ({}, {}) out-edges with weight ({}, {}) (exc., inh.) connecting to the outside",
        number_deleted_in_edges_from_outside, weight_deleted_in_edges_from_outside, number_deleted_out_exc_edges_to_outside,
        number_deleted_out_inh_edges_to_outside, weight_deleted_out_exc_edges_to_outside, weight_deleted_out_inh_edges_to_outside);

    LogFiles::print_message_rank(0, "Deleted {} in-edges with weight {} and ({}, {}) out-edges with weight ({}, {}) (exc., inh.) altogether",
        number_deleted_edges_within + number_deleted_in_edges_from_outside,
        weight_deleted_edges_within + weight_deleted_in_edges_from_outside,
        number_deleted_out_exc_edges_within + number_deleted_out_exc_edges_to_outside,
        number_deleted_out_inh_edges_within + number_deleted_out_inh_edges_to_outside,
        weight_deleted_out_exc_edges_within + weight_deleted_out_exc_edges_to_outside,
        weight_deleted_out_inh_edges_within + weight_deleted_out_inh_edges_to_outside);

    const auto deleted_connections_to_outer_world = weight_deleted_in_edges_from_outside + weight_deleted_out_exc_edges_to_outside + weight_deleted_out_inh_edges_to_outside;

    return deleted_connections_to_outer_world + weight_deleted_edges_within;
}

void Neurons::enable_neurons(const std::vector<NeuronID>& neuron_ids) {
    for (const auto& neuron_id : neuron_ids) {
        RelearnException::check(neuron_id.get_neuron_id() < number_neurons, "Neurons::enable_neurons: There was a too large id: {} vs {}", neuron_id, number_neurons);
        disable_flags[neuron_id.get_neuron_id()] = UpdateStatus::Enabled;
    }
}

void Neurons::create_neurons(const number_neurons_type creation_count) {
    const auto current_size = number_neurons;
    const auto new_size = current_size + creation_count;

    neuron_model->create_neurons(creation_count);
    calcium_calculator->create_neurons(creation_count);
    extra_info->create_neurons(creation_count);

    network_graph_plastic->create_neurons(creation_count);
    network_graph_static->create_neurons(creation_count);

    axons->create_neurons(creation_count);
    dendrites_exc->create_neurons(creation_count);
    dendrites_inh->create_neurons(creation_count);

    disable_flags.resize(new_size, UpdateStatus::Enabled);

    for (const auto& neuron_id : NeuronID::range(current_size, new_size)) {
        dendrites_exc->set_signal_type(neuron_id, SignalType::Excitatory);
        dendrites_inh->set_signal_type(neuron_id, SignalType::Inhibitory);

        const auto& pos = extra_info->get_position(neuron_id);
        global_tree->insert(pos, neuron_id);

    }

    global_tree->initializes_leaf_nodes(new_size);

    number_neurons = new_size;
}

<<<<<<< HEAD
void Neurons::update_electrical_activity(const step_type step) {
    neuron_model->update_electrical_activity(step, *network_graph, disable_flags);
=======
void Neurons::update_electrical_activity(const size_t step) {
    neuron_model->update_electrical_activity(step, *network_graph_static, *network_graph_plastic, disable_flags);
>>>>>>> afb250f4

    const auto& fired = neuron_model->get_fired();
    calcium_calculator->update_calcium(step, disable_flags, fired);
}

void Neurons::update_number_synaptic_elements_delta() {
    const auto& calcium = calcium_calculator->get_calcium();
    const auto& target_calcium = calcium_calculator->get_target_calcium();

    axons->update_number_elements_delta(calcium, target_calcium, disable_flags);
    dendrites_exc->update_number_elements_delta(calcium, target_calcium, disable_flags);
    dendrites_inh->update_number_elements_delta(calcium, target_calcium, disable_flags);
}

StatisticalMeasures Neurons::global_statistics(const std::vector<double>& local_values, const int root, const std::vector<UpdateStatus>& disable_flags) const {
    const auto [d_my_min, d_my_max, d_my_acc, d_num_values] = Util::min_max_acc(local_values, disable_flags);
    const double my_avg = d_my_acc / static_cast<double>(d_num_values);

    const double d_min = MPIWrapper::reduce(d_my_min, MPIWrapper::ReduceFunction::Min, root);
    const double d_max = MPIWrapper::reduce(d_my_max, MPIWrapper::ReduceFunction::Max, root);

    const auto num_values = static_cast<double>(MPIWrapper::all_reduce_uint64(d_num_values, MPIWrapper::ReduceFunction::Sum));

    // Get global avg at all ranks (needed for variance)
    const double avg = MPIWrapper::all_reduce_double(my_avg, MPIWrapper::ReduceFunction::Sum) / MPIWrapper::get_num_ranks();

    /**
     * Calc variance
     */
    double my_var = 0.0;
    for (size_t neuron_id = 0; neuron_id < number_neurons; ++neuron_id) {
        if (disable_flags[neuron_id] == UpdateStatus::Disabled) {
            continue;
        }

        my_var += (local_values[neuron_id] - avg) * (local_values[neuron_id] - avg);
    }
    my_var /= num_values;

    // Get global variance at rank "root"
    const double var = MPIWrapper::reduce(my_var, MPIWrapper::ReduceFunction::Sum, root);

    // Calc standard deviation
    const double std = sqrt(var);

    return { d_min, d_max, avg, var, std };
}

std::pair<uint64_t, uint64_t> Neurons::delete_synapses() {
    auto deletion_helper = [this](const std::shared_ptr<SynapticElements>& synaptic_elements) {
        Timers::start(TimerRegion::UPDATE_NUM_SYNAPTIC_ELEMENTS_AND_DELETE_SYNAPSES);

        Timers::start(TimerRegion::COMMIT_NUM_SYNAPTIC_ELEMENTS);
        const auto to_delete = synaptic_elements->commit_updates(disable_flags);
        Timers::stop_and_add(TimerRegion::COMMIT_NUM_SYNAPTIC_ELEMENTS);

        Timers::start(TimerRegion::FIND_SYNAPSES_TO_DELETE);
        const auto outgoing_deletion_requests = delete_synapses_find_synapses(*synaptic_elements, to_delete);
        Timers::stop_and_add(TimerRegion::FIND_SYNAPSES_TO_DELETE);

        Timers::start(TimerRegion::DELETE_SYNAPSES_ALL_TO_ALL);
        const auto incoming_deletion_requests = MPIWrapper::exchange_requests(outgoing_deletion_requests);
        Timers::stop_and_add(TimerRegion::DELETE_SYNAPSES_ALL_TO_ALL);

        Timers::start(TimerRegion::PROCESS_DELETE_REQUESTS);
        const auto newly_freed_dendrites = delete_synapses_commit_deletions(incoming_deletion_requests);
        Timers::stop_and_add(TimerRegion::PROCESS_DELETE_REQUESTS);

        Timers::stop_and_add(TimerRegion::UPDATE_NUM_SYNAPTIC_ELEMENTS_AND_DELETE_SYNAPSES);

        return newly_freed_dendrites;
    };

    const auto axons_deleted = deletion_helper(axons);
    const auto excitatory_dendrites_deleted = deletion_helper(dendrites_exc);
    const auto inhibitory_dendrites_deleted = deletion_helper(dendrites_inh);

    return { axons_deleted, excitatory_dendrites_deleted + inhibitory_dendrites_deleted };
}

CommunicationMap<SynapseDeletionRequest> Neurons::delete_synapses_find_synapses(const SynapticElements& synaptic_elements, const std::pair<unsigned int, std::vector<unsigned int>>& to_delete) {
    const auto& [sum_to_delete, number_deletions] = to_delete;

    const auto number_ranks = MPIWrapper::get_num_ranks();
    const auto my_rank = MPIWrapper::get_my_rank();

    const auto size_hint = std::min(size_t(number_ranks), synaptic_elements.get_size());
    CommunicationMap<SynapseDeletionRequest> deletion_requests(number_ranks, size_hint);

    if (sum_to_delete == 0) {
        return deletion_requests;
    }

    const auto element_type = synaptic_elements.get_element_type();

    for (const auto& neuron_id : NeuronID::range(number_neurons)) {
        const auto local_neuron_id = neuron_id.get_neuron_id();

        if (disable_flags[local_neuron_id] == UpdateStatus::Disabled) {
            continue;
        }

        /**
         * Create and delete synaptic elements as required.
         * This function only deletes elements (bound and unbound), no synapses.
         */
        const auto num_synapses_to_delete = number_deletions[local_neuron_id];
        if (num_synapses_to_delete == 0) {
            continue;
        }

        const auto signal_type = synaptic_elements.get_signal_type(neuron_id);
        const auto affected_neuron_ids = delete_synapses_find_synapses_on_neuron(neuron_id, element_type, signal_type, num_synapses_to_delete);

        for (const auto& [rank, other_neuron_id] : affected_neuron_ids) {
            SynapseDeletionRequest psd(neuron_id, other_neuron_id, element_type, signal_type);
            deletion_requests.append(rank, psd);

            if (my_rank == rank) {
                continue;
            }

            const auto weight = (SignalType::Excitatory == signal_type) ? -1 : 1;
            if (ElementType::Axon == element_type) {
<<<<<<< HEAD
                network_graph->add_synapse(DistantOutSynapse(RankNeuronId(rank, other_neuron_id), neuron_id, weight));
            } else {
                network_graph->add_synapse(DistantInSynapse(neuron_id, RankNeuronId(rank, other_neuron_id), weight));
=======
                network_graph_plastic->add_synapse(DistantOutSynapse(RankNeuronId(rank, other_neuron_id), id, weight));
            } else {
                network_graph_plastic->add_synapse(DistantInSynapse(id, RankNeuronId(rank, other_neuron_id), weight));
>>>>>>> afb250f4
            }
        }
    }

    return deletion_requests;
}

std::vector<RankNeuronId> Neurons::delete_synapses_find_synapses_on_neuron(
    const NeuronID neuron_id,
    const ElementType element_type,
    const SignalType signal_type,
    const unsigned int num_synapses_to_delete) {

    // Only do something if necessary
    if (0 == num_synapses_to_delete) {
        return {};
    }

    auto register_edges = [](const std::vector<std::pair<RankNeuronId, RelearnTypes::synapse_weight>>& edges) {
        std::vector<RankNeuronId> neuron_ids{};
        neuron_ids.reserve(edges.size());

        for (const auto& [rni, weight] : edges) {
            /**
             * Create "edge weight" number of synapses and add them to the synapse list
             * NOTE: We take abs(it->second) here as DendriteType::Inhibitory synapses have count < 0
             */

            const auto abs_synapse_weight = std::abs(weight);
            RelearnException::check(abs_synapse_weight > 0, "Neurons::delete_synapses_find_synapses_on_neuron::delete_synapses_register_edges: The absolute weight was 0");

            for (auto synapse_id = 0; synapse_id < abs_synapse_weight; ++synapse_id) {
                neuron_ids.emplace_back(rni);
            }
        }

        return neuron_ids;
    };

    std::vector<RankNeuronId> current_synapses{};
    if (element_type == ElementType::Axon) {
        // Walk through outgoing edges
        NetworkGraph::DistantEdges out_edges = network_graph_plastic->get_all_out_edges(neuron_id);
        current_synapses = register_edges(out_edges);
    } else {
        // Walk through ingoing edges
        NetworkGraph::DistantEdges in_edges = network_graph_plastic->get_all_in_edges(neuron_id, signal_type);
        current_synapses = register_edges(in_edges);
    }

    const auto number_synapses = current_synapses.size();

    RelearnException::check(num_synapses_to_delete <= number_synapses, "Neurons::delete_synapses_find_synapses_on_neuron:: num_synapses_to_delete > current_synapses.size()");

    std::vector<size_t> drawn_indices{};
    drawn_indices.reserve(num_synapses_to_delete);

    uniform_int_distribution<unsigned int> uid{};

    for (unsigned int i = 0; i < num_synapses_to_delete; i++) {
        auto random_number = RandomHolder::get_random_uniform_integer(RandomHolderKey::Neurons, size_t(0), number_synapses - 1);
        while (std::ranges::find(drawn_indices, random_number) != drawn_indices.end()) {
            random_number = RandomHolder::get_random_uniform_integer(RandomHolderKey::Neurons, size_t(0), number_synapses - 1);
        }

        drawn_indices.emplace_back(random_number);
    }

    std::vector<RankNeuronId> affected_neurons{};
    affected_neurons.reserve(num_synapses_to_delete);

    for (const auto index : drawn_indices) {
        affected_neurons.emplace_back(current_synapses[index]);
    }

    return affected_neurons;
}

size_t Neurons::delete_synapses_commit_deletions(const CommunicationMap<SynapseDeletionRequest>& list) {
    const int my_rank = MPIWrapper::get_my_rank();
    size_t num_synapses_deleted = 0;

    for (const auto& [other_rank, requests] : list) {
        num_synapses_deleted += requests.size();

        for (const auto& [other_neuron_id, my_neuron_id, element_type, signal_type] : requests) {
            const auto weight = (SignalType::Excitatory == signal_type) ? -1 : 1;

            /**
             *  Update network graph
             */
            if (my_rank == other_rank) {
                if (ElementType::Dendrite == element_type) {
                    network_graph_plastic->add_synapse(LocalSynapse(other_neuron_id, my_neuron_id, weight));
                } else {
                    network_graph_plastic->add_synapse(LocalSynapse(my_neuron_id, other_neuron_id, weight));
                }
            } else {
                if (ElementType::Dendrite == element_type) {
                    network_graph_plastic->add_synapse(DistantOutSynapse(RankNeuronId(other_rank, other_neuron_id), my_neuron_id, weight));
                } else {
                    network_graph_plastic->add_synapse(DistantInSynapse(my_neuron_id, RankNeuronId(other_rank, other_neuron_id), weight));
                }
            }

            if (ElementType::Dendrite == element_type) {
                axons->update_connected_elements(my_neuron_id, -1);
                continue;
            }

            if (SignalType::Excitatory == signal_type) {
                dendrites_exc->update_connected_elements(my_neuron_id, -1);
            } else {
                dendrites_inh->update_connected_elements(my_neuron_id, -1);
            }
        }
    }

    return num_synapses_deleted;
}

size_t Neurons::create_synapses() {
    const auto my_rank = MPIWrapper::get_my_rank();

    // Lock local RMA memory for local stores and make them visible afterwards
    MPIWrapper::lock_window(my_rank, MPI_Locktype::Exclusive);
    algorithm->update_octree(disable_flags);
    MPIWrapper::unlock_window(my_rank);

    // Makes sure that all ranks finished their local access epoch
    // before a remote origin opens an access epoch
    MPIWrapper::barrier();

    // Delegate the creation of new synapses to the algorithm
    const auto& [local_synapses, distant_in_synapses, distant_out_synapses]
        = algorithm->update_connectivity(number_neurons, disable_flags, extra_info);

    // Update the network graph all at once
    Timers::start(TimerRegion::ADD_SYNAPSES_TO_NETWORKGRAPH);
    network_graph_plastic->add_edges(local_synapses, distant_in_synapses, distant_out_synapses);
    Timers::stop_and_add(TimerRegion::ADD_SYNAPSES_TO_NETWORKGRAPH);

    // The distant_out_synapses are counted on the ranks where they are in
    const auto num_synapses_created = local_synapses.size() + distant_in_synapses.size();

    return num_synapses_created;
}

void Neurons::debug_check_counts() {
    if (!Config::do_debug_checks) {
        return;
    }

    RelearnException::check(network_graph_plastic != nullptr, "Neurons::debug_check_counts: network_graph_plastic is nullptr");

    const auto my_rank = MPIWrapper::get_my_rank();

    const auto& grown_axons = axons->get_grown_elements();
    const auto& connected_axons = axons->get_connected_elements();
    const auto& grown_excitatory_dendrites = dendrites_exc->get_grown_elements();
    const auto& connected_excitatory_dendrites = dendrites_exc->get_connected_elements();
    const auto& grown_inhibitory_dendrites = dendrites_inh->get_grown_elements();
    const auto& connected_inhibitory_dendrites = dendrites_inh->get_connected_elements();

    for (auto neuron_id = number_neurons_type{ 0 }; neuron_id < number_neurons; neuron_id++) {
        const auto vacant_axons = grown_axons[neuron_id] - connected_axons[neuron_id];
        const auto vacant_excitatory_dendrites = grown_excitatory_dendrites[neuron_id] - connected_excitatory_dendrites[neuron_id];
        const auto vacant_inhibitory_dendrites = grown_inhibitory_dendrites[neuron_id] - connected_inhibitory_dendrites[neuron_id];

        RelearnException::check(vacant_axons >= 0.0, "Neurons::debug_check_counts: {} has a weird number of vacant axons: {}", neuron_id, vacant_axons);
        RelearnException::check(vacant_excitatory_dendrites >= 0.0, "Neurons::debug_check_counts: {} has a weird number of vacant excitatory dendrites: {}", neuron_id, vacant_excitatory_dendrites);
        RelearnException::check(vacant_inhibitory_dendrites >= 0.0, "Neurons::debug_check_counts: {} has a weird number of vacant inhibitory dendrites: {}", neuron_id, vacant_inhibitory_dendrites);
    }

    for (const auto& neuron_id : NeuronID::range(number_neurons)) {
        const auto local_neuron_id = neuron_id.get_neuron_id();

        const auto connected_axons_neuron = connected_axons[local_neuron_id];
        const auto connected_excitatory_dendrites_neuron = connected_excitatory_dendrites[local_neuron_id];
        const auto connected_inhibitory_dendrites_neuron = connected_inhibitory_dendrites[local_neuron_id];

<<<<<<< HEAD
        const auto number_out_edges = network_graph->get_number_out_edges(neuron_id);
        const auto number_excitatory_in_edges = network_graph->get_number_excitatory_in_edges(neuron_id);
        const auto number_inhibitory_in_edges = network_graph->get_number_inhibitory_in_edges(neuron_id);
=======
        const size_t number_out_edges = network_graph_plastic->get_number_out_edges(neuron_id);
        const size_t number_excitatory_in_edges = network_graph_plastic->get_number_excitatory_in_edges(neuron_id);
        const size_t number_inhibitory_in_edges = network_graph_plastic->get_number_inhibitory_in_edges(neuron_id);
>>>>>>> afb250f4

        RelearnException::check(connected_axons_neuron == number_out_edges,
            "Neurons::debug_check_counts: Neuron {} has {} axons but {} out edges (rank {})", neuron_id, connected_axons_neuron, number_out_edges, my_rank);

        RelearnException::check(connected_excitatory_dendrites_neuron == number_excitatory_in_edges,
            "Neurons::debug_check_counts: Neuron {} has {} excitatory dendrites but {} excitatory in edges (rank {})", neuron_id, connected_excitatory_dendrites_neuron, number_excitatory_in_edges, my_rank);

        RelearnException::check(connected_inhibitory_dendrites_neuron == number_inhibitory_in_edges,
            "Neurons::debug_check_counts: Neuron {} has {} inhibitory dendrites but {} inhibitory in edges (rank {})", neuron_id, connected_inhibitory_dendrites_neuron, number_inhibitory_in_edges, my_rank);
    }
}

StatisticalMeasures Neurons::get_statistics(const NeuronAttribute attribute) const {
    switch (attribute) {
    case NeuronAttribute::Calcium:
        return global_statistics(calcium_calculator->get_calcium(), 0, disable_flags);

    case NeuronAttribute::X:
        return global_statistics(neuron_model->get_x(), 0, disable_flags);

    case NeuronAttribute::Fired:
        return global_statistics_integral(neuron_model->get_fired(), 0, disable_flags);

    case NeuronAttribute::SynapticInput:
        return global_statistics(neuron_model->get_synaptic_input(), 0, disable_flags);

    case NeuronAttribute::BackgroundActivity:
        return global_statistics(neuron_model->get_background_activity(), 0, disable_flags);

    case NeuronAttribute::Axons:
        return global_statistics(axons->get_grown_elements(), 0, disable_flags);

    case NeuronAttribute::AxonsConnected:
        return global_statistics_integral(axons->get_connected_elements(), 0, disable_flags);

    case NeuronAttribute::DendritesExcitatory:
        return global_statistics(dendrites_exc->get_grown_elements(), 0, disable_flags);

    case NeuronAttribute::DendritesExcitatoryConnected:
        return global_statistics_integral(dendrites_exc->get_connected_elements(), 0, disable_flags);

    case NeuronAttribute::DendritesInhibitory:
        return global_statistics(dendrites_inh->get_grown_elements(), 0, disable_flags);

    case NeuronAttribute::DendritesInhibitoryConnected:
        return global_statistics_integral(dendrites_inh->get_connected_elements(), 0, disable_flags);
    }

    RelearnException::fail("Neurons::get_statistics: Got an unsupported attribute: {}", static_cast<int>(attribute));

    return {};
}

std::tuple<uint64_t, uint64_t, uint64_t> Neurons::update_connectivity() {
    RelearnException::check(network_graph_plastic != nullptr, "Network graph is nullptr");
    RelearnException::check(global_tree != nullptr, "Global octree is nullptr");
    RelearnException::check(algorithm != nullptr, "Algorithm is nullptr");

    debug_check_counts();
    network_graph_plastic->debug_check();
    const auto& [num_axons_deleted, num_dendrites_deleted] = delete_synapses();
    debug_check_counts();
    network_graph_plastic->debug_check();
    size_t num_synapses_created = create_synapses();
    debug_check_counts();
    network_graph_plastic->debug_check();

    return { num_axons_deleted, num_dendrites_deleted, num_synapses_created };
}

void Neurons::print_sums_of_synapses_and_elements_to_log_file_on_rank_0(const step_type step, 
    const uint64_t sum_axon_deleted, const uint64_t sum_dendrites_deleted, const uint64_t sum_synapses_created) {
    int64_t sum_axons_excitatory_counts = 0;
    int64_t sum_axons_excitatory_connected_counts = 0;
    int64_t sum_axons_inhibitory_counts = 0;
    int64_t sum_axons_inhibitory_connected_counts = 0;

    const auto& axon_counts = axons->get_grown_elements();
    const auto& axons_connected_counts = axons->get_connected_elements();
    const auto& axons_signal_types = axons->get_signal_types();

    for (size_t neuron_id = 0; neuron_id < number_neurons; ++neuron_id) {
        if (SignalType::Excitatory == axons_signal_types[neuron_id]) {
            sum_axons_excitatory_counts += static_cast<int64_t>(axon_counts[neuron_id]);
            sum_axons_excitatory_connected_counts += static_cast<int64_t>(axons_connected_counts[neuron_id]);
        } else {
            sum_axons_inhibitory_counts += static_cast<int64_t>(axon_counts[neuron_id]);
            sum_axons_inhibitory_connected_counts += static_cast<int64_t>(axons_connected_counts[neuron_id]);
        }
    }

    int64_t sum_dendrites_excitatory_counts = 0;
    int64_t sum_dendrites_excitatory_connected_counts = 0;
    const auto& excitatory_dendrites_counts = dendrites_exc->get_grown_elements();
    const auto& excitatory_dendrites_connected_counts = dendrites_exc->get_connected_elements();
    for (size_t neuron_id = 0; neuron_id < number_neurons; ++neuron_id) {
        sum_dendrites_excitatory_counts += static_cast<int64_t>(excitatory_dendrites_counts[neuron_id]);
        sum_dendrites_excitatory_connected_counts += static_cast<int64_t>(excitatory_dendrites_connected_counts[neuron_id]);
    }

    int64_t sum_dendrites_inhibitory_counts = 0;
    int64_t sum_dendrites_inhibitory_connected_counts = 0;
    const auto& inhibitory_dendrites_counts = dendrites_inh->get_grown_elements();
    const auto& inhibitory_dendrites_connected_counts = dendrites_inh->get_connected_elements();
    for (size_t neuron_id = 0; neuron_id < number_neurons; ++neuron_id) {
        sum_dendrites_inhibitory_counts += static_cast<int64_t>(inhibitory_dendrites_counts[neuron_id]);
        sum_dendrites_inhibitory_connected_counts += static_cast<int64_t>(inhibitory_dendrites_connected_counts[neuron_id]);
    }

    int64_t sum_dends_exc_vacant = sum_dendrites_excitatory_counts - sum_dendrites_excitatory_connected_counts;
    int64_t sum_dends_inh_vacant = sum_dendrites_inhibitory_counts - sum_dendrites_inhibitory_connected_counts;

    int64_t sum_axons_exc_vacant = sum_axons_excitatory_counts - sum_axons_excitatory_connected_counts;
    int64_t sum_axons_inh_vacant = sum_axons_inhibitory_counts - sum_axons_inhibitory_connected_counts;

    // Get global sums at rank 0
    std::array<int64_t, 7> sums_local = { sum_axons_exc_vacant,
        sum_axons_inh_vacant,
        sum_dends_exc_vacant,
        sum_dends_inh_vacant,
        static_cast<int64_t>(sum_axon_deleted),
        static_cast<int64_t>(sum_dendrites_deleted),
        static_cast<int64_t>(sum_synapses_created) };

    std::array<int64_t, 7> sums_global = MPIWrapper::reduce(sums_local, MPIWrapper::ReduceFunction::Sum, 0);

    // Output data
    if (0 == MPIWrapper::get_my_rank()) {
        const int cwidth = 20; // Column width

        // Write headers to file if not already done so
        if (0 == step) {
            LogFiles::write_to_file(LogFiles::EventType::Sums, false,
                "# SUMS OVER ALL NEURONS\n{1:{0}}{2:{0}}{3:{0}}{4:{0}}{5:{0}}{6:{0}}{7:{0}}{8:{0}}",
                cwidth,
                "# step",
                "Axons exc. (vacant)",
                "Axons inh. (vacant)",
                "Dends exc. (vacant)",
                "Dends inh. (vacant)",
                "Synapses (axons) deleted",
                "Synapses (dendrites) deleted",
                "Synapses created");
        }

        LogFiles::write_to_file(LogFiles::EventType::Sums, false,
            "{2:<{0}}{3:<{0}}{4:<{0}}{5:<{0}}{6:<{0}}{7:<{0}}{8:<{0}}{9:<{0}}",
            cwidth,
            Constants::print_precision,
            step,
            sums_global[0],
            sums_global[1],
            sums_global[2],
            sums_global[3],
            sums_global[4] / 2,
            sums_global[5] / 2,
            sums_global[6] / 2);
    }
}

void Neurons::print_neurons_overview_to_log_file_on_rank_0(const step_type step) const {
    const StatisticalMeasures& calcium_statistics = get_statistics(NeuronAttribute::Calcium);
    const StatisticalMeasures& axons_statistics = get_statistics(NeuronAttribute::Axons);
    const StatisticalMeasures& axons_connected_statistics = get_statistics(NeuronAttribute::AxonsConnected);
    const StatisticalMeasures& dendrites_excitatory_statistics = get_statistics(NeuronAttribute::DendritesExcitatory);
    const StatisticalMeasures& dendrites_excitatory_connected_statistics = get_statistics(NeuronAttribute::DendritesExcitatoryConnected);

    if (0 != MPIWrapper::get_my_rank()) {
        // All ranks must compute the statistics, but only one should print them
        return;
    }

    const int cwidth = 20; // Column width

    // Write headers to file if not already done so
    if (0 == step) {
        LogFiles::write_to_file(LogFiles::EventType::NeuronsOverview, false,
            "# ALL NEURONS\n{1:{0}}"
            "{2:{0}}{3:{0}}{4:{0}}{5:{0}}{6:{0}}"
            "{7:{0}}{8:{0}}{9:{0}}{10:{0}}{11:{0}}"
            "{12:{0}}{13:{0}}{14:{0}}{15:{0}}{16:{0}}"
            "{17:{0}}{18:{0}}{19:{0}}{20:{0}}{21:{0}}"
            "{22:{0}}{23:{0}}{24:{0}}{25:{0}}{26:{0}}",
            cwidth,
            "# step",
            "C (avg)",
            "C (min)",
            "C (max)",
            "C (var)",
            "C (std_dev)",
            "axons (avg)",
            "axons (min)",
            "axons (max)",
            "axons (var)",
            "axons (std_dev)",
            "axons.c (avg)",
            "axons.c (min)",
            "axons.c (max)",
            "axons.c (var)",
            "axons.c (std_dev)",
            "den.ex (avg)",
            "den.ex (min)",
            "den.ex (max)",
            "den.ex (var)",
            "den.ex (std_dev)",
            "den.ex.c (avg)",
            "den.ex.c (min)",
            "den.ex.c (max)",
            "den.ex.c (var)",
            "den.ex.c (std_dev)");

        LogFiles::write_to_file(LogFiles::EventType::NeuronsOverviewCSV, false,
            "# step",
            "C (avg)",
            "C (min)",
            "C (max)",
            "C (var)",
            "C (std_dev)",
            "axons (avg)",
            "axons (min)",
            "axons (max)",
            "axons (var)",
            "axons (std_dev)",
            "axons.c (avg)",
            "axons.c (min)",
            "axons.c (max)",
            "axons.c (var)",
            "axons.c (std_dev)",
            "den.ex (avg)",
            "den.ex (min)",
            "den.ex (max)",
            "den.ex (var)",
            "den.ex (std_dev)",
            "den.ex.c (avg)",
            "den.ex.c (min)",
            "den.ex.c (max)",
            "den.ex.c (var)",
            "den.ex.c (std_dev)");
    }

    // Write data at step "step"
    LogFiles::write_to_file(LogFiles::EventType::NeuronsOverview, false,
        "{2:<{0}}"
        "{3:<{0}.{1}f}{4:<{0}.{1}f}{5:<{0}.{1}f}{6:<{0}.{1}f}{7:<{0}.{1}f}"
        "{8:<{0}.{1}f}{9:<{0}.{1}f}{10:<{0}.{1}f}{11:<{0}.{1}f}{12:<{0}.{1}f}"
        "{13:<{0}.{1}f}{14:<{0}.{1}f}{15:<{0}.{1}f}{16:<{0}.{1}f}{17:<{0}.{1}f}"
        "{18:<{0}.{1}f}{19:<{0}.{1}f}{20:<{0}.{1}f}{21:<{0}.{1}f}{22:<{0}.{1}f}"
        "{23:<{0}.{1}f}{24:<{0}.{1}f}{25:<{0}.{1}f}{26:<{0}.{1}f}{27:<{0}.{1}f}",
        cwidth,
        Constants::print_precision,
        step,
        calcium_statistics.avg,
        calcium_statistics.min,
        calcium_statistics.max,
        calcium_statistics.var,
        calcium_statistics.std,
        axons_statistics.avg,
        axons_statistics.min,
        axons_statistics.max,
        axons_statistics.var,
        axons_statistics.std,
        axons_connected_statistics.avg,
        axons_connected_statistics.min,
        axons_connected_statistics.max,
        axons_connected_statistics.var,
        axons_connected_statistics.std,
        dendrites_excitatory_statistics.avg,
        dendrites_excitatory_statistics.min,
        dendrites_excitatory_statistics.max,
        dendrites_excitatory_statistics.var,
        dendrites_excitatory_statistics.std,
        dendrites_excitatory_connected_statistics.avg,
        dendrites_excitatory_connected_statistics.min,
        dendrites_excitatory_connected_statistics.max,
        dendrites_excitatory_connected_statistics.var,
        dendrites_excitatory_connected_statistics.std);

    LogFiles::write_to_file(LogFiles::EventType::NeuronsOverviewCSV, false,
        "{};"
        "{};{};{};{};{};"
        "{};{};{};{};{};"
        "{};{};{};{};{};"
        "{};{};{};{};{};"
        "{};{};{};{};{}",
        step,
        calcium_statistics.avg,
        calcium_statistics.min,
        calcium_statistics.max,
        calcium_statistics.var,
        calcium_statistics.std,
        axons_statistics.avg,
        axons_statistics.min,
        axons_statistics.max,
        axons_statistics.var,
        axons_statistics.std,
        axons_connected_statistics.avg,
        axons_connected_statistics.min,
        axons_connected_statistics.max,
        axons_connected_statistics.var,
        axons_connected_statistics.std,
        dendrites_excitatory_statistics.avg,
        dendrites_excitatory_statistics.min,
        dendrites_excitatory_statistics.max,
        dendrites_excitatory_statistics.var,
        dendrites_excitatory_statistics.std,
        dendrites_excitatory_connected_statistics.avg,
        dendrites_excitatory_connected_statistics.min,
        dendrites_excitatory_connected_statistics.max,
        dendrites_excitatory_connected_statistics.var,
        dendrites_excitatory_connected_statistics.std);
}

void Neurons::print_calcium_statistics_to_essentials() {
    const auto& calcium = calcium_calculator->get_calcium();
    const StatisticalMeasures& calcium_statistics = global_statistics(calcium, 0, disable_flags);

    if (0 != MPIWrapper::get_my_rank()) {
        // All ranks must compute the statistics, but only one should print them
        return;
    }

    LogFiles::write_to_file(LogFiles::EventType::Essentials, false,
        "Average calcium: {}\n"
        "Minimum calcium: {}\n"
        "Maximum calcium: {}",
        calcium_statistics.avg,
        calcium_statistics.min,
        calcium_statistics.max);
}

void Neurons::print_network_graph_to_log_file(const step_type step) const {
    LogFiles::save_and_open_new(LogFiles::EventType::InNetwork, "step_" + std::to_string(step) + "_in_network", "network/");
    LogFiles::save_and_open_new(LogFiles::EventType::OutNetwork, "step_" + std::to_string(step) + "_out_network", "network/");

    std::stringstream ss_in_network{};

    ss_in_network << "# Total number neurons: " << partition->get_total_number_neurons() << '\n';
    ss_in_network << "# Local number neurons: " << partition->get_number_local_neurons() << '\n';
    ss_in_network << "# Number MPI ranks: " << partition->get_number_mpi_ranks() << '\n';
    ss_in_network << "# Current simulation step: " << step << '\n';
    ss_in_network << "# <target_rank> <target_id>\t<source_rank> <source_id>\t<weight> \n";

    std::stringstream ss_out_network{};

<<<<<<< HEAD
    ss_out_network << "# Total number neurons: " << partition->get_total_number_neurons() << '\n';
    ss_out_network << "# Local number neurons: " << partition->get_number_local_neurons() << '\n';
    ss_out_network << "# Number MPI ranks: " << partition->get_number_mpi_ranks() << '\n';
    ss_out_network << "# Current simulation step: " << step << '\n';
    ss_out_network << "# <target_rank> <target_id>\t<source_rank> <source_id>\t<weight> \n";
=======
    ss_out_network << "# Total number neurons: " << partition->get_total_number_neurons() << "\n";
    ss_out_network << "# Local number neurons: " << partition->get_number_local_neurons() << "\n";
    ss_out_network << "# Number MPI ranks: " << partition->get_number_mpi_ranks() << "\n";
    ss_out_network << "# <target_rank> <target_id>\t<source_rank> <source_id>\t<weight>\t<plastic> \n";
>>>>>>> afb250f4

    network_graph_plastic->print_with_ranks(ss_out_network, ss_in_network, '1');
    network_graph_static->print_with_ranks(ss_out_network, ss_in_network, '0');

    LogFiles::write_to_file(LogFiles::EventType::InNetwork, false, ss_in_network.str());
    LogFiles::write_to_file(LogFiles::EventType::OutNetwork, false, ss_out_network.str());

    if(MPIWrapper::get_num_ranks() == 1) {
        std::stringstream ss{};
        ss << "# Total number neurons: " << partition->get_total_number_neurons() << "\n";
        ss << "# <target_id>\t<source_id>\t<weight>\t<plastic> \n";
        network_graph_plastic->print(ss, '1');
        network_graph_static->print(ss, '0');
        LogFiles::write_to_file(LogFiles::EventType::Network, false, ss.str());
    }
}

void Neurons::print_positions_to_log_file() {
    const auto& total_number_neurons = partition->get_total_number_neurons();

    const auto& [simulation_box_min, simulation_box_max] = partition->get_simulation_box_size();
    const auto& [min_x, min_y, min_z] = simulation_box_min;
    const auto& [max_x, max_y, max_z] = simulation_box_max;

    // Write total number of neurons to log file
    LogFiles::write_to_file(LogFiles::EventType::Positions, false, "# {} of {}", number_neurons, total_number_neurons);
    LogFiles::write_to_file(LogFiles::EventType::Positions, false, "# Minimum x: {}", min_x);
    LogFiles::write_to_file(LogFiles::EventType::Positions, false, "# Minimum y: {}", min_y);
    LogFiles::write_to_file(LogFiles::EventType::Positions, false, "# Minimum z: {}", min_z);
    LogFiles::write_to_file(LogFiles::EventType::Positions, false, "# Maximum x: {}", max_x);
    LogFiles::write_to_file(LogFiles::EventType::Positions, false, "# Maximum y: {}", max_y);
    LogFiles::write_to_file(LogFiles::EventType::Positions, false, "# Maximum z: {}", max_z);
    LogFiles::write_to_file(LogFiles::EventType::Positions, false, "# <local id> <pos x> <pos y> <pos z> <area> <type>");

    const auto& positions = extra_info->get_positions();
    const auto& area_names = extra_info->get_area_names();
    const auto& signal_types = axons->get_signal_types();

    RelearnException::check(positions.size() == number_neurons,
        "Neurons::print_positions_to_log_file: positions had size {}, but there were {} local neurons.", positions.size(), number_neurons);
    RelearnException::check(area_names.size() == number_neurons,
        "Neurons::print_positions_to_log_file: area_names had size {}, but there were {} local neurons.", area_names.size(), number_neurons);
    RelearnException::check(signal_types.size() == number_neurons,
        "Neurons::print_positions_to_log_file: signal_types had size {}, but there were {} local neurons.", signal_types.size(), number_neurons);

    for (const auto& neuron_id : NeuronID::range(number_neurons)) {
        const auto& local_neuron_id = neuron_id.get_neuron_id();

        const auto& [x, y, z] = positions[local_neuron_id];
        const auto& signal_type_name = (signal_types[local_neuron_id] == SignalType::Excitatory) ? "ex" : "in";
        const auto& area_name = area_names[local_neuron_id];

        LogFiles::write_to_file(LogFiles::EventType::Positions, false,
            "{1:<} {2:<.{0}} {3:<.{0}} {4:<.{0}} {5:<} {6:<}",
            Constants::print_precision, (local_neuron_id + 1), x, y, z, area_name, signal_type_name);
    }
}

void Neurons::print() {
    const auto& calcium = calcium_calculator->get_calcium();

    // Column widths
    constexpr int cwidth_left = 6;
    constexpr int cwidth = 20;

    std::stringstream ss{};

    // Heading
    LogFiles::write_to_file(LogFiles::EventType::Cout, true, "{2:<{1}}{3:<{0}}{4:<{0}}{5:<{0}}{6:<{0}}{7:<{0}}{8:<{0}}{9:<{0}}", cwidth, cwidth_left, "gid", "x", "AP", "refrac", "C", "A", "D_ex", "D_in");

    // Values
    for (const auto& neuron_id : NeuronID::range(number_neurons)) {
        const auto local_neuron_id = neuron_id.get_neuron_id();

        LogFiles::write_to_file(LogFiles::EventType::Cout, true, "{3:<{1}}{4:<{0}.{2}f}{5:<{0}}{6:<{0}.{2}f}{7:<{0}.{2}f}{8:<{0}.{2}f}{9:<{0}.{2}f}{10:<{0}.{2}f}",
            cwidth, cwidth_left, Constants::print_precision, local_neuron_id, neuron_model->get_x(neuron_id), neuron_model->get_fired(neuron_id),
            neuron_model->get_secondary_variable(neuron_id), calcium[local_neuron_id], axons->get_grown_elements(neuron_id),
            dendrites_exc->get_grown_elements(neuron_id), dendrites_inh->get_grown_elements(neuron_id));
    }

    LogFiles::write_to_file(LogFiles::EventType::Cout, true, ss.str());
}

void Neurons::print_info_for_algorithm() {
    const std::vector<double>& axons_cnts = axons->get_grown_elements();
    const std::vector<double>& dendrites_exc_cnts = dendrites_exc->get_grown_elements();
    const std::vector<double>& dendrites_inh_cnts = dendrites_inh->get_grown_elements();

    const std::vector<unsigned int>& axons_connected_cnts = axons->get_connected_elements();
    const std::vector<unsigned int>& dendrites_exc_connected_cnts = dendrites_exc->get_connected_elements();
    const std::vector<unsigned int>& dendrites_inh_connected_cnts = dendrites_inh->get_connected_elements();

    // Column widths
    const int cwidth_small = 8;
    const int cwidth_medium = 16;
    const int cwidth_big = 27;

    std::stringstream ss{};
    std::string my_string{};

    // Heading
    ss << std::left << std::setw(cwidth_small) << "gid" << std::setw(cwidth_small) << "region" << std::setw(cwidth_medium) << "position";
    ss << std::setw(cwidth_big) << "axon (exist|connected)" << std::setw(cwidth_big) << "exc_den (exist|connected)";
    ss << std::setw(cwidth_big) << "inh_den (exist|connected)\n";

    // Values
    for (const auto& neuron_id : NeuronID::range(number_neurons)) {
        const auto local_neuron_id = neuron_id.get_neuron_id();

        ss << std::left << std::setw(cwidth_small) << neuron_id;

        const auto [x, y, z] = extra_info->get_position(neuron_id);

        my_string = "(" + std::to_string(x) + "," + std::to_string(y) + "," + std::to_string(z) + ")";
        ss << std::setw(cwidth_medium) << my_string;

        my_string = std::to_string(axons_cnts[local_neuron_id]) + "|" + std::to_string(axons_connected_cnts[local_neuron_id]);
        ss << std::setw(cwidth_big) << my_string;

        my_string = std::to_string(dendrites_exc_cnts[local_neuron_id]) + "|" + std::to_string(dendrites_exc_connected_cnts[local_neuron_id]);
        ss << std::setw(cwidth_big) << my_string;

        my_string = std::to_string(dendrites_inh_cnts[local_neuron_id]) + "|" + std::to_string(dendrites_inh_connected_cnts[local_neuron_id]);
        ss << std::setw(cwidth_big) << my_string;

        ss << '\n';
    }

    LogFiles::write_to_file(LogFiles::EventType::Cout, true, ss.str());
}

void Neurons::print_local_network_histogram(const step_type current_step) {
    const auto& out_histogram = axons->get_historgram();
    const auto& in_inhibitory_histogram = dendrites_inh->get_historgram();
    const auto& in_excitatory_histogram = dendrites_exc->get_historgram();

    const auto print_histogram = [current_step](const std::map<std::pair<unsigned int, unsigned int>, uint64_t>& hist) -> std::string {
        std::stringstream ss{};
        ss << '#' << current_step;
        for (const auto& [val, occurences] : hist) {
            const auto& [connected, grown] = val;
            ss << ";(" << connected << ',' << grown << "):" << occurences;
        }

        return ss.str();
    };

    LogFiles::write_to_file(LogFiles::EventType::NetworkOutHistogramLocal, false, print_histogram(out_histogram));
    LogFiles::write_to_file(LogFiles::EventType::NetworkInInhibitoryHistogramLocal, false, print_histogram(in_inhibitory_histogram));
    LogFiles::write_to_file(LogFiles::EventType::NetworkInExcitatoryHistogramLocal, false, print_histogram(in_excitatory_histogram));
}

void Neurons::print_calcium_values_to_file(const step_type current_step) {
    const auto& calcium = calcium_calculator->get_calcium();

    std::stringstream ss{};

    ss << '#' << current_step;
    for (const auto val : calcium) {
        ss << ';' << val;
    }

    LogFiles::write_to_file(LogFiles::EventType::CalciumValues, false, ss.str());
}

void Neurons::print_synaptic_inputs_to_file(const step_type current_step) {
    const auto& synaptic_input = neuron_model->get_synaptic_input();

    std::stringstream ss{};

    ss << '#' << current_step;
    for (const auto val : synaptic_input) {
        ss << ';' << val;
    }

    LogFiles::write_to_file(LogFiles::EventType::SynapticInput, false, ss.str());
}<|MERGE_RESOLUTION|>--- conflicted
+++ resolved
@@ -30,1077 +30,1052 @@
 #include <sstream>
 
 void Neurons::init(const number_neurons_type number_neurons) {
-    RelearnException::check(number_neurons > 0, "Neurons::init: number_neurons was 0");
-
-    this->number_neurons = number_neurons;
-
-    neuron_model->init(number_neurons);
-    extra_info->init(number_neurons);
-
-    axons->init(number_neurons);
-    dendrites_exc->init(number_neurons);
-    dendrites_inh->init(number_neurons);
-
-    /**
-     * Mark dendrites as exc./inh.
-     */
-    for (const auto& id : NeuronID::range(number_neurons)) {
-        dendrites_exc->set_signal_type(id, SignalType::Excitatory);
-        dendrites_inh->set_signal_type(id, SignalType::Inhibitory);
-    }
-
-    disable_flags.resize(number_neurons, UpdateStatus::Enabled);
-
-    calcium_calculator->init(number_neurons);
+	RelearnException::check(number_neurons > 0, "Neurons::init: number_neurons was 0");
+
+	this->number_neurons = number_neurons;
+
+	neuron_model->init(number_neurons);
+	extra_info->init(number_neurons);
+
+	axons->init(number_neurons);
+	dendrites_exc->init(number_neurons);
+	dendrites_inh->init(number_neurons);
+
+	/**
+	 * Mark dendrites as exc./inh.
+	 */
+	for (const auto& id : NeuronID::range(number_neurons)) {
+		dendrites_exc->set_signal_type(id, SignalType::Excitatory);
+		dendrites_inh->set_signal_type(id, SignalType::Inhibitory);
+	}
+
+	disable_flags.resize(number_neurons, UpdateStatus::Enabled);
+
+	calcium_calculator->init(number_neurons);
 }
 
 void Neurons::init_synaptic_elements() {
-    const std::vector<double>& axons_cnts = axons->get_grown_elements();
-    const std::vector<double>& dendrites_inh_cnts = dendrites_inh->get_grown_elements();
-    const std::vector<double>& dendrites_exc_cnts = dendrites_exc->get_grown_elements();
-
-    for (const auto& id : NeuronID::range(number_neurons)) {
-<<<<<<< HEAD
-        const auto axon_connections = network_graph->get_number_out_edges(id);
-        const auto dendrites_ex_connections = network_graph->get_number_excitatory_in_edges(id);
-        const auto dendrites_in_connections = network_graph->get_number_inhibitory_in_edges(id);
-=======
-        const size_t axon_connections = network_graph_plastic->get_number_out_edges(id);
-        const size_t dendrites_ex_connections = network_graph_plastic->get_number_excitatory_in_edges(id);
-        const size_t dendrites_in_connections = network_graph_plastic->get_number_inhibitory_in_edges(id);
->>>>>>> afb250f4
-
-        axons->update_grown_elements(id, static_cast<double>(axon_connections));
-        dendrites_exc->update_grown_elements(id, static_cast<double>(dendrites_ex_connections));
-        dendrites_inh->update_grown_elements(id, static_cast<double>(dendrites_in_connections));
-
-        axons->update_connected_elements(id, static_cast<int>(axon_connections));
-        dendrites_exc->update_connected_elements(id, static_cast<int>(dendrites_ex_connections));
-        dendrites_inh->update_connected_elements(id, static_cast<int>(dendrites_in_connections));
-
-        const auto local_id = id.get_neuron_id();
-
-        RelearnException::check(axons_cnts[local_id] >= axons->get_connected_elements()[local_id], "Error is with: %d", local_id);
-        RelearnException::check(dendrites_inh_cnts[local_id] >= dendrites_inh->get_connected_elements()[local_id], "Error is with: %d", local_id);
-        RelearnException::check(dendrites_exc_cnts[local_id] >= dendrites_exc->get_connected_elements()[local_id], "Error is with: %d", local_id);
-    }
+	const std::vector<double>& axons_cnts = axons->get_grown_elements();
+	const std::vector<double>& dendrites_inh_cnts = dendrites_inh->get_grown_elements();
+	const std::vector<double>& dendrites_exc_cnts = dendrites_exc->get_grown_elements();
+
+	for (const auto& id : NeuronID::range(number_neurons)) {
+		const auto axon_connections = network_graph_plastic->get_number_out_edges(id);
+		const auto dendrites_ex_connections = network_graph_plastic->get_number_excitatory_in_edges(id);
+		const auto dendrites_in_connections = network_graph_plastic->get_number_inhibitory_in_edges(id);
+
+		axons->update_grown_elements(id, static_cast<double>(axon_connections));
+		dendrites_exc->update_grown_elements(id, static_cast<double>(dendrites_ex_connections));
+		dendrites_inh->update_grown_elements(id, static_cast<double>(dendrites_in_connections));
+
+		axons->update_connected_elements(id, static_cast<int>(axon_connections));
+		dendrites_exc->update_connected_elements(id, static_cast<int>(dendrites_ex_connections));
+		dendrites_inh->update_connected_elements(id, static_cast<int>(dendrites_in_connections));
+
+		const auto local_id = id.get_neuron_id();
+
+		RelearnException::check(axons_cnts[local_id] >= axons->get_connected_elements()[local_id], "Error is with: %d", local_id);
+		RelearnException::check(dendrites_inh_cnts[local_id] >= dendrites_inh->get_connected_elements()[local_id], "Error is with: %d", local_id);
+		RelearnException::check(dendrites_exc_cnts[local_id] >= dendrites_exc->get_connected_elements()[local_id], "Error is with: %d", local_id);
+	}
 }
 
 Neurons::number_neurons_type Neurons::disable_neurons(const std::vector<NeuronID>& neuron_ids) {
-    neuron_model->disable_neurons(neuron_ids);
-
-    std::vector<unsigned int> deleted_axon_connections(number_neurons, 0);
-    std::vector<unsigned int> deleted_dend_ex_connections(number_neurons, 0);
-    std::vector<unsigned int> deleted_dend_in_connections(number_neurons, 0);
-
-    size_t number_deleted_out_inh_edges_within = 0;
-    size_t number_deleted_out_exc_edges_within = 0;
-
-    RelearnTypes::synapse_weight weight_deleted_out_exc_edges_within = 0;
-    RelearnTypes::synapse_weight weight_deleted_out_inh_edges_within = 0;
-
-    size_t number_deleted_out_inh_edges_to_outside = 0;
-    size_t number_deleted_out_exc_edges_to_outside = 0;
-
-    RelearnTypes::synapse_weight weight_deleted_out_exc_edges_to_outside = 0;
-    RelearnTypes::synapse_weight weight_deleted_out_inh_edges_to_outside = 0;
-
-<<<<<<< HEAD
-    for (const auto& neuron_id : neuron_ids) {
-        const auto local_out_edges = network_graph->get_local_out_edges(neuron_id);
-        const auto distant_out_edges = network_graph->get_distant_out_edges(neuron_id);
-=======
-    for (const auto neuron_id : neuron_ids) {
-        RelearnException::check(disable_flags[neuron_id.get_neuron_id()] != UpdateStatus::STATIC, "Neurons::disable_neurons:: You cannot disable a static neuron");
-        const auto local_out_edges = network_graph_plastic->get_local_out_edges(neuron_id);
-        const auto distant_out_edges = network_graph_plastic->get_distant_out_edges(neuron_id);
->>>>>>> afb250f4
-
-        RelearnException::check(distant_out_edges.empty(), "Neurons::disable_neurons:: Currently, disabling neurons is only supported without mpi");
-
-        for (const auto& [target_neuron_id, weight] : local_out_edges) {
-            network_graph_plastic->add_synapse(LocalSynapse(target_neuron_id, neuron_id, -weight));
-
-            bool is_within = std::ranges::binary_search(neuron_ids, target_neuron_id);
-            const auto local_target_neuron_id = target_neuron_id.get_neuron_id();
-
-            if (is_within) {
-                if (weight > 0) {
-                    deleted_dend_ex_connections[local_target_neuron_id] += static_cast<unsigned int>(weight);
-                    number_deleted_out_exc_edges_within++;
-                    weight_deleted_out_exc_edges_within += weight;
-                } else {
-                    deleted_dend_in_connections[local_target_neuron_id] += static_cast<unsigned int>(std::abs(weight));
-                    number_deleted_out_inh_edges_within++;
-                    weight_deleted_out_inh_edges_within += std::abs(weight);
-                }
-            } else {
-                if (weight > 0) {
-                    deleted_dend_ex_connections[local_target_neuron_id] += static_cast<unsigned int>(weight);
-                    number_deleted_out_exc_edges_to_outside++;
-                    weight_deleted_out_exc_edges_to_outside += weight;
-                } else {
-                    deleted_dend_in_connections[local_target_neuron_id] += static_cast<unsigned int>(std::abs(weight));
-                    number_deleted_out_inh_edges_to_outside++;
-                    weight_deleted_out_inh_edges_to_outside += std::abs(weight);
-                }
-            }
-        }
-    }
-
-    size_t number_deleted_in_edges_from_outside = 0;
-    size_t weight_deleted_in_edges_from_outside = 0;
-
-    for (const auto& neuron_id : neuron_ids) {
-        RelearnException::check(neuron_id.get_neuron_id() < number_neurons, "Neurons::disable_neurons: There was a too large id: {} vs {}", neuron_id, number_neurons);
-        disable_flags[neuron_id.get_neuron_id()] = UpdateStatus::Disabled;
-
-        const auto local_in_edges = network_graph_plastic->get_local_in_edges(neuron_id);
-        const auto distant_in_edges = network_graph_plastic->get_distant_in_edges(neuron_id);
-        RelearnException::check(distant_in_edges.empty(), "Neurons::disable_neurons:: Currently, disabling neurons is only supported without mpi");
-
-        for (const auto& [source_neuron_id, weight] : local_in_edges) {
-            network_graph_plastic->add_synapse(LocalSynapse(neuron_id, source_neuron_id, -weight));
-
-            deleted_axon_connections[source_neuron_id.get_neuron_id()] += static_cast<unsigned int>(std::abs(weight));
-
-            bool is_within = std::ranges::binary_search(neuron_ids, source_neuron_id);
-
-            if (is_within) {
-                RelearnException::fail("Neurons::disable_neurons: While disabling neurons, found a within-in-edge that has not been deleted");
-            } else {
-                weight_deleted_in_edges_from_outside += std::abs(weight);
-                number_deleted_in_edges_from_outside++;
-            }
-        }
-    }
-
-    const auto number_deleted_edges_within = number_deleted_out_inh_edges_within + number_deleted_out_exc_edges_within;
-    const auto weight_deleted_edges_within = weight_deleted_out_inh_edges_within + weight_deleted_out_exc_edges_within;
-
-    axons->update_after_deletion(deleted_axon_connections, neuron_ids);
-    dendrites_exc->update_after_deletion(deleted_dend_ex_connections, neuron_ids);
-    dendrites_inh->update_after_deletion(deleted_dend_in_connections, neuron_ids);
-
-    LogFiles::print_message_rank(0, "Deleted {} in-edges with weight {} and ({}, {}) out-edges with weight ({}, {}) (exc., inh.) within the deleted portion",
-        number_deleted_edges_within, weight_deleted_edges_within, number_deleted_out_exc_edges_within,
-        number_deleted_out_inh_edges_within, weight_deleted_out_exc_edges_within, weight_deleted_out_inh_edges_within);
-
-    LogFiles::print_message_rank(0, "Deleted {} in-edges with weight {} and ({}, {}) out-edges with weight ({}, {}) (exc., inh.) connecting to the outside",
-        number_deleted_in_edges_from_outside, weight_deleted_in_edges_from_outside, number_deleted_out_exc_edges_to_outside,
-        number_deleted_out_inh_edges_to_outside, weight_deleted_out_exc_edges_to_outside, weight_deleted_out_inh_edges_to_outside);
-
-    LogFiles::print_message_rank(0, "Deleted {} in-edges with weight {} and ({}, {}) out-edges with weight ({}, {}) (exc., inh.) altogether",
-        number_deleted_edges_within + number_deleted_in_edges_from_outside,
-        weight_deleted_edges_within + weight_deleted_in_edges_from_outside,
-        number_deleted_out_exc_edges_within + number_deleted_out_exc_edges_to_outside,
-        number_deleted_out_inh_edges_within + number_deleted_out_inh_edges_to_outside,
-        weight_deleted_out_exc_edges_within + weight_deleted_out_exc_edges_to_outside,
-        weight_deleted_out_inh_edges_within + weight_deleted_out_inh_edges_to_outside);
-
-    const auto deleted_connections_to_outer_world = weight_deleted_in_edges_from_outside + weight_deleted_out_exc_edges_to_outside + weight_deleted_out_inh_edges_to_outside;
-
-    return deleted_connections_to_outer_world + weight_deleted_edges_within;
+	neuron_model->disable_neurons(neuron_ids);
+
+	std::vector<unsigned int> deleted_axon_connections(number_neurons, 0);
+	std::vector<unsigned int> deleted_dend_ex_connections(number_neurons, 0);
+	std::vector<unsigned int> deleted_dend_in_connections(number_neurons, 0);
+
+	size_t number_deleted_out_inh_edges_within = 0;
+	size_t number_deleted_out_exc_edges_within = 0;
+
+	RelearnTypes::synapse_weight weight_deleted_out_exc_edges_within = 0;
+	RelearnTypes::synapse_weight weight_deleted_out_inh_edges_within = 0;
+
+	size_t number_deleted_out_inh_edges_to_outside = 0;
+	size_t number_deleted_out_exc_edges_to_outside = 0;
+
+	RelearnTypes::synapse_weight weight_deleted_out_exc_edges_to_outside = 0;
+	RelearnTypes::synapse_weight weight_deleted_out_inh_edges_to_outside = 0;
+
+	for (const auto& neuron_id : neuron_ids) {
+		RelearnException::check(disable_flags[neuron_id.get_neuron_id()] != UpdateStatus::STATIC, "Neurons::disable_neurons:: You cannot disable a static neuron");
+		const auto local_out_edges = network_graph_plastic->get_local_out_edges(neuron_id);
+		const auto distant_out_edges = network_graph_plastic->get_distant_out_edges(neuron_id);
+
+		RelearnException::check(distant_out_edges.empty(), "Neurons::disable_neurons:: Currently, disabling neurons is only supported without mpi");
+
+		for (const auto& [target_neuron_id, weight] : local_out_edges) {
+			network_graph_plastic->add_synapse(LocalSynapse(target_neuron_id, neuron_id, -weight));
+
+			bool is_within = std::ranges::binary_search(neuron_ids, target_neuron_id);
+			const auto local_target_neuron_id = target_neuron_id.get_neuron_id();
+
+			if (is_within) {
+				if (weight > 0) {
+					deleted_dend_ex_connections[local_target_neuron_id] += static_cast<unsigned int>(weight);
+					number_deleted_out_exc_edges_within++;
+					weight_deleted_out_exc_edges_within += weight;
+				}
+				else {
+					deleted_dend_in_connections[local_target_neuron_id] += static_cast<unsigned int>(std::abs(weight));
+					number_deleted_out_inh_edges_within++;
+					weight_deleted_out_inh_edges_within += std::abs(weight);
+				}
+			}
+			else {
+				if (weight > 0) {
+					deleted_dend_ex_connections[local_target_neuron_id] += static_cast<unsigned int>(weight);
+					number_deleted_out_exc_edges_to_outside++;
+					weight_deleted_out_exc_edges_to_outside += weight;
+				}
+				else {
+					deleted_dend_in_connections[local_target_neuron_id] += static_cast<unsigned int>(std::abs(weight));
+					number_deleted_out_inh_edges_to_outside++;
+					weight_deleted_out_inh_edges_to_outside += std::abs(weight);
+				}
+			}
+		}
+	}
+
+	size_t number_deleted_in_edges_from_outside = 0;
+	size_t weight_deleted_in_edges_from_outside = 0;
+
+	for (const auto& neuron_id : neuron_ids) {
+		RelearnException::check(neuron_id.get_neuron_id() < number_neurons, "Neurons::disable_neurons: There was a too large id: {} vs {}", neuron_id, number_neurons);
+		disable_flags[neuron_id.get_neuron_id()] = UpdateStatus::Disabled;
+
+		const auto local_in_edges = network_graph_plastic->get_local_in_edges(neuron_id);
+		const auto distant_in_edges = network_graph_plastic->get_distant_in_edges(neuron_id);
+		RelearnException::check(distant_in_edges.empty(), "Neurons::disable_neurons:: Currently, disabling neurons is only supported without mpi");
+
+		for (const auto& [source_neuron_id, weight] : local_in_edges) {
+			network_graph_plastic->add_synapse(LocalSynapse(neuron_id, source_neuron_id, -weight));
+
+			deleted_axon_connections[source_neuron_id.get_neuron_id()] += static_cast<unsigned int>(std::abs(weight));
+
+			bool is_within = std::ranges::binary_search(neuron_ids, source_neuron_id);
+
+			if (is_within) {
+				RelearnException::fail("Neurons::disable_neurons: While disabling neurons, found a within-in-edge that has not been deleted");
+			}
+			else {
+				weight_deleted_in_edges_from_outside += std::abs(weight);
+				number_deleted_in_edges_from_outside++;
+			}
+		}
+	}
+
+	const auto number_deleted_edges_within = number_deleted_out_inh_edges_within + number_deleted_out_exc_edges_within;
+	const auto weight_deleted_edges_within = weight_deleted_out_inh_edges_within + weight_deleted_out_exc_edges_within;
+
+	axons->update_after_deletion(deleted_axon_connections, neuron_ids);
+	dendrites_exc->update_after_deletion(deleted_dend_ex_connections, neuron_ids);
+	dendrites_inh->update_after_deletion(deleted_dend_in_connections, neuron_ids);
+
+	LogFiles::print_message_rank(0, "Deleted {} in-edges with weight {} and ({}, {}) out-edges with weight ({}, {}) (exc., inh.) within the deleted portion",
+		number_deleted_edges_within, weight_deleted_edges_within, number_deleted_out_exc_edges_within,
+		number_deleted_out_inh_edges_within, weight_deleted_out_exc_edges_within, weight_deleted_out_inh_edges_within);
+
+	LogFiles::print_message_rank(0, "Deleted {} in-edges with weight {} and ({}, {}) out-edges with weight ({}, {}) (exc., inh.) connecting to the outside",
+		number_deleted_in_edges_from_outside, weight_deleted_in_edges_from_outside, number_deleted_out_exc_edges_to_outside,
+		number_deleted_out_inh_edges_to_outside, weight_deleted_out_exc_edges_to_outside, weight_deleted_out_inh_edges_to_outside);
+
+	LogFiles::print_message_rank(0, "Deleted {} in-edges with weight {} and ({}, {}) out-edges with weight ({}, {}) (exc., inh.) altogether",
+		number_deleted_edges_within + number_deleted_in_edges_from_outside,
+		weight_deleted_edges_within + weight_deleted_in_edges_from_outside,
+		number_deleted_out_exc_edges_within + number_deleted_out_exc_edges_to_outside,
+		number_deleted_out_inh_edges_within + number_deleted_out_inh_edges_to_outside,
+		weight_deleted_out_exc_edges_within + weight_deleted_out_exc_edges_to_outside,
+		weight_deleted_out_inh_edges_within + weight_deleted_out_inh_edges_to_outside);
+
+	const auto deleted_connections_to_outer_world = weight_deleted_in_edges_from_outside + weight_deleted_out_exc_edges_to_outside + weight_deleted_out_inh_edges_to_outside;
+
+	return deleted_connections_to_outer_world + weight_deleted_edges_within;
 }
 
 void Neurons::enable_neurons(const std::vector<NeuronID>& neuron_ids) {
-    for (const auto& neuron_id : neuron_ids) {
-        RelearnException::check(neuron_id.get_neuron_id() < number_neurons, "Neurons::enable_neurons: There was a too large id: {} vs {}", neuron_id, number_neurons);
-        disable_flags[neuron_id.get_neuron_id()] = UpdateStatus::Enabled;
-    }
+	for (const auto& neuron_id : neuron_ids) {
+		RelearnException::check(neuron_id.get_neuron_id() < number_neurons, "Neurons::enable_neurons: There was a too large id: {} vs {}", neuron_id, number_neurons);
+		disable_flags[neuron_id.get_neuron_id()] = UpdateStatus::Enabled;
+	}
 }
 
 void Neurons::create_neurons(const number_neurons_type creation_count) {
-    const auto current_size = number_neurons;
-    const auto new_size = current_size + creation_count;
-
-    neuron_model->create_neurons(creation_count);
-    calcium_calculator->create_neurons(creation_count);
-    extra_info->create_neurons(creation_count);
-
-    network_graph_plastic->create_neurons(creation_count);
-    network_graph_static->create_neurons(creation_count);
-
-    axons->create_neurons(creation_count);
-    dendrites_exc->create_neurons(creation_count);
-    dendrites_inh->create_neurons(creation_count);
-
-    disable_flags.resize(new_size, UpdateStatus::Enabled);
-
-    for (const auto& neuron_id : NeuronID::range(current_size, new_size)) {
-        dendrites_exc->set_signal_type(neuron_id, SignalType::Excitatory);
-        dendrites_inh->set_signal_type(neuron_id, SignalType::Inhibitory);
-
-        const auto& pos = extra_info->get_position(neuron_id);
-        global_tree->insert(pos, neuron_id);
-
-    }
-
-    global_tree->initializes_leaf_nodes(new_size);
-
-    number_neurons = new_size;
-}
-
-<<<<<<< HEAD
+	const auto current_size = number_neurons;
+	const auto new_size = current_size + creation_count;
+
+	neuron_model->create_neurons(creation_count);
+	calcium_calculator->create_neurons(creation_count);
+	extra_info->create_neurons(creation_count);
+
+	network_graph_plastic->create_neurons(creation_count);
+	network_graph_static->create_neurons(creation_count);
+
+	axons->create_neurons(creation_count);
+	dendrites_exc->create_neurons(creation_count);
+	dendrites_inh->create_neurons(creation_count);
+
+	disable_flags.resize(new_size, UpdateStatus::Enabled);
+
+	for (const auto& neuron_id : NeuronID::range(current_size, new_size)) {
+		dendrites_exc->set_signal_type(neuron_id, SignalType::Excitatory);
+		dendrites_inh->set_signal_type(neuron_id, SignalType::Inhibitory);
+
+		const auto& pos = extra_info->get_position(neuron_id);
+		global_tree->insert(pos, neuron_id);
+
+	}
+
+	global_tree->initializes_leaf_nodes(new_size);
+
+	number_neurons = new_size;
+}
+
 void Neurons::update_electrical_activity(const step_type step) {
-    neuron_model->update_electrical_activity(step, *network_graph, disable_flags);
-=======
-void Neurons::update_electrical_activity(const size_t step) {
-    neuron_model->update_electrical_activity(step, *network_graph_static, *network_graph_plastic, disable_flags);
->>>>>>> afb250f4
-
-    const auto& fired = neuron_model->get_fired();
-    calcium_calculator->update_calcium(step, disable_flags, fired);
+	neuron_model->update_electrical_activity(step, *network_graph_static, *network_graph_plastic, disable_flags);
+
+	const auto& fired = neuron_model->get_fired();
+	calcium_calculator->update_calcium(step, disable_flags, fired);
 }
 
 void Neurons::update_number_synaptic_elements_delta() {
-    const auto& calcium = calcium_calculator->get_calcium();
-    const auto& target_calcium = calcium_calculator->get_target_calcium();
-
-    axons->update_number_elements_delta(calcium, target_calcium, disable_flags);
-    dendrites_exc->update_number_elements_delta(calcium, target_calcium, disable_flags);
-    dendrites_inh->update_number_elements_delta(calcium, target_calcium, disable_flags);
+	const auto& calcium = calcium_calculator->get_calcium();
+	const auto& target_calcium = calcium_calculator->get_target_calcium();
+
+	axons->update_number_elements_delta(calcium, target_calcium, disable_flags);
+	dendrites_exc->update_number_elements_delta(calcium, target_calcium, disable_flags);
+	dendrites_inh->update_number_elements_delta(calcium, target_calcium, disable_flags);
 }
 
 StatisticalMeasures Neurons::global_statistics(const std::vector<double>& local_values, const int root, const std::vector<UpdateStatus>& disable_flags) const {
-    const auto [d_my_min, d_my_max, d_my_acc, d_num_values] = Util::min_max_acc(local_values, disable_flags);
-    const double my_avg = d_my_acc / static_cast<double>(d_num_values);
-
-    const double d_min = MPIWrapper::reduce(d_my_min, MPIWrapper::ReduceFunction::Min, root);
-    const double d_max = MPIWrapper::reduce(d_my_max, MPIWrapper::ReduceFunction::Max, root);
-
-    const auto num_values = static_cast<double>(MPIWrapper::all_reduce_uint64(d_num_values, MPIWrapper::ReduceFunction::Sum));
-
-    // Get global avg at all ranks (needed for variance)
-    const double avg = MPIWrapper::all_reduce_double(my_avg, MPIWrapper::ReduceFunction::Sum) / MPIWrapper::get_num_ranks();
-
-    /**
-     * Calc variance
-     */
-    double my_var = 0.0;
-    for (size_t neuron_id = 0; neuron_id < number_neurons; ++neuron_id) {
-        if (disable_flags[neuron_id] == UpdateStatus::Disabled) {
-            continue;
-        }
-
-        my_var += (local_values[neuron_id] - avg) * (local_values[neuron_id] - avg);
-    }
-    my_var /= num_values;
-
-    // Get global variance at rank "root"
-    const double var = MPIWrapper::reduce(my_var, MPIWrapper::ReduceFunction::Sum, root);
-
-    // Calc standard deviation
-    const double std = sqrt(var);
-
-    return { d_min, d_max, avg, var, std };
+	const auto [d_my_min, d_my_max, d_my_acc, d_num_values] = Util::min_max_acc(local_values, disable_flags);
+	const double my_avg = d_my_acc / static_cast<double>(d_num_values);
+
+	const double d_min = MPIWrapper::reduce(d_my_min, MPIWrapper::ReduceFunction::Min, root);
+	const double d_max = MPIWrapper::reduce(d_my_max, MPIWrapper::ReduceFunction::Max, root);
+
+	const auto num_values = static_cast<double>(MPIWrapper::all_reduce_uint64(d_num_values, MPIWrapper::ReduceFunction::Sum));
+
+	// Get global avg at all ranks (needed for variance)
+	const double avg = MPIWrapper::all_reduce_double(my_avg, MPIWrapper::ReduceFunction::Sum) / MPIWrapper::get_num_ranks();
+
+	/**
+	 * Calc variance
+	 */
+	double my_var = 0.0;
+	for (size_t neuron_id = 0; neuron_id < number_neurons; ++neuron_id) {
+		if (disable_flags[neuron_id] == UpdateStatus::Disabled) {
+			continue;
+		}
+
+		my_var += (local_values[neuron_id] - avg) * (local_values[neuron_id] - avg);
+	}
+	my_var /= num_values;
+
+	// Get global variance at rank "root"
+	const double var = MPIWrapper::reduce(my_var, MPIWrapper::ReduceFunction::Sum, root);
+
+	// Calc standard deviation
+	const double std = sqrt(var);
+
+	return { d_min, d_max, avg, var, std };
 }
 
 std::pair<uint64_t, uint64_t> Neurons::delete_synapses() {
-    auto deletion_helper = [this](const std::shared_ptr<SynapticElements>& synaptic_elements) {
-        Timers::start(TimerRegion::UPDATE_NUM_SYNAPTIC_ELEMENTS_AND_DELETE_SYNAPSES);
-
-        Timers::start(TimerRegion::COMMIT_NUM_SYNAPTIC_ELEMENTS);
-        const auto to_delete = synaptic_elements->commit_updates(disable_flags);
-        Timers::stop_and_add(TimerRegion::COMMIT_NUM_SYNAPTIC_ELEMENTS);
-
-        Timers::start(TimerRegion::FIND_SYNAPSES_TO_DELETE);
-        const auto outgoing_deletion_requests = delete_synapses_find_synapses(*synaptic_elements, to_delete);
-        Timers::stop_and_add(TimerRegion::FIND_SYNAPSES_TO_DELETE);
-
-        Timers::start(TimerRegion::DELETE_SYNAPSES_ALL_TO_ALL);
-        const auto incoming_deletion_requests = MPIWrapper::exchange_requests(outgoing_deletion_requests);
-        Timers::stop_and_add(TimerRegion::DELETE_SYNAPSES_ALL_TO_ALL);
-
-        Timers::start(TimerRegion::PROCESS_DELETE_REQUESTS);
-        const auto newly_freed_dendrites = delete_synapses_commit_deletions(incoming_deletion_requests);
-        Timers::stop_and_add(TimerRegion::PROCESS_DELETE_REQUESTS);
-
-        Timers::stop_and_add(TimerRegion::UPDATE_NUM_SYNAPTIC_ELEMENTS_AND_DELETE_SYNAPSES);
-
-        return newly_freed_dendrites;
-    };
-
-    const auto axons_deleted = deletion_helper(axons);
-    const auto excitatory_dendrites_deleted = deletion_helper(dendrites_exc);
-    const auto inhibitory_dendrites_deleted = deletion_helper(dendrites_inh);
-
-    return { axons_deleted, excitatory_dendrites_deleted + inhibitory_dendrites_deleted };
+	auto deletion_helper = [this](const std::shared_ptr<SynapticElements>& synaptic_elements) {
+		Timers::start(TimerRegion::UPDATE_NUM_SYNAPTIC_ELEMENTS_AND_DELETE_SYNAPSES);
+
+		Timers::start(TimerRegion::COMMIT_NUM_SYNAPTIC_ELEMENTS);
+		const auto to_delete = synaptic_elements->commit_updates(disable_flags);
+		Timers::stop_and_add(TimerRegion::COMMIT_NUM_SYNAPTIC_ELEMENTS);
+
+		Timers::start(TimerRegion::FIND_SYNAPSES_TO_DELETE);
+		const auto outgoing_deletion_requests = delete_synapses_find_synapses(*synaptic_elements, to_delete);
+		Timers::stop_and_add(TimerRegion::FIND_SYNAPSES_TO_DELETE);
+
+		Timers::start(TimerRegion::DELETE_SYNAPSES_ALL_TO_ALL);
+		const auto incoming_deletion_requests = MPIWrapper::exchange_requests(outgoing_deletion_requests);
+		Timers::stop_and_add(TimerRegion::DELETE_SYNAPSES_ALL_TO_ALL);
+
+		Timers::start(TimerRegion::PROCESS_DELETE_REQUESTS);
+		const auto newly_freed_dendrites = delete_synapses_commit_deletions(incoming_deletion_requests);
+		Timers::stop_and_add(TimerRegion::PROCESS_DELETE_REQUESTS);
+
+		Timers::stop_and_add(TimerRegion::UPDATE_NUM_SYNAPTIC_ELEMENTS_AND_DELETE_SYNAPSES);
+
+		return newly_freed_dendrites;
+	};
+
+	const auto axons_deleted = deletion_helper(axons);
+	const auto excitatory_dendrites_deleted = deletion_helper(dendrites_exc);
+	const auto inhibitory_dendrites_deleted = deletion_helper(dendrites_inh);
+
+	return { axons_deleted, excitatory_dendrites_deleted + inhibitory_dendrites_deleted };
 }
 
 CommunicationMap<SynapseDeletionRequest> Neurons::delete_synapses_find_synapses(const SynapticElements& synaptic_elements, const std::pair<unsigned int, std::vector<unsigned int>>& to_delete) {
-    const auto& [sum_to_delete, number_deletions] = to_delete;
-
-    const auto number_ranks = MPIWrapper::get_num_ranks();
-    const auto my_rank = MPIWrapper::get_my_rank();
-
-    const auto size_hint = std::min(size_t(number_ranks), synaptic_elements.get_size());
-    CommunicationMap<SynapseDeletionRequest> deletion_requests(number_ranks, size_hint);
-
-    if (sum_to_delete == 0) {
-        return deletion_requests;
-    }
-
-    const auto element_type = synaptic_elements.get_element_type();
-
-    for (const auto& neuron_id : NeuronID::range(number_neurons)) {
-        const auto local_neuron_id = neuron_id.get_neuron_id();
-
-        if (disable_flags[local_neuron_id] == UpdateStatus::Disabled) {
-            continue;
-        }
-
-        /**
-         * Create and delete synaptic elements as required.
-         * This function only deletes elements (bound and unbound), no synapses.
-         */
-        const auto num_synapses_to_delete = number_deletions[local_neuron_id];
-        if (num_synapses_to_delete == 0) {
-            continue;
-        }
-
-        const auto signal_type = synaptic_elements.get_signal_type(neuron_id);
-        const auto affected_neuron_ids = delete_synapses_find_synapses_on_neuron(neuron_id, element_type, signal_type, num_synapses_to_delete);
-
-        for (const auto& [rank, other_neuron_id] : affected_neuron_ids) {
-            SynapseDeletionRequest psd(neuron_id, other_neuron_id, element_type, signal_type);
-            deletion_requests.append(rank, psd);
-
-            if (my_rank == rank) {
-                continue;
-            }
-
-            const auto weight = (SignalType::Excitatory == signal_type) ? -1 : 1;
-            if (ElementType::Axon == element_type) {
-<<<<<<< HEAD
-                network_graph->add_synapse(DistantOutSynapse(RankNeuronId(rank, other_neuron_id), neuron_id, weight));
-            } else {
-                network_graph->add_synapse(DistantInSynapse(neuron_id, RankNeuronId(rank, other_neuron_id), weight));
-=======
-                network_graph_plastic->add_synapse(DistantOutSynapse(RankNeuronId(rank, other_neuron_id), id, weight));
-            } else {
-                network_graph_plastic->add_synapse(DistantInSynapse(id, RankNeuronId(rank, other_neuron_id), weight));
->>>>>>> afb250f4
-            }
-        }
-    }
-
-    return deletion_requests;
+	const auto& [sum_to_delete, number_deletions] = to_delete;
+
+	const auto number_ranks = MPIWrapper::get_num_ranks();
+	const auto my_rank = MPIWrapper::get_my_rank();
+
+	const auto size_hint = std::min(size_t(number_ranks), synaptic_elements.get_size());
+	CommunicationMap<SynapseDeletionRequest> deletion_requests(number_ranks, size_hint);
+
+	if (sum_to_delete == 0) {
+		return deletion_requests;
+	}
+
+	const auto element_type = synaptic_elements.get_element_type();
+
+	for (const auto& neuron_id : NeuronID::range(number_neurons)) {
+		const auto local_neuron_id = neuron_id.get_neuron_id();
+
+		if (disable_flags[local_neuron_id] == UpdateStatus::Disabled) {
+			continue;
+		}
+
+		/**
+		 * Create and delete synaptic elements as required.
+		 * This function only deletes elements (bound and unbound), no synapses.
+		 */
+		const auto num_synapses_to_delete = number_deletions[local_neuron_id];
+		if (num_synapses_to_delete == 0) {
+			continue;
+		}
+
+		const auto signal_type = synaptic_elements.get_signal_type(neuron_id);
+		const auto affected_neuron_ids = delete_synapses_find_synapses_on_neuron(neuron_id, element_type, signal_type, num_synapses_to_delete);
+
+		for (const auto& [rank, other_neuron_id] : affected_neuron_ids) {
+			SynapseDeletionRequest psd(neuron_id, other_neuron_id, element_type, signal_type);
+			deletion_requests.append(rank, psd);
+
+			if (my_rank == rank) {
+				continue;
+			}
+
+			const auto weight = (SignalType::Excitatory == signal_type) ? -1 : 1;
+			if (ElementType::Axon == element_type) {
+				network_graph_plastic->add_synapse(DistantOutSynapse(RankNeuronId(rank, other_neuron_id), neuron_id, weight));
+			}
+			else {
+				network_graph_plastic->add_synapse(DistantInSynapse(neuron_id, RankNeuronId(rank, other_neuron_id), weight));
+			}
+		}
+	}
+
+	return deletion_requests;
 }
 
 std::vector<RankNeuronId> Neurons::delete_synapses_find_synapses_on_neuron(
-    const NeuronID neuron_id,
-    const ElementType element_type,
-    const SignalType signal_type,
-    const unsigned int num_synapses_to_delete) {
-
-    // Only do something if necessary
-    if (0 == num_synapses_to_delete) {
-        return {};
-    }
-
-    auto register_edges = [](const std::vector<std::pair<RankNeuronId, RelearnTypes::synapse_weight>>& edges) {
-        std::vector<RankNeuronId> neuron_ids{};
-        neuron_ids.reserve(edges.size());
-
-        for (const auto& [rni, weight] : edges) {
-            /**
-             * Create "edge weight" number of synapses and add them to the synapse list
-             * NOTE: We take abs(it->second) here as DendriteType::Inhibitory synapses have count < 0
-             */
-
-            const auto abs_synapse_weight = std::abs(weight);
-            RelearnException::check(abs_synapse_weight > 0, "Neurons::delete_synapses_find_synapses_on_neuron::delete_synapses_register_edges: The absolute weight was 0");
-
-            for (auto synapse_id = 0; synapse_id < abs_synapse_weight; ++synapse_id) {
-                neuron_ids.emplace_back(rni);
-            }
-        }
-
-        return neuron_ids;
-    };
-
-    std::vector<RankNeuronId> current_synapses{};
-    if (element_type == ElementType::Axon) {
-        // Walk through outgoing edges
-        NetworkGraph::DistantEdges out_edges = network_graph_plastic->get_all_out_edges(neuron_id);
-        current_synapses = register_edges(out_edges);
-    } else {
-        // Walk through ingoing edges
-        NetworkGraph::DistantEdges in_edges = network_graph_plastic->get_all_in_edges(neuron_id, signal_type);
-        current_synapses = register_edges(in_edges);
-    }
-
-    const auto number_synapses = current_synapses.size();
-
-    RelearnException::check(num_synapses_to_delete <= number_synapses, "Neurons::delete_synapses_find_synapses_on_neuron:: num_synapses_to_delete > current_synapses.size()");
-
-    std::vector<size_t> drawn_indices{};
-    drawn_indices.reserve(num_synapses_to_delete);
-
-    uniform_int_distribution<unsigned int> uid{};
-
-    for (unsigned int i = 0; i < num_synapses_to_delete; i++) {
-        auto random_number = RandomHolder::get_random_uniform_integer(RandomHolderKey::Neurons, size_t(0), number_synapses - 1);
-        while (std::ranges::find(drawn_indices, random_number) != drawn_indices.end()) {
-            random_number = RandomHolder::get_random_uniform_integer(RandomHolderKey::Neurons, size_t(0), number_synapses - 1);
-        }
-
-        drawn_indices.emplace_back(random_number);
-    }
-
-    std::vector<RankNeuronId> affected_neurons{};
-    affected_neurons.reserve(num_synapses_to_delete);
-
-    for (const auto index : drawn_indices) {
-        affected_neurons.emplace_back(current_synapses[index]);
-    }
-
-    return affected_neurons;
+	const NeuronID neuron_id,
+	const ElementType element_type,
+	const SignalType signal_type,
+	const unsigned int num_synapses_to_delete) {
+
+	// Only do something if necessary
+	if (0 == num_synapses_to_delete) {
+		return {};
+	}
+
+	auto register_edges = [](const std::vector<std::pair<RankNeuronId, RelearnTypes::synapse_weight>>& edges) {
+		std::vector<RankNeuronId> neuron_ids{};
+		neuron_ids.reserve(edges.size());
+
+		for (const auto& [rni, weight] : edges) {
+			/**
+			 * Create "edge weight" number of synapses and add them to the synapse list
+			 * NOTE: We take abs(it->second) here as DendriteType::Inhibitory synapses have count < 0
+			 */
+
+			const auto abs_synapse_weight = std::abs(weight);
+			RelearnException::check(abs_synapse_weight > 0, "Neurons::delete_synapses_find_synapses_on_neuron::delete_synapses_register_edges: The absolute weight was 0");
+
+			for (auto synapse_id = 0; synapse_id < abs_synapse_weight; ++synapse_id) {
+				neuron_ids.emplace_back(rni);
+			}
+		}
+
+		return neuron_ids;
+	};
+
+	std::vector<RankNeuronId> current_synapses{};
+	if (element_type == ElementType::Axon) {
+		// Walk through outgoing edges
+		NetworkGraph::DistantEdges out_edges = network_graph_plastic->get_all_out_edges(neuron_id);
+		current_synapses = register_edges(out_edges);
+	}
+	else {
+		// Walk through ingoing edges
+		NetworkGraph::DistantEdges in_edges = network_graph_plastic->get_all_in_edges(neuron_id, signal_type);
+		current_synapses = register_edges(in_edges);
+	}
+
+	const auto number_synapses = current_synapses.size();
+
+	RelearnException::check(num_synapses_to_delete <= number_synapses, "Neurons::delete_synapses_find_synapses_on_neuron:: num_synapses_to_delete > current_synapses.size()");
+
+	std::vector<size_t> drawn_indices{};
+	drawn_indices.reserve(num_synapses_to_delete);
+
+	uniform_int_distribution<unsigned int> uid{};
+
+	for (unsigned int i = 0; i < num_synapses_to_delete; i++) {
+		auto random_number = RandomHolder::get_random_uniform_integer(RandomHolderKey::Neurons, size_t(0), number_synapses - 1);
+		while (std::ranges::find(drawn_indices, random_number) != drawn_indices.end()) {
+			random_number = RandomHolder::get_random_uniform_integer(RandomHolderKey::Neurons, size_t(0), number_synapses - 1);
+		}
+
+		drawn_indices.emplace_back(random_number);
+	}
+
+	std::vector<RankNeuronId> affected_neurons{};
+	affected_neurons.reserve(num_synapses_to_delete);
+
+	for (const auto index : drawn_indices) {
+		affected_neurons.emplace_back(current_synapses[index]);
+	}
+
+	return affected_neurons;
 }
 
 size_t Neurons::delete_synapses_commit_deletions(const CommunicationMap<SynapseDeletionRequest>& list) {
-    const int my_rank = MPIWrapper::get_my_rank();
-    size_t num_synapses_deleted = 0;
-
-    for (const auto& [other_rank, requests] : list) {
-        num_synapses_deleted += requests.size();
-
-        for (const auto& [other_neuron_id, my_neuron_id, element_type, signal_type] : requests) {
-            const auto weight = (SignalType::Excitatory == signal_type) ? -1 : 1;
-
-            /**
-             *  Update network graph
-             */
-            if (my_rank == other_rank) {
-                if (ElementType::Dendrite == element_type) {
-                    network_graph_plastic->add_synapse(LocalSynapse(other_neuron_id, my_neuron_id, weight));
-                } else {
-                    network_graph_plastic->add_synapse(LocalSynapse(my_neuron_id, other_neuron_id, weight));
-                }
-            } else {
-                if (ElementType::Dendrite == element_type) {
-                    network_graph_plastic->add_synapse(DistantOutSynapse(RankNeuronId(other_rank, other_neuron_id), my_neuron_id, weight));
-                } else {
-                    network_graph_plastic->add_synapse(DistantInSynapse(my_neuron_id, RankNeuronId(other_rank, other_neuron_id), weight));
-                }
-            }
-
-            if (ElementType::Dendrite == element_type) {
-                axons->update_connected_elements(my_neuron_id, -1);
-                continue;
-            }
-
-            if (SignalType::Excitatory == signal_type) {
-                dendrites_exc->update_connected_elements(my_neuron_id, -1);
-            } else {
-                dendrites_inh->update_connected_elements(my_neuron_id, -1);
-            }
-        }
-    }
-
-    return num_synapses_deleted;
+	const int my_rank = MPIWrapper::get_my_rank();
+	size_t num_synapses_deleted = 0;
+
+	for (const auto& [other_rank, requests] : list) {
+		num_synapses_deleted += requests.size();
+
+		for (const auto& [other_neuron_id, my_neuron_id, element_type, signal_type] : requests) {
+			const auto weight = (SignalType::Excitatory == signal_type) ? -1 : 1;
+
+			/**
+			 *  Update network graph
+			 */
+			if (my_rank == other_rank) {
+				if (ElementType::Dendrite == element_type) {
+					network_graph_plastic->add_synapse(LocalSynapse(other_neuron_id, my_neuron_id, weight));
+				}
+				else {
+					network_graph_plastic->add_synapse(LocalSynapse(my_neuron_id, other_neuron_id, weight));
+				}
+			}
+			else {
+				if (ElementType::Dendrite == element_type) {
+					network_graph_plastic->add_synapse(DistantOutSynapse(RankNeuronId(other_rank, other_neuron_id), my_neuron_id, weight));
+				}
+				else {
+					network_graph_plastic->add_synapse(DistantInSynapse(my_neuron_id, RankNeuronId(other_rank, other_neuron_id), weight));
+				}
+			}
+
+			if (ElementType::Dendrite == element_type) {
+				axons->update_connected_elements(my_neuron_id, -1);
+				continue;
+			}
+
+			if (SignalType::Excitatory == signal_type) {
+				dendrites_exc->update_connected_elements(my_neuron_id, -1);
+			}
+			else {
+				dendrites_inh->update_connected_elements(my_neuron_id, -1);
+			}
+		}
+	}
+
+	return num_synapses_deleted;
 }
 
 size_t Neurons::create_synapses() {
-    const auto my_rank = MPIWrapper::get_my_rank();
-
-    // Lock local RMA memory for local stores and make them visible afterwards
-    MPIWrapper::lock_window(my_rank, MPI_Locktype::Exclusive);
-    algorithm->update_octree(disable_flags);
-    MPIWrapper::unlock_window(my_rank);
-
-    // Makes sure that all ranks finished their local access epoch
-    // before a remote origin opens an access epoch
-    MPIWrapper::barrier();
-
-    // Delegate the creation of new synapses to the algorithm
-    const auto& [local_synapses, distant_in_synapses, distant_out_synapses]
-        = algorithm->update_connectivity(number_neurons, disable_flags, extra_info);
-
-    // Update the network graph all at once
-    Timers::start(TimerRegion::ADD_SYNAPSES_TO_NETWORKGRAPH);
-    network_graph_plastic->add_edges(local_synapses, distant_in_synapses, distant_out_synapses);
-    Timers::stop_and_add(TimerRegion::ADD_SYNAPSES_TO_NETWORKGRAPH);
-
-    // The distant_out_synapses are counted on the ranks where they are in
-    const auto num_synapses_created = local_synapses.size() + distant_in_synapses.size();
-
-    return num_synapses_created;
+	const auto my_rank = MPIWrapper::get_my_rank();
+
+	// Lock local RMA memory for local stores and make them visible afterwards
+	MPIWrapper::lock_window(my_rank, MPI_Locktype::Exclusive);
+	algorithm->update_octree(disable_flags);
+	MPIWrapper::unlock_window(my_rank);
+
+	// Makes sure that all ranks finished their local access epoch
+	// before a remote origin opens an access epoch
+	MPIWrapper::barrier();
+
+	// Delegate the creation of new synapses to the algorithm
+	const auto& [local_synapses, distant_in_synapses, distant_out_synapses]
+		= algorithm->update_connectivity(number_neurons, disable_flags, extra_info);
+
+	// Update the network graph all at once
+	Timers::start(TimerRegion::ADD_SYNAPSES_TO_NETWORKGRAPH);
+	network_graph_plastic->add_edges(local_synapses, distant_in_synapses, distant_out_synapses);
+	Timers::stop_and_add(TimerRegion::ADD_SYNAPSES_TO_NETWORKGRAPH);
+
+	// The distant_out_synapses are counted on the ranks where they are in
+	const auto num_synapses_created = local_synapses.size() + distant_in_synapses.size();
+
+	return num_synapses_created;
 }
 
 void Neurons::debug_check_counts() {
-    if (!Config::do_debug_checks) {
-        return;
-    }
-
-    RelearnException::check(network_graph_plastic != nullptr, "Neurons::debug_check_counts: network_graph_plastic is nullptr");
-
-    const auto my_rank = MPIWrapper::get_my_rank();
-
-    const auto& grown_axons = axons->get_grown_elements();
-    const auto& connected_axons = axons->get_connected_elements();
-    const auto& grown_excitatory_dendrites = dendrites_exc->get_grown_elements();
-    const auto& connected_excitatory_dendrites = dendrites_exc->get_connected_elements();
-    const auto& grown_inhibitory_dendrites = dendrites_inh->get_grown_elements();
-    const auto& connected_inhibitory_dendrites = dendrites_inh->get_connected_elements();
-
-    for (auto neuron_id = number_neurons_type{ 0 }; neuron_id < number_neurons; neuron_id++) {
-        const auto vacant_axons = grown_axons[neuron_id] - connected_axons[neuron_id];
-        const auto vacant_excitatory_dendrites = grown_excitatory_dendrites[neuron_id] - connected_excitatory_dendrites[neuron_id];
-        const auto vacant_inhibitory_dendrites = grown_inhibitory_dendrites[neuron_id] - connected_inhibitory_dendrites[neuron_id];
-
-        RelearnException::check(vacant_axons >= 0.0, "Neurons::debug_check_counts: {} has a weird number of vacant axons: {}", neuron_id, vacant_axons);
-        RelearnException::check(vacant_excitatory_dendrites >= 0.0, "Neurons::debug_check_counts: {} has a weird number of vacant excitatory dendrites: {}", neuron_id, vacant_excitatory_dendrites);
-        RelearnException::check(vacant_inhibitory_dendrites >= 0.0, "Neurons::debug_check_counts: {} has a weird number of vacant inhibitory dendrites: {}", neuron_id, vacant_inhibitory_dendrites);
-    }
-
-    for (const auto& neuron_id : NeuronID::range(number_neurons)) {
-        const auto local_neuron_id = neuron_id.get_neuron_id();
-
-        const auto connected_axons_neuron = connected_axons[local_neuron_id];
-        const auto connected_excitatory_dendrites_neuron = connected_excitatory_dendrites[local_neuron_id];
-        const auto connected_inhibitory_dendrites_neuron = connected_inhibitory_dendrites[local_neuron_id];
-
-<<<<<<< HEAD
-        const auto number_out_edges = network_graph->get_number_out_edges(neuron_id);
-        const auto number_excitatory_in_edges = network_graph->get_number_excitatory_in_edges(neuron_id);
-        const auto number_inhibitory_in_edges = network_graph->get_number_inhibitory_in_edges(neuron_id);
-=======
-        const size_t number_out_edges = network_graph_plastic->get_number_out_edges(neuron_id);
-        const size_t number_excitatory_in_edges = network_graph_plastic->get_number_excitatory_in_edges(neuron_id);
-        const size_t number_inhibitory_in_edges = network_graph_plastic->get_number_inhibitory_in_edges(neuron_id);
->>>>>>> afb250f4
-
-        RelearnException::check(connected_axons_neuron == number_out_edges,
-            "Neurons::debug_check_counts: Neuron {} has {} axons but {} out edges (rank {})", neuron_id, connected_axons_neuron, number_out_edges, my_rank);
-
-        RelearnException::check(connected_excitatory_dendrites_neuron == number_excitatory_in_edges,
-            "Neurons::debug_check_counts: Neuron {} has {} excitatory dendrites but {} excitatory in edges (rank {})", neuron_id, connected_excitatory_dendrites_neuron, number_excitatory_in_edges, my_rank);
-
-        RelearnException::check(connected_inhibitory_dendrites_neuron == number_inhibitory_in_edges,
-            "Neurons::debug_check_counts: Neuron {} has {} inhibitory dendrites but {} inhibitory in edges (rank {})", neuron_id, connected_inhibitory_dendrites_neuron, number_inhibitory_in_edges, my_rank);
-    }
+	if (!Config::do_debug_checks) {
+		return;
+	}
+
+	RelearnException::check(network_graph_plastic != nullptr, "Neurons::debug_check_counts: network_graph_plastic is nullptr");
+
+	const auto my_rank = MPIWrapper::get_my_rank();
+
+	const auto& grown_axons = axons->get_grown_elements();
+	const auto& connected_axons = axons->get_connected_elements();
+	const auto& grown_excitatory_dendrites = dendrites_exc->get_grown_elements();
+	const auto& connected_excitatory_dendrites = dendrites_exc->get_connected_elements();
+	const auto& grown_inhibitory_dendrites = dendrites_inh->get_grown_elements();
+	const auto& connected_inhibitory_dendrites = dendrites_inh->get_connected_elements();
+
+	for (auto neuron_id = number_neurons_type{ 0 }; neuron_id < number_neurons; neuron_id++) {
+		const auto vacant_axons = grown_axons[neuron_id] - connected_axons[neuron_id];
+		const auto vacant_excitatory_dendrites = grown_excitatory_dendrites[neuron_id] - connected_excitatory_dendrites[neuron_id];
+		const auto vacant_inhibitory_dendrites = grown_inhibitory_dendrites[neuron_id] - connected_inhibitory_dendrites[neuron_id];
+
+		RelearnException::check(vacant_axons >= 0.0, "Neurons::debug_check_counts: {} has a weird number of vacant axons: {}", neuron_id, vacant_axons);
+		RelearnException::check(vacant_excitatory_dendrites >= 0.0, "Neurons::debug_check_counts: {} has a weird number of vacant excitatory dendrites: {}", neuron_id, vacant_excitatory_dendrites);
+		RelearnException::check(vacant_inhibitory_dendrites >= 0.0, "Neurons::debug_check_counts: {} has a weird number of vacant inhibitory dendrites: {}", neuron_id, vacant_inhibitory_dendrites);
+	}
+
+	for (const auto& neuron_id : NeuronID::range(number_neurons)) {
+		const auto local_neuron_id = neuron_id.get_neuron_id();
+
+		const auto connected_axons_neuron = connected_axons[local_neuron_id];
+		const auto connected_excitatory_dendrites_neuron = connected_excitatory_dendrites[local_neuron_id];
+		const auto connected_inhibitory_dendrites_neuron = connected_inhibitory_dendrites[local_neuron_id];
+
+		const auto number_out_edges = network_graph_plastic->get_number_out_edges(neuron_id);
+		const auto number_excitatory_in_edges = network_graph_plastic->get_number_excitatory_in_edges(neuron_id);
+		const auto number_inhibitory_in_edges = network_graph_plastic->get_number_inhibitory_in_edges(neuron_id);
+
+		RelearnException::check(connected_axons_neuron == number_out_edges,
+			"Neurons::debug_check_counts: Neuron {} has {} axons but {} out edges (rank {})", neuron_id, connected_axons_neuron, number_out_edges, my_rank);
+
+		RelearnException::check(connected_excitatory_dendrites_neuron == number_excitatory_in_edges,
+			"Neurons::debug_check_counts: Neuron {} has {} excitatory dendrites but {} excitatory in edges (rank {})", neuron_id, connected_excitatory_dendrites_neuron, number_excitatory_in_edges, my_rank);
+
+		RelearnException::check(connected_inhibitory_dendrites_neuron == number_inhibitory_in_edges,
+			"Neurons::debug_check_counts: Neuron {} has {} inhibitory dendrites but {} inhibitory in edges (rank {})", neuron_id, connected_inhibitory_dendrites_neuron, number_inhibitory_in_edges, my_rank);
+	}
 }
 
 StatisticalMeasures Neurons::get_statistics(const NeuronAttribute attribute) const {
-    switch (attribute) {
-    case NeuronAttribute::Calcium:
-        return global_statistics(calcium_calculator->get_calcium(), 0, disable_flags);
-
-    case NeuronAttribute::X:
-        return global_statistics(neuron_model->get_x(), 0, disable_flags);
-
-    case NeuronAttribute::Fired:
-        return global_statistics_integral(neuron_model->get_fired(), 0, disable_flags);
-
-    case NeuronAttribute::SynapticInput:
-        return global_statistics(neuron_model->get_synaptic_input(), 0, disable_flags);
-
-    case NeuronAttribute::BackgroundActivity:
-        return global_statistics(neuron_model->get_background_activity(), 0, disable_flags);
-
-    case NeuronAttribute::Axons:
-        return global_statistics(axons->get_grown_elements(), 0, disable_flags);
-
-    case NeuronAttribute::AxonsConnected:
-        return global_statistics_integral(axons->get_connected_elements(), 0, disable_flags);
-
-    case NeuronAttribute::DendritesExcitatory:
-        return global_statistics(dendrites_exc->get_grown_elements(), 0, disable_flags);
-
-    case NeuronAttribute::DendritesExcitatoryConnected:
-        return global_statistics_integral(dendrites_exc->get_connected_elements(), 0, disable_flags);
-
-    case NeuronAttribute::DendritesInhibitory:
-        return global_statistics(dendrites_inh->get_grown_elements(), 0, disable_flags);
-
-    case NeuronAttribute::DendritesInhibitoryConnected:
-        return global_statistics_integral(dendrites_inh->get_connected_elements(), 0, disable_flags);
-    }
-
-    RelearnException::fail("Neurons::get_statistics: Got an unsupported attribute: {}", static_cast<int>(attribute));
-
-    return {};
+	switch (attribute) {
+	case NeuronAttribute::Calcium:
+		return global_statistics(calcium_calculator->get_calcium(), 0, disable_flags);
+
+	case NeuronAttribute::X:
+		return global_statistics(neuron_model->get_x(), 0, disable_flags);
+
+	case NeuronAttribute::Fired:
+		return global_statistics_integral(neuron_model->get_fired(), 0, disable_flags);
+
+	case NeuronAttribute::SynapticInput:
+		return global_statistics(neuron_model->get_synaptic_input(), 0, disable_flags);
+
+	case NeuronAttribute::BackgroundActivity:
+		return global_statistics(neuron_model->get_background_activity(), 0, disable_flags);
+
+	case NeuronAttribute::Axons:
+		return global_statistics(axons->get_grown_elements(), 0, disable_flags);
+
+	case NeuronAttribute::AxonsConnected:
+		return global_statistics_integral(axons->get_connected_elements(), 0, disable_flags);
+
+	case NeuronAttribute::DendritesExcitatory:
+		return global_statistics(dendrites_exc->get_grown_elements(), 0, disable_flags);
+
+	case NeuronAttribute::DendritesExcitatoryConnected:
+		return global_statistics_integral(dendrites_exc->get_connected_elements(), 0, disable_flags);
+
+	case NeuronAttribute::DendritesInhibitory:
+		return global_statistics(dendrites_inh->get_grown_elements(), 0, disable_flags);
+
+	case NeuronAttribute::DendritesInhibitoryConnected:
+		return global_statistics_integral(dendrites_inh->get_connected_elements(), 0, disable_flags);
+	}
+
+	RelearnException::fail("Neurons::get_statistics: Got an unsupported attribute: {}", static_cast<int>(attribute));
+
+	return {};
 }
 
 std::tuple<uint64_t, uint64_t, uint64_t> Neurons::update_connectivity() {
-    RelearnException::check(network_graph_plastic != nullptr, "Network graph is nullptr");
-    RelearnException::check(global_tree != nullptr, "Global octree is nullptr");
-    RelearnException::check(algorithm != nullptr, "Algorithm is nullptr");
-
-    debug_check_counts();
-    network_graph_plastic->debug_check();
-    const auto& [num_axons_deleted, num_dendrites_deleted] = delete_synapses();
-    debug_check_counts();
-    network_graph_plastic->debug_check();
-    size_t num_synapses_created = create_synapses();
-    debug_check_counts();
-    network_graph_plastic->debug_check();
-
-    return { num_axons_deleted, num_dendrites_deleted, num_synapses_created };
-}
-
-void Neurons::print_sums_of_synapses_and_elements_to_log_file_on_rank_0(const step_type step, 
-    const uint64_t sum_axon_deleted, const uint64_t sum_dendrites_deleted, const uint64_t sum_synapses_created) {
-    int64_t sum_axons_excitatory_counts = 0;
-    int64_t sum_axons_excitatory_connected_counts = 0;
-    int64_t sum_axons_inhibitory_counts = 0;
-    int64_t sum_axons_inhibitory_connected_counts = 0;
-
-    const auto& axon_counts = axons->get_grown_elements();
-    const auto& axons_connected_counts = axons->get_connected_elements();
-    const auto& axons_signal_types = axons->get_signal_types();
-
-    for (size_t neuron_id = 0; neuron_id < number_neurons; ++neuron_id) {
-        if (SignalType::Excitatory == axons_signal_types[neuron_id]) {
-            sum_axons_excitatory_counts += static_cast<int64_t>(axon_counts[neuron_id]);
-            sum_axons_excitatory_connected_counts += static_cast<int64_t>(axons_connected_counts[neuron_id]);
-        } else {
-            sum_axons_inhibitory_counts += static_cast<int64_t>(axon_counts[neuron_id]);
-            sum_axons_inhibitory_connected_counts += static_cast<int64_t>(axons_connected_counts[neuron_id]);
-        }
-    }
-
-    int64_t sum_dendrites_excitatory_counts = 0;
-    int64_t sum_dendrites_excitatory_connected_counts = 0;
-    const auto& excitatory_dendrites_counts = dendrites_exc->get_grown_elements();
-    const auto& excitatory_dendrites_connected_counts = dendrites_exc->get_connected_elements();
-    for (size_t neuron_id = 0; neuron_id < number_neurons; ++neuron_id) {
-        sum_dendrites_excitatory_counts += static_cast<int64_t>(excitatory_dendrites_counts[neuron_id]);
-        sum_dendrites_excitatory_connected_counts += static_cast<int64_t>(excitatory_dendrites_connected_counts[neuron_id]);
-    }
-
-    int64_t sum_dendrites_inhibitory_counts = 0;
-    int64_t sum_dendrites_inhibitory_connected_counts = 0;
-    const auto& inhibitory_dendrites_counts = dendrites_inh->get_grown_elements();
-    const auto& inhibitory_dendrites_connected_counts = dendrites_inh->get_connected_elements();
-    for (size_t neuron_id = 0; neuron_id < number_neurons; ++neuron_id) {
-        sum_dendrites_inhibitory_counts += static_cast<int64_t>(inhibitory_dendrites_counts[neuron_id]);
-        sum_dendrites_inhibitory_connected_counts += static_cast<int64_t>(inhibitory_dendrites_connected_counts[neuron_id]);
-    }
-
-    int64_t sum_dends_exc_vacant = sum_dendrites_excitatory_counts - sum_dendrites_excitatory_connected_counts;
-    int64_t sum_dends_inh_vacant = sum_dendrites_inhibitory_counts - sum_dendrites_inhibitory_connected_counts;
-
-    int64_t sum_axons_exc_vacant = sum_axons_excitatory_counts - sum_axons_excitatory_connected_counts;
-    int64_t sum_axons_inh_vacant = sum_axons_inhibitory_counts - sum_axons_inhibitory_connected_counts;
-
-    // Get global sums at rank 0
-    std::array<int64_t, 7> sums_local = { sum_axons_exc_vacant,
-        sum_axons_inh_vacant,
-        sum_dends_exc_vacant,
-        sum_dends_inh_vacant,
-        static_cast<int64_t>(sum_axon_deleted),
-        static_cast<int64_t>(sum_dendrites_deleted),
-        static_cast<int64_t>(sum_synapses_created) };
-
-    std::array<int64_t, 7> sums_global = MPIWrapper::reduce(sums_local, MPIWrapper::ReduceFunction::Sum, 0);
-
-    // Output data
-    if (0 == MPIWrapper::get_my_rank()) {
-        const int cwidth = 20; // Column width
-
-        // Write headers to file if not already done so
-        if (0 == step) {
-            LogFiles::write_to_file(LogFiles::EventType::Sums, false,
-                "# SUMS OVER ALL NEURONS\n{1:{0}}{2:{0}}{3:{0}}{4:{0}}{5:{0}}{6:{0}}{7:{0}}{8:{0}}",
-                cwidth,
-                "# step",
-                "Axons exc. (vacant)",
-                "Axons inh. (vacant)",
-                "Dends exc. (vacant)",
-                "Dends inh. (vacant)",
-                "Synapses (axons) deleted",
-                "Synapses (dendrites) deleted",
-                "Synapses created");
-        }
-
-        LogFiles::write_to_file(LogFiles::EventType::Sums, false,
-            "{2:<{0}}{3:<{0}}{4:<{0}}{5:<{0}}{6:<{0}}{7:<{0}}{8:<{0}}{9:<{0}}",
-            cwidth,
-            Constants::print_precision,
-            step,
-            sums_global[0],
-            sums_global[1],
-            sums_global[2],
-            sums_global[3],
-            sums_global[4] / 2,
-            sums_global[5] / 2,
-            sums_global[6] / 2);
-    }
+	RelearnException::check(network_graph_plastic != nullptr, "Network graph is nullptr");
+	RelearnException::check(global_tree != nullptr, "Global octree is nullptr");
+	RelearnException::check(algorithm != nullptr, "Algorithm is nullptr");
+
+	debug_check_counts();
+	network_graph_plastic->debug_check();
+	const auto& [num_axons_deleted, num_dendrites_deleted] = delete_synapses();
+	debug_check_counts();
+	network_graph_plastic->debug_check();
+	size_t num_synapses_created = create_synapses();
+	debug_check_counts();
+	network_graph_plastic->debug_check();
+
+	return { num_axons_deleted, num_dendrites_deleted, num_synapses_created };
+}
+
+void Neurons::print_sums_of_synapses_and_elements_to_log_file_on_rank_0(const step_type step,
+	const uint64_t sum_axon_deleted, const uint64_t sum_dendrites_deleted, const uint64_t sum_synapses_created) {
+	int64_t sum_axons_excitatory_counts = 0;
+	int64_t sum_axons_excitatory_connected_counts = 0;
+	int64_t sum_axons_inhibitory_counts = 0;
+	int64_t sum_axons_inhibitory_connected_counts = 0;
+
+	const auto& axon_counts = axons->get_grown_elements();
+	const auto& axons_connected_counts = axons->get_connected_elements();
+	const auto& axons_signal_types = axons->get_signal_types();
+
+	for (size_t neuron_id = 0; neuron_id < number_neurons; ++neuron_id) {
+		if (SignalType::Excitatory == axons_signal_types[neuron_id]) {
+			sum_axons_excitatory_counts += static_cast<int64_t>(axon_counts[neuron_id]);
+			sum_axons_excitatory_connected_counts += static_cast<int64_t>(axons_connected_counts[neuron_id]);
+		}
+		else {
+			sum_axons_inhibitory_counts += static_cast<int64_t>(axon_counts[neuron_id]);
+			sum_axons_inhibitory_connected_counts += static_cast<int64_t>(axons_connected_counts[neuron_id]);
+		}
+	}
+
+	int64_t sum_dendrites_excitatory_counts = 0;
+	int64_t sum_dendrites_excitatory_connected_counts = 0;
+	const auto& excitatory_dendrites_counts = dendrites_exc->get_grown_elements();
+	const auto& excitatory_dendrites_connected_counts = dendrites_exc->get_connected_elements();
+	for (size_t neuron_id = 0; neuron_id < number_neurons; ++neuron_id) {
+		sum_dendrites_excitatory_counts += static_cast<int64_t>(excitatory_dendrites_counts[neuron_id]);
+		sum_dendrites_excitatory_connected_counts += static_cast<int64_t>(excitatory_dendrites_connected_counts[neuron_id]);
+	}
+
+	int64_t sum_dendrites_inhibitory_counts = 0;
+	int64_t sum_dendrites_inhibitory_connected_counts = 0;
+	const auto& inhibitory_dendrites_counts = dendrites_inh->get_grown_elements();
+	const auto& inhibitory_dendrites_connected_counts = dendrites_inh->get_connected_elements();
+	for (size_t neuron_id = 0; neuron_id < number_neurons; ++neuron_id) {
+		sum_dendrites_inhibitory_counts += static_cast<int64_t>(inhibitory_dendrites_counts[neuron_id]);
+		sum_dendrites_inhibitory_connected_counts += static_cast<int64_t>(inhibitory_dendrites_connected_counts[neuron_id]);
+	}
+
+	int64_t sum_dends_exc_vacant = sum_dendrites_excitatory_counts - sum_dendrites_excitatory_connected_counts;
+	int64_t sum_dends_inh_vacant = sum_dendrites_inhibitory_counts - sum_dendrites_inhibitory_connected_counts;
+
+	int64_t sum_axons_exc_vacant = sum_axons_excitatory_counts - sum_axons_excitatory_connected_counts;
+	int64_t sum_axons_inh_vacant = sum_axons_inhibitory_counts - sum_axons_inhibitory_connected_counts;
+
+	// Get global sums at rank 0
+	std::array<int64_t, 7> sums_local = { sum_axons_exc_vacant,
+		sum_axons_inh_vacant,
+		sum_dends_exc_vacant,
+		sum_dends_inh_vacant,
+		static_cast<int64_t>(sum_axon_deleted),
+		static_cast<int64_t>(sum_dendrites_deleted),
+		static_cast<int64_t>(sum_synapses_created) };
+
+	std::array<int64_t, 7> sums_global = MPIWrapper::reduce(sums_local, MPIWrapper::ReduceFunction::Sum, 0);
+
+	// Output data
+	if (0 == MPIWrapper::get_my_rank()) {
+		const int cwidth = 20; // Column width
+
+		// Write headers to file if not already done so
+		if (0 == step) {
+			LogFiles::write_to_file(LogFiles::EventType::Sums, false,
+				"# SUMS OVER ALL NEURONS\n{1:{0}}{2:{0}}{3:{0}}{4:{0}}{5:{0}}{6:{0}}{7:{0}}{8:{0}}",
+				cwidth,
+				"# step",
+				"Axons exc. (vacant)",
+				"Axons inh. (vacant)",
+				"Dends exc. (vacant)",
+				"Dends inh. (vacant)",
+				"Synapses (axons) deleted",
+				"Synapses (dendrites) deleted",
+				"Synapses created");
+		}
+
+		LogFiles::write_to_file(LogFiles::EventType::Sums, false,
+			"{2:<{0}}{3:<{0}}{4:<{0}}{5:<{0}}{6:<{0}}{7:<{0}}{8:<{0}}{9:<{0}}",
+			cwidth,
+			Constants::print_precision,
+			step,
+			sums_global[0],
+			sums_global[1],
+			sums_global[2],
+			sums_global[3],
+			sums_global[4] / 2,
+			sums_global[5] / 2,
+			sums_global[6] / 2);
+	}
 }
 
 void Neurons::print_neurons_overview_to_log_file_on_rank_0(const step_type step) const {
-    const StatisticalMeasures& calcium_statistics = get_statistics(NeuronAttribute::Calcium);
-    const StatisticalMeasures& axons_statistics = get_statistics(NeuronAttribute::Axons);
-    const StatisticalMeasures& axons_connected_statistics = get_statistics(NeuronAttribute::AxonsConnected);
-    const StatisticalMeasures& dendrites_excitatory_statistics = get_statistics(NeuronAttribute::DendritesExcitatory);
-    const StatisticalMeasures& dendrites_excitatory_connected_statistics = get_statistics(NeuronAttribute::DendritesExcitatoryConnected);
-
-    if (0 != MPIWrapper::get_my_rank()) {
-        // All ranks must compute the statistics, but only one should print them
-        return;
-    }
-
-    const int cwidth = 20; // Column width
-
-    // Write headers to file if not already done so
-    if (0 == step) {
-        LogFiles::write_to_file(LogFiles::EventType::NeuronsOverview, false,
-            "# ALL NEURONS\n{1:{0}}"
-            "{2:{0}}{3:{0}}{4:{0}}{5:{0}}{6:{0}}"
-            "{7:{0}}{8:{0}}{9:{0}}{10:{0}}{11:{0}}"
-            "{12:{0}}{13:{0}}{14:{0}}{15:{0}}{16:{0}}"
-            "{17:{0}}{18:{0}}{19:{0}}{20:{0}}{21:{0}}"
-            "{22:{0}}{23:{0}}{24:{0}}{25:{0}}{26:{0}}",
-            cwidth,
-            "# step",
-            "C (avg)",
-            "C (min)",
-            "C (max)",
-            "C (var)",
-            "C (std_dev)",
-            "axons (avg)",
-            "axons (min)",
-            "axons (max)",
-            "axons (var)",
-            "axons (std_dev)",
-            "axons.c (avg)",
-            "axons.c (min)",
-            "axons.c (max)",
-            "axons.c (var)",
-            "axons.c (std_dev)",
-            "den.ex (avg)",
-            "den.ex (min)",
-            "den.ex (max)",
-            "den.ex (var)",
-            "den.ex (std_dev)",
-            "den.ex.c (avg)",
-            "den.ex.c (min)",
-            "den.ex.c (max)",
-            "den.ex.c (var)",
-            "den.ex.c (std_dev)");
-
-        LogFiles::write_to_file(LogFiles::EventType::NeuronsOverviewCSV, false,
-            "# step",
-            "C (avg)",
-            "C (min)",
-            "C (max)",
-            "C (var)",
-            "C (std_dev)",
-            "axons (avg)",
-            "axons (min)",
-            "axons (max)",
-            "axons (var)",
-            "axons (std_dev)",
-            "axons.c (avg)",
-            "axons.c (min)",
-            "axons.c (max)",
-            "axons.c (var)",
-            "axons.c (std_dev)",
-            "den.ex (avg)",
-            "den.ex (min)",
-            "den.ex (max)",
-            "den.ex (var)",
-            "den.ex (std_dev)",
-            "den.ex.c (avg)",
-            "den.ex.c (min)",
-            "den.ex.c (max)",
-            "den.ex.c (var)",
-            "den.ex.c (std_dev)");
-    }
-
-    // Write data at step "step"
-    LogFiles::write_to_file(LogFiles::EventType::NeuronsOverview, false,
-        "{2:<{0}}"
-        "{3:<{0}.{1}f}{4:<{0}.{1}f}{5:<{0}.{1}f}{6:<{0}.{1}f}{7:<{0}.{1}f}"
-        "{8:<{0}.{1}f}{9:<{0}.{1}f}{10:<{0}.{1}f}{11:<{0}.{1}f}{12:<{0}.{1}f}"
-        "{13:<{0}.{1}f}{14:<{0}.{1}f}{15:<{0}.{1}f}{16:<{0}.{1}f}{17:<{0}.{1}f}"
-        "{18:<{0}.{1}f}{19:<{0}.{1}f}{20:<{0}.{1}f}{21:<{0}.{1}f}{22:<{0}.{1}f}"
-        "{23:<{0}.{1}f}{24:<{0}.{1}f}{25:<{0}.{1}f}{26:<{0}.{1}f}{27:<{0}.{1}f}",
-        cwidth,
-        Constants::print_precision,
-        step,
-        calcium_statistics.avg,
-        calcium_statistics.min,
-        calcium_statistics.max,
-        calcium_statistics.var,
-        calcium_statistics.std,
-        axons_statistics.avg,
-        axons_statistics.min,
-        axons_statistics.max,
-        axons_statistics.var,
-        axons_statistics.std,
-        axons_connected_statistics.avg,
-        axons_connected_statistics.min,
-        axons_connected_statistics.max,
-        axons_connected_statistics.var,
-        axons_connected_statistics.std,
-        dendrites_excitatory_statistics.avg,
-        dendrites_excitatory_statistics.min,
-        dendrites_excitatory_statistics.max,
-        dendrites_excitatory_statistics.var,
-        dendrites_excitatory_statistics.std,
-        dendrites_excitatory_connected_statistics.avg,
-        dendrites_excitatory_connected_statistics.min,
-        dendrites_excitatory_connected_statistics.max,
-        dendrites_excitatory_connected_statistics.var,
-        dendrites_excitatory_connected_statistics.std);
-
-    LogFiles::write_to_file(LogFiles::EventType::NeuronsOverviewCSV, false,
-        "{};"
-        "{};{};{};{};{};"
-        "{};{};{};{};{};"
-        "{};{};{};{};{};"
-        "{};{};{};{};{};"
-        "{};{};{};{};{}",
-        step,
-        calcium_statistics.avg,
-        calcium_statistics.min,
-        calcium_statistics.max,
-        calcium_statistics.var,
-        calcium_statistics.std,
-        axons_statistics.avg,
-        axons_statistics.min,
-        axons_statistics.max,
-        axons_statistics.var,
-        axons_statistics.std,
-        axons_connected_statistics.avg,
-        axons_connected_statistics.min,
-        axons_connected_statistics.max,
-        axons_connected_statistics.var,
-        axons_connected_statistics.std,
-        dendrites_excitatory_statistics.avg,
-        dendrites_excitatory_statistics.min,
-        dendrites_excitatory_statistics.max,
-        dendrites_excitatory_statistics.var,
-        dendrites_excitatory_statistics.std,
-        dendrites_excitatory_connected_statistics.avg,
-        dendrites_excitatory_connected_statistics.min,
-        dendrites_excitatory_connected_statistics.max,
-        dendrites_excitatory_connected_statistics.var,
-        dendrites_excitatory_connected_statistics.std);
+	const StatisticalMeasures& calcium_statistics = get_statistics(NeuronAttribute::Calcium);
+	const StatisticalMeasures& axons_statistics = get_statistics(NeuronAttribute::Axons);
+	const StatisticalMeasures& axons_connected_statistics = get_statistics(NeuronAttribute::AxonsConnected);
+	const StatisticalMeasures& dendrites_excitatory_statistics = get_statistics(NeuronAttribute::DendritesExcitatory);
+	const StatisticalMeasures& dendrites_excitatory_connected_statistics = get_statistics(NeuronAttribute::DendritesExcitatoryConnected);
+
+	if (0 != MPIWrapper::get_my_rank()) {
+		// All ranks must compute the statistics, but only one should print them
+		return;
+	}
+
+	const int cwidth = 20; // Column width
+
+	// Write headers to file if not already done so
+	if (0 == step) {
+		LogFiles::write_to_file(LogFiles::EventType::NeuronsOverview, false,
+			"# ALL NEURONS\n{1:{0}}"
+			"{2:{0}}{3:{0}}{4:{0}}{5:{0}}{6:{0}}"
+			"{7:{0}}{8:{0}}{9:{0}}{10:{0}}{11:{0}}"
+			"{12:{0}}{13:{0}}{14:{0}}{15:{0}}{16:{0}}"
+			"{17:{0}}{18:{0}}{19:{0}}{20:{0}}{21:{0}}"
+			"{22:{0}}{23:{0}}{24:{0}}{25:{0}}{26:{0}}",
+			cwidth,
+			"# step",
+			"C (avg)",
+			"C (min)",
+			"C (max)",
+			"C (var)",
+			"C (std_dev)",
+			"axons (avg)",
+			"axons (min)",
+			"axons (max)",
+			"axons (var)",
+			"axons (std_dev)",
+			"axons.c (avg)",
+			"axons.c (min)",
+			"axons.c (max)",
+			"axons.c (var)",
+			"axons.c (std_dev)",
+			"den.ex (avg)",
+			"den.ex (min)",
+			"den.ex (max)",
+			"den.ex (var)",
+			"den.ex (std_dev)",
+			"den.ex.c (avg)",
+			"den.ex.c (min)",
+			"den.ex.c (max)",
+			"den.ex.c (var)",
+			"den.ex.c (std_dev)");
+
+		LogFiles::write_to_file(LogFiles::EventType::NeuronsOverviewCSV, false,
+			"# step",
+			"C (avg)",
+			"C (min)",
+			"C (max)",
+			"C (var)",
+			"C (std_dev)",
+			"axons (avg)",
+			"axons (min)",
+			"axons (max)",
+			"axons (var)",
+			"axons (std_dev)",
+			"axons.c (avg)",
+			"axons.c (min)",
+			"axons.c (max)",
+			"axons.c (var)",
+			"axons.c (std_dev)",
+			"den.ex (avg)",
+			"den.ex (min)",
+			"den.ex (max)",
+			"den.ex (var)",
+			"den.ex (std_dev)",
+			"den.ex.c (avg)",
+			"den.ex.c (min)",
+			"den.ex.c (max)",
+			"den.ex.c (var)",
+			"den.ex.c (std_dev)");
+	}
+
+	// Write data at step "step"
+	LogFiles::write_to_file(LogFiles::EventType::NeuronsOverview, false,
+		"{2:<{0}}"
+		"{3:<{0}.{1}f}{4:<{0}.{1}f}{5:<{0}.{1}f}{6:<{0}.{1}f}{7:<{0}.{1}f}"
+		"{8:<{0}.{1}f}{9:<{0}.{1}f}{10:<{0}.{1}f}{11:<{0}.{1}f}{12:<{0}.{1}f}"
+		"{13:<{0}.{1}f}{14:<{0}.{1}f}{15:<{0}.{1}f}{16:<{0}.{1}f}{17:<{0}.{1}f}"
+		"{18:<{0}.{1}f}{19:<{0}.{1}f}{20:<{0}.{1}f}{21:<{0}.{1}f}{22:<{0}.{1}f}"
+		"{23:<{0}.{1}f}{24:<{0}.{1}f}{25:<{0}.{1}f}{26:<{0}.{1}f}{27:<{0}.{1}f}",
+		cwidth,
+		Constants::print_precision,
+		step,
+		calcium_statistics.avg,
+		calcium_statistics.min,
+		calcium_statistics.max,
+		calcium_statistics.var,
+		calcium_statistics.std,
+		axons_statistics.avg,
+		axons_statistics.min,
+		axons_statistics.max,
+		axons_statistics.var,
+		axons_statistics.std,
+		axons_connected_statistics.avg,
+		axons_connected_statistics.min,
+		axons_connected_statistics.max,
+		axons_connected_statistics.var,
+		axons_connected_statistics.std,
+		dendrites_excitatory_statistics.avg,
+		dendrites_excitatory_statistics.min,
+		dendrites_excitatory_statistics.max,
+		dendrites_excitatory_statistics.var,
+		dendrites_excitatory_statistics.std,
+		dendrites_excitatory_connected_statistics.avg,
+		dendrites_excitatory_connected_statistics.min,
+		dendrites_excitatory_connected_statistics.max,
+		dendrites_excitatory_connected_statistics.var,
+		dendrites_excitatory_connected_statistics.std);
+
+	LogFiles::write_to_file(LogFiles::EventType::NeuronsOverviewCSV, false,
+		"{};"
+		"{};{};{};{};{};"
+		"{};{};{};{};{};"
+		"{};{};{};{};{};"
+		"{};{};{};{};{};"
+		"{};{};{};{};{}",
+		step,
+		calcium_statistics.avg,
+		calcium_statistics.min,
+		calcium_statistics.max,
+		calcium_statistics.var,
+		calcium_statistics.std,
+		axons_statistics.avg,
+		axons_statistics.min,
+		axons_statistics.max,
+		axons_statistics.var,
+		axons_statistics.std,
+		axons_connected_statistics.avg,
+		axons_connected_statistics.min,
+		axons_connected_statistics.max,
+		axons_connected_statistics.var,
+		axons_connected_statistics.std,
+		dendrites_excitatory_statistics.avg,
+		dendrites_excitatory_statistics.min,
+		dendrites_excitatory_statistics.max,
+		dendrites_excitatory_statistics.var,
+		dendrites_excitatory_statistics.std,
+		dendrites_excitatory_connected_statistics.avg,
+		dendrites_excitatory_connected_statistics.min,
+		dendrites_excitatory_connected_statistics.max,
+		dendrites_excitatory_connected_statistics.var,
+		dendrites_excitatory_connected_statistics.std);
 }
 
 void Neurons::print_calcium_statistics_to_essentials() {
-    const auto& calcium = calcium_calculator->get_calcium();
-    const StatisticalMeasures& calcium_statistics = global_statistics(calcium, 0, disable_flags);
-
-    if (0 != MPIWrapper::get_my_rank()) {
-        // All ranks must compute the statistics, but only one should print them
-        return;
-    }
-
-    LogFiles::write_to_file(LogFiles::EventType::Essentials, false,
-        "Average calcium: {}\n"
-        "Minimum calcium: {}\n"
-        "Maximum calcium: {}",
-        calcium_statistics.avg,
-        calcium_statistics.min,
-        calcium_statistics.max);
+	const auto& calcium = calcium_calculator->get_calcium();
+	const StatisticalMeasures& calcium_statistics = global_statistics(calcium, 0, disable_flags);
+
+	if (0 != MPIWrapper::get_my_rank()) {
+		// All ranks must compute the statistics, but only one should print them
+		return;
+	}
+
+	LogFiles::write_to_file(LogFiles::EventType::Essentials, false,
+		"Average calcium: {}\n"
+		"Minimum calcium: {}\n"
+		"Maximum calcium: {}",
+		calcium_statistics.avg,
+		calcium_statistics.min,
+		calcium_statistics.max);
 }
 
 void Neurons::print_network_graph_to_log_file(const step_type step) const {
-    LogFiles::save_and_open_new(LogFiles::EventType::InNetwork, "step_" + std::to_string(step) + "_in_network", "network/");
-    LogFiles::save_and_open_new(LogFiles::EventType::OutNetwork, "step_" + std::to_string(step) + "_out_network", "network/");
-
-    std::stringstream ss_in_network{};
-
-    ss_in_network << "# Total number neurons: " << partition->get_total_number_neurons() << '\n';
-    ss_in_network << "# Local number neurons: " << partition->get_number_local_neurons() << '\n';
-    ss_in_network << "# Number MPI ranks: " << partition->get_number_mpi_ranks() << '\n';
-    ss_in_network << "# Current simulation step: " << step << '\n';
-    ss_in_network << "# <target_rank> <target_id>\t<source_rank> <source_id>\t<weight> \n";
-
-    std::stringstream ss_out_network{};
-
-<<<<<<< HEAD
-    ss_out_network << "# Total number neurons: " << partition->get_total_number_neurons() << '\n';
-    ss_out_network << "# Local number neurons: " << partition->get_number_local_neurons() << '\n';
-    ss_out_network << "# Number MPI ranks: " << partition->get_number_mpi_ranks() << '\n';
-    ss_out_network << "# Current simulation step: " << step << '\n';
-    ss_out_network << "# <target_rank> <target_id>\t<source_rank> <source_id>\t<weight> \n";
-=======
-    ss_out_network << "# Total number neurons: " << partition->get_total_number_neurons() << "\n";
-    ss_out_network << "# Local number neurons: " << partition->get_number_local_neurons() << "\n";
-    ss_out_network << "# Number MPI ranks: " << partition->get_number_mpi_ranks() << "\n";
-    ss_out_network << "# <target_rank> <target_id>\t<source_rank> <source_id>\t<weight>\t<plastic> \n";
->>>>>>> afb250f4
-
-    network_graph_plastic->print_with_ranks(ss_out_network, ss_in_network, '1');
-    network_graph_static->print_with_ranks(ss_out_network, ss_in_network, '0');
-
-    LogFiles::write_to_file(LogFiles::EventType::InNetwork, false, ss_in_network.str());
-    LogFiles::write_to_file(LogFiles::EventType::OutNetwork, false, ss_out_network.str());
-
-    if(MPIWrapper::get_num_ranks() == 1) {
-        std::stringstream ss{};
-        ss << "# Total number neurons: " << partition->get_total_number_neurons() << "\n";
-        ss << "# <target_id>\t<source_id>\t<weight>\t<plastic> \n";
-        network_graph_plastic->print(ss, '1');
-        network_graph_static->print(ss, '0');
-        LogFiles::write_to_file(LogFiles::EventType::Network, false, ss.str());
-    }
+	LogFiles::save_and_open_new(LogFiles::EventType::InNetwork, "step_" + std::to_string(step) + "_in_network", "network/");
+	LogFiles::save_and_open_new(LogFiles::EventType::OutNetwork, "step_" + std::to_string(step) + "_out_network", "network/");
+
+	std::stringstream ss_in_network{};
+
+	ss_in_network << "# Total number neurons: " << partition->get_total_number_neurons() << '\n';
+	ss_in_network << "# Local number neurons: " << partition->get_number_local_neurons() << '\n';
+	ss_in_network << "# Number MPI ranks: " << partition->get_number_mpi_ranks() << '\n';
+	ss_in_network << "# Current simulation step: " << step << '\n';
+	ss_in_network << "# <target_rank> <target_id>\t<source_rank> <source_id>\t<weight> \n";
+
+	std::stringstream ss_out_network{};
+
+	ss_out_network << "# Total number neurons: " << partition->get_total_number_neurons() << '\n';
+	ss_out_network << "# Local number neurons: " << partition->get_number_local_neurons() << '\n';
+	ss_out_network << "# Number MPI ranks: " << partition->get_number_mpi_ranks() << '\n';
+	ss_out_network << "# Current simulation step: " << step << '\n';
+	ss_out_network << "# <target_rank> <target_id>\t<source_rank> <source_id>\t<weight>\t<plastic> \n";
+
+	network_graph_plastic->print_with_ranks(ss_out_network, ss_in_network, '1');
+	network_graph_static->print_with_ranks(ss_out_network, ss_in_network, '0');
+
+	LogFiles::write_to_file(LogFiles::EventType::InNetwork, false, ss_in_network.str());
+	LogFiles::write_to_file(LogFiles::EventType::OutNetwork, false, ss_out_network.str());
+
+	if (MPIWrapper::get_num_ranks() == 1) {
+		std::stringstream ss{};
+		ss << "# Total number neurons: " << partition->get_total_number_neurons() << "\n";
+		ss << "# <target_id>\t<source_id>\t<weight>\t<plastic> \n";
+		network_graph_plastic->print(ss, '1');
+		network_graph_static->print(ss, '0');
+		LogFiles::write_to_file(LogFiles::EventType::Network, false, ss.str());
+	}
 }
 
 void Neurons::print_positions_to_log_file() {
-    const auto& total_number_neurons = partition->get_total_number_neurons();
-
-    const auto& [simulation_box_min, simulation_box_max] = partition->get_simulation_box_size();
-    const auto& [min_x, min_y, min_z] = simulation_box_min;
-    const auto& [max_x, max_y, max_z] = simulation_box_max;
-
-    // Write total number of neurons to log file
-    LogFiles::write_to_file(LogFiles::EventType::Positions, false, "# {} of {}", number_neurons, total_number_neurons);
-    LogFiles::write_to_file(LogFiles::EventType::Positions, false, "# Minimum x: {}", min_x);
-    LogFiles::write_to_file(LogFiles::EventType::Positions, false, "# Minimum y: {}", min_y);
-    LogFiles::write_to_file(LogFiles::EventType::Positions, false, "# Minimum z: {}", min_z);
-    LogFiles::write_to_file(LogFiles::EventType::Positions, false, "# Maximum x: {}", max_x);
-    LogFiles::write_to_file(LogFiles::EventType::Positions, false, "# Maximum y: {}", max_y);
-    LogFiles::write_to_file(LogFiles::EventType::Positions, false, "# Maximum z: {}", max_z);
-    LogFiles::write_to_file(LogFiles::EventType::Positions, false, "# <local id> <pos x> <pos y> <pos z> <area> <type>");
-
-    const auto& positions = extra_info->get_positions();
-    const auto& area_names = extra_info->get_area_names();
-    const auto& signal_types = axons->get_signal_types();
-
-    RelearnException::check(positions.size() == number_neurons,
-        "Neurons::print_positions_to_log_file: positions had size {}, but there were {} local neurons.", positions.size(), number_neurons);
-    RelearnException::check(area_names.size() == number_neurons,
-        "Neurons::print_positions_to_log_file: area_names had size {}, but there were {} local neurons.", area_names.size(), number_neurons);
-    RelearnException::check(signal_types.size() == number_neurons,
-        "Neurons::print_positions_to_log_file: signal_types had size {}, but there were {} local neurons.", signal_types.size(), number_neurons);
-
-    for (const auto& neuron_id : NeuronID::range(number_neurons)) {
-        const auto& local_neuron_id = neuron_id.get_neuron_id();
-
-        const auto& [x, y, z] = positions[local_neuron_id];
-        const auto& signal_type_name = (signal_types[local_neuron_id] == SignalType::Excitatory) ? "ex" : "in";
-        const auto& area_name = area_names[local_neuron_id];
-
-        LogFiles::write_to_file(LogFiles::EventType::Positions, false,
-            "{1:<} {2:<.{0}} {3:<.{0}} {4:<.{0}} {5:<} {6:<}",
-            Constants::print_precision, (local_neuron_id + 1), x, y, z, area_name, signal_type_name);
-    }
+	const auto& total_number_neurons = partition->get_total_number_neurons();
+
+	const auto& [simulation_box_min, simulation_box_max] = partition->get_simulation_box_size();
+	const auto& [min_x, min_y, min_z] = simulation_box_min;
+	const auto& [max_x, max_y, max_z] = simulation_box_max;
+
+	// Write total number of neurons to log file
+	LogFiles::write_to_file(LogFiles::EventType::Positions, false, "# {} of {}", number_neurons, total_number_neurons);
+	LogFiles::write_to_file(LogFiles::EventType::Positions, false, "# Minimum x: {}", min_x);
+	LogFiles::write_to_file(LogFiles::EventType::Positions, false, "# Minimum y: {}", min_y);
+	LogFiles::write_to_file(LogFiles::EventType::Positions, false, "# Minimum z: {}", min_z);
+	LogFiles::write_to_file(LogFiles::EventType::Positions, false, "# Maximum x: {}", max_x);
+	LogFiles::write_to_file(LogFiles::EventType::Positions, false, "# Maximum y: {}", max_y);
+	LogFiles::write_to_file(LogFiles::EventType::Positions, false, "# Maximum z: {}", max_z);
+	LogFiles::write_to_file(LogFiles::EventType::Positions, false, "# <local id> <pos x> <pos y> <pos z> <area> <type>");
+
+	const auto& positions = extra_info->get_positions();
+	const auto& area_names = extra_info->get_area_names();
+	const auto& signal_types = axons->get_signal_types();
+
+	RelearnException::check(positions.size() == number_neurons,
+		"Neurons::print_positions_to_log_file: positions had size {}, but there were {} local neurons.", positions.size(), number_neurons);
+	RelearnException::check(area_names.size() == number_neurons,
+		"Neurons::print_positions_to_log_file: area_names had size {}, but there were {} local neurons.", area_names.size(), number_neurons);
+	RelearnException::check(signal_types.size() == number_neurons,
+		"Neurons::print_positions_to_log_file: signal_types had size {}, but there were {} local neurons.", signal_types.size(), number_neurons);
+
+	for (const auto& neuron_id : NeuronID::range(number_neurons)) {
+		const auto& local_neuron_id = neuron_id.get_neuron_id();
+
+		const auto& [x, y, z] = positions[local_neuron_id];
+		const auto& signal_type_name = (signal_types[local_neuron_id] == SignalType::Excitatory) ? "ex" : "in";
+		const auto& area_name = area_names[local_neuron_id];
+
+		LogFiles::write_to_file(LogFiles::EventType::Positions, false,
+			"{1:<} {2:<.{0}} {3:<.{0}} {4:<.{0}} {5:<} {6:<}",
+			Constants::print_precision, (local_neuron_id + 1), x, y, z, area_name, signal_type_name);
+	}
 }
 
 void Neurons::print() {
-    const auto& calcium = calcium_calculator->get_calcium();
-
-    // Column widths
-    constexpr int cwidth_left = 6;
-    constexpr int cwidth = 20;
-
-    std::stringstream ss{};
-
-    // Heading
-    LogFiles::write_to_file(LogFiles::EventType::Cout, true, "{2:<{1}}{3:<{0}}{4:<{0}}{5:<{0}}{6:<{0}}{7:<{0}}{8:<{0}}{9:<{0}}", cwidth, cwidth_left, "gid", "x", "AP", "refrac", "C", "A", "D_ex", "D_in");
-
-    // Values
-    for (const auto& neuron_id : NeuronID::range(number_neurons)) {
-        const auto local_neuron_id = neuron_id.get_neuron_id();
-
-        LogFiles::write_to_file(LogFiles::EventType::Cout, true, "{3:<{1}}{4:<{0}.{2}f}{5:<{0}}{6:<{0}.{2}f}{7:<{0}.{2}f}{8:<{0}.{2}f}{9:<{0}.{2}f}{10:<{0}.{2}f}",
-            cwidth, cwidth_left, Constants::print_precision, local_neuron_id, neuron_model->get_x(neuron_id), neuron_model->get_fired(neuron_id),
-            neuron_model->get_secondary_variable(neuron_id), calcium[local_neuron_id], axons->get_grown_elements(neuron_id),
-            dendrites_exc->get_grown_elements(neuron_id), dendrites_inh->get_grown_elements(neuron_id));
-    }
-
-    LogFiles::write_to_file(LogFiles::EventType::Cout, true, ss.str());
+	const auto& calcium = calcium_calculator->get_calcium();
+
+	// Column widths
+	constexpr int cwidth_left = 6;
+	constexpr int cwidth = 20;
+
+	std::stringstream ss{};
+
+	// Heading
+	LogFiles::write_to_file(LogFiles::EventType::Cout, true, "{2:<{1}}{3:<{0}}{4:<{0}}{5:<{0}}{6:<{0}}{7:<{0}}{8:<{0}}{9:<{0}}", cwidth, cwidth_left, "gid", "x", "AP", "refrac", "C", "A", "D_ex", "D_in");
+
+	// Values
+	for (const auto& neuron_id : NeuronID::range(number_neurons)) {
+		const auto local_neuron_id = neuron_id.get_neuron_id();
+
+		LogFiles::write_to_file(LogFiles::EventType::Cout, true, "{3:<{1}}{4:<{0}.{2}f}{5:<{0}}{6:<{0}.{2}f}{7:<{0}.{2}f}{8:<{0}.{2}f}{9:<{0}.{2}f}{10:<{0}.{2}f}",
+			cwidth, cwidth_left, Constants::print_precision, local_neuron_id, neuron_model->get_x(neuron_id), neuron_model->get_fired(neuron_id),
+			neuron_model->get_secondary_variable(neuron_id), calcium[local_neuron_id], axons->get_grown_elements(neuron_id),
+			dendrites_exc->get_grown_elements(neuron_id), dendrites_inh->get_grown_elements(neuron_id));
+	}
+
+	LogFiles::write_to_file(LogFiles::EventType::Cout, true, ss.str());
 }
 
 void Neurons::print_info_for_algorithm() {
-    const std::vector<double>& axons_cnts = axons->get_grown_elements();
-    const std::vector<double>& dendrites_exc_cnts = dendrites_exc->get_grown_elements();
-    const std::vector<double>& dendrites_inh_cnts = dendrites_inh->get_grown_elements();
-
-    const std::vector<unsigned int>& axons_connected_cnts = axons->get_connected_elements();
-    const std::vector<unsigned int>& dendrites_exc_connected_cnts = dendrites_exc->get_connected_elements();
-    const std::vector<unsigned int>& dendrites_inh_connected_cnts = dendrites_inh->get_connected_elements();
-
-    // Column widths
-    const int cwidth_small = 8;
-    const int cwidth_medium = 16;
-    const int cwidth_big = 27;
-
-    std::stringstream ss{};
-    std::string my_string{};
-
-    // Heading
-    ss << std::left << std::setw(cwidth_small) << "gid" << std::setw(cwidth_small) << "region" << std::setw(cwidth_medium) << "position";
-    ss << std::setw(cwidth_big) << "axon (exist|connected)" << std::setw(cwidth_big) << "exc_den (exist|connected)";
-    ss << std::setw(cwidth_big) << "inh_den (exist|connected)\n";
-
-    // Values
-    for (const auto& neuron_id : NeuronID::range(number_neurons)) {
-        const auto local_neuron_id = neuron_id.get_neuron_id();
-
-        ss << std::left << std::setw(cwidth_small) << neuron_id;
-
-        const auto [x, y, z] = extra_info->get_position(neuron_id);
-
-        my_string = "(" + std::to_string(x) + "," + std::to_string(y) + "," + std::to_string(z) + ")";
-        ss << std::setw(cwidth_medium) << my_string;
-
-        my_string = std::to_string(axons_cnts[local_neuron_id]) + "|" + std::to_string(axons_connected_cnts[local_neuron_id]);
-        ss << std::setw(cwidth_big) << my_string;
-
-        my_string = std::to_string(dendrites_exc_cnts[local_neuron_id]) + "|" + std::to_string(dendrites_exc_connected_cnts[local_neuron_id]);
-        ss << std::setw(cwidth_big) << my_string;
-
-        my_string = std::to_string(dendrites_inh_cnts[local_neuron_id]) + "|" + std::to_string(dendrites_inh_connected_cnts[local_neuron_id]);
-        ss << std::setw(cwidth_big) << my_string;
-
-        ss << '\n';
-    }
-
-    LogFiles::write_to_file(LogFiles::EventType::Cout, true, ss.str());
+	const std::vector<double>& axons_cnts = axons->get_grown_elements();
+	const std::vector<double>& dendrites_exc_cnts = dendrites_exc->get_grown_elements();
+	const std::vector<double>& dendrites_inh_cnts = dendrites_inh->get_grown_elements();
+
+	const std::vector<unsigned int>& axons_connected_cnts = axons->get_connected_elements();
+	const std::vector<unsigned int>& dendrites_exc_connected_cnts = dendrites_exc->get_connected_elements();
+	const std::vector<unsigned int>& dendrites_inh_connected_cnts = dendrites_inh->get_connected_elements();
+
+	// Column widths
+	const int cwidth_small = 8;
+	const int cwidth_medium = 16;
+	const int cwidth_big = 27;
+
+	std::stringstream ss{};
+	std::string my_string{};
+
+	// Heading
+	ss << std::left << std::setw(cwidth_small) << "gid" << std::setw(cwidth_small) << "region" << std::setw(cwidth_medium) << "position";
+	ss << std::setw(cwidth_big) << "axon (exist|connected)" << std::setw(cwidth_big) << "exc_den (exist|connected)";
+	ss << std::setw(cwidth_big) << "inh_den (exist|connected)\n";
+
+	// Values
+	for (const auto& neuron_id : NeuronID::range(number_neurons)) {
+		const auto local_neuron_id = neuron_id.get_neuron_id();
+
+		ss << std::left << std::setw(cwidth_small) << neuron_id;
+
+		const auto [x, y, z] = extra_info->get_position(neuron_id);
+
+		my_string = "(" + std::to_string(x) + "," + std::to_string(y) + "," + std::to_string(z) + ")";
+		ss << std::setw(cwidth_medium) << my_string;
+
+		my_string = std::to_string(axons_cnts[local_neuron_id]) + "|" + std::to_string(axons_connected_cnts[local_neuron_id]);
+		ss << std::setw(cwidth_big) << my_string;
+
+		my_string = std::to_string(dendrites_exc_cnts[local_neuron_id]) + "|" + std::to_string(dendrites_exc_connected_cnts[local_neuron_id]);
+		ss << std::setw(cwidth_big) << my_string;
+
+		my_string = std::to_string(dendrites_inh_cnts[local_neuron_id]) + "|" + std::to_string(dendrites_inh_connected_cnts[local_neuron_id]);
+		ss << std::setw(cwidth_big) << my_string;
+
+		ss << '\n';
+	}
+
+	LogFiles::write_to_file(LogFiles::EventType::Cout, true, ss.str());
 }
 
 void Neurons::print_local_network_histogram(const step_type current_step) {
-    const auto& out_histogram = axons->get_historgram();
-    const auto& in_inhibitory_histogram = dendrites_inh->get_historgram();
-    const auto& in_excitatory_histogram = dendrites_exc->get_historgram();
-
-    const auto print_histogram = [current_step](const std::map<std::pair<unsigned int, unsigned int>, uint64_t>& hist) -> std::string {
-        std::stringstream ss{};
-        ss << '#' << current_step;
-        for (const auto& [val, occurences] : hist) {
-            const auto& [connected, grown] = val;
-            ss << ";(" << connected << ',' << grown << "):" << occurences;
-        }
-
-        return ss.str();
-    };
-
-    LogFiles::write_to_file(LogFiles::EventType::NetworkOutHistogramLocal, false, print_histogram(out_histogram));
-    LogFiles::write_to_file(LogFiles::EventType::NetworkInInhibitoryHistogramLocal, false, print_histogram(in_inhibitory_histogram));
-    LogFiles::write_to_file(LogFiles::EventType::NetworkInExcitatoryHistogramLocal, false, print_histogram(in_excitatory_histogram));
+	const auto& out_histogram = axons->get_historgram();
+	const auto& in_inhibitory_histogram = dendrites_inh->get_historgram();
+	const auto& in_excitatory_histogram = dendrites_exc->get_historgram();
+
+	const auto print_histogram = [current_step](const std::map<std::pair<unsigned int, unsigned int>, uint64_t>& hist) -> std::string {
+		std::stringstream ss{};
+		ss << '#' << current_step;
+		for (const auto& [val, occurences] : hist) {
+			const auto& [connected, grown] = val;
+			ss << ";(" << connected << ',' << grown << "):" << occurences;
+		}
+
+		return ss.str();
+	};
+
+	LogFiles::write_to_file(LogFiles::EventType::NetworkOutHistogramLocal, false, print_histogram(out_histogram));
+	LogFiles::write_to_file(LogFiles::EventType::NetworkInInhibitoryHistogramLocal, false, print_histogram(in_inhibitory_histogram));
+	LogFiles::write_to_file(LogFiles::EventType::NetworkInExcitatoryHistogramLocal, false, print_histogram(in_excitatory_histogram));
 }
 
 void Neurons::print_calcium_values_to_file(const step_type current_step) {
-    const auto& calcium = calcium_calculator->get_calcium();
-
-    std::stringstream ss{};
-
-    ss << '#' << current_step;
-    for (const auto val : calcium) {
-        ss << ';' << val;
-    }
-
-    LogFiles::write_to_file(LogFiles::EventType::CalciumValues, false, ss.str());
+	const auto& calcium = calcium_calculator->get_calcium();
+
+	std::stringstream ss{};
+
+	ss << '#' << current_step;
+	for (const auto val : calcium) {
+		ss << ';' << val;
+	}
+
+	LogFiles::write_to_file(LogFiles::EventType::CalciumValues, false, ss.str());
 }
 
 void Neurons::print_synaptic_inputs_to_file(const step_type current_step) {
-    const auto& synaptic_input = neuron_model->get_synaptic_input();
-
-    std::stringstream ss{};
-
-    ss << '#' << current_step;
-    for (const auto val : synaptic_input) {
-        ss << ';' << val;
-    }
-
-    LogFiles::write_to_file(LogFiles::EventType::SynapticInput, false, ss.str());
+	const auto& synaptic_input = neuron_model->get_synaptic_input();
+
+	std::stringstream ss{};
+
+	ss << '#' << current_step;
+	for (const auto val : synaptic_input) {
+		ss << ';' << val;
+	}
+
+	LogFiles::write_to_file(LogFiles::EventType::SynapticInput, false, ss.str());
 }