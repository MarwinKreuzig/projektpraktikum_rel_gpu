/*
 * This file is part of the RELeARN software developed at Technical University Darmstadt
 *
 * Copyright (c) 2020, Technical University of Darmstadt, Germany
 *
 * This software may be modified and distributed under the terms of a BSD-style license.
 * See the LICENSE file in the base directory for details.
 *
 */

#pragma once

#include "../Config.h"
#include "../algorithm/Algorithm.h"
#include "../mpi/CommunicationMap.h"
#include "../util/RelearnException.h"
#include "../util/StatisticalMeasures.h"
#include "../util/Vec3.h"
#include "ElementType.h"
#include "NeuronsExtraInfo.h"
#include "SignalType.h"
#include "UpdateStatus.h"
#include "helper/RankNeuronId.h"
#include "helper/SynapseCreationRequests.h"
#include "helper/SynapseDeletionRequests.h"
#include "models/NeuronModels.h"
#include "models/SynapticElements.h"

#include <array>
#include <memory>
#include <optional>
#include <stack>
#include <string>
#include <tuple>
#include <vector>

class NetworkGraph;
class NeuronIdTranslator;
class NeuronMonitor;
class Octree;
class Partition;

/**
 * This class gathers all information for the neurons and provides the primary interface for the simulation
 */
class Neurons {
    friend class NeuronMonitor;

<<<<<<< HEAD
=======
    /**
     * This type represents a synapse deletion request.
     * It is exchanged via MPI ranks but does not perform MPI communication on its own.
     * A synapse is (src_neuron_id, axon, signal_type) ---synapse_id---> (tgt_neuron_id, dendrite, signal_type), the deletion if initiated from one side,
     * and the other side is saved as (affected_neuron_id, affected_element_type, signal_type)
     */
    class PendingSynapseDeletion {
        RankNeuronId src_neuron_id{}; // Synapse source neuron id
        RankNeuronId tgt_neuron_id{}; // Synapse target neuron id
        RankNeuronId affected_neuron_id{}; // Neuron whose synaptic element should be set vacant
        ElementType affected_element_type{ ElementType::AXON }; // Type of the element (axon/dendrite) to be set vacant
        SignalType signal_type{ SignalType::EXCITATORY }; // Signal type (exc/inh) of the synapse
        unsigned int synapse_id{ 0 }; // Synapse id of the synapse to be deleted
        bool affected_element_already_deleted{ false }; // "True" if the element to be set vacant was already deleted by the neuron owning it
                                                        // "False" if the element must be set vacant

    public:
        /**
         * Creates a new object
         */
        PendingSynapseDeletion() = default;

        /**
         * @brief Creates a new deletion request with the passed arguments
         * @param src The source neuron, i.e., the neuron which's axon is involved in the synapse
         * @param tgt The target neuron, i.e., the neuron which's dendrite is involved in the synapse
         * @param aff The affected neuron, i.e., the neuron that must be notified
         * @param elem The element type that is affected, i.e., from the neuron that must be notified
         * @param sign The signal type of the synapse
         * @param id The id of the synapse (in case the two neurons have multiple synapses)
         * @exception Throws a RelearnException if any RankNeuronId is invalid (negative MPI rank or too large neuron id)
         */
        PendingSynapseDeletion(const RankNeuronId& src, const RankNeuronId& tgt, const RankNeuronId& aff,
            const ElementType elem, const SignalType sign, const unsigned int id)
            : src_neuron_id(src)
            , tgt_neuron_id(tgt)
            , affected_neuron_id(aff)
            , affected_element_type(elem)
            , signal_type(sign)
            , synapse_id(id) {
            RelearnException::check(src.get_neuron_id().is_initialized(), "PendingSynapseDeletion::PendingSynapseDeletion(): src neuron id not initialized");
            RelearnException::check(tgt.get_neuron_id().is_initialized(), "PendingSynapseDeletion::PendingSynapseDeletion(): tgt neuron id not initialized");
            RelearnException::check(aff.get_neuron_id().is_initialized(), "PendingSynapseDeletion::PendingSynapseDeletion(): aff neuron id not initialized");
            RelearnException::check(src.get_rank() >= 0, "PendingSynapseDeletion::PendingSynapseDeletion(): src MPI rank was negative");
            RelearnException::check(tgt.get_rank() >= 0, "PendingSynapseDeletion::PendingSynapseDeletion(): tgt MPI rank was negative");
            RelearnException::check(aff.get_rank() >= 0, "PendingSynapseDeletion::PendingSynapseDeletion(): aff MPI rank was negative");
        }

        PendingSynapseDeletion(const PendingSynapseDeletion& other) = default;
        PendingSynapseDeletion(PendingSynapseDeletion&& other) = default;

        PendingSynapseDeletion& operator=(const PendingSynapseDeletion& other) = default;
        PendingSynapseDeletion& operator=(PendingSynapseDeletion&& other) = default;

        ~PendingSynapseDeletion() = default;

        /**
         * @brief Returns the source neuron id, i.e., the neuron which's axon is involved in the deletion
         * @return The source neuron id
         */
        [[nodiscard]] const RankNeuronId& get_source_neuron_id() const noexcept {
            return src_neuron_id;
        }

        /**
         * @brief Returns the target neuron id, i.e., the neuron which's dendrite is involved in the deletion
         * @return The target neuron id
         */
        [[nodiscard]] const RankNeuronId& get_target_neuron_id() const noexcept {
            return tgt_neuron_id;
        }

        /**
         * @brief Returns the affected neuron id, i.e., the neuron that has to be notified of the deletion
         * @return The affected neuron id
         */
        [[nodiscard]] const RankNeuronId& get_affected_neuron_id() const noexcept {
            return affected_neuron_id;
        }

        /**
         * @brief Returns the affected element type, i.e., the affected neuron's type (axon or dendrite)
         * @return The affected element type
         */
        [[nodiscard]] ElementType get_affected_element_type() const noexcept {
            return affected_element_type;
        }

        /**
         * @brief Returns the synapse' signal type
         * @return The signal type
         */
        [[nodiscard]] SignalType get_signal_type() const noexcept {
            return signal_type;
        }

        /**
         * @brief Returns the synapse' id
         * @return The synapse' id
         */
        [[nodiscard]] unsigned int get_synapse_id() const noexcept {
            return synapse_id;
        }

        /**
         * @brief Returns the flag if the synapse is already deleted locally (in case both wanted to delete the same synapse)
         * @return True iff the synapse is already deleted
         */
        [[nodiscard]] bool get_affected_element_already_deleted() const noexcept {
            return affected_element_already_deleted;
        }

        /**
         * @brief Sets the flag that indicated if the synapse is already deleted locally (in case both wanted to delete the same synapse)
         */
        void set_affected_element_already_deleted() noexcept {
            affected_element_already_deleted = true;
        }

        /**
         * @brief Compares this and other by comparing the source neuron id, the target neuron id, and the synapse id
         * @param other The other deletion request
         * @return True iff both objects refer to the same synapse
         */
        [[nodiscard]] bool check_light_equality(const PendingSynapseDeletion& other) const noexcept {
            return check_light_equality(other.src_neuron_id, other.tgt_neuron_id, other.synapse_id);
        }

        /**
         * @brief Compares this and the passed components and checks if they refer to the same synapse
         * @param src The other source neuron id
         * @param tgt The other target neuron id
         * @param id The other synapse' id
         * @return True iff (src, tgt, id) refer to the same synapse as this
         */
        [[nodiscard]] bool check_light_equality(const RankNeuronId& src, const RankNeuronId& tgt, const unsigned int id) const noexcept {
            const bool src_neuron_id_eq = src == src_neuron_id;
            const bool tgt_neuron_id_eq = tgt == tgt_neuron_id;

            const bool id_eq = id == synapse_id;

            return src_neuron_id_eq && tgt_neuron_id_eq && id_eq;
        }
    };
    using PendingDeletionsV = std::vector<PendingSynapseDeletion>;

    /**
     * This type is used as aggregate when it comes to selecting a synapse for deletion
     */
    class Synapse {
        RankNeuronId neuron_id{};
        unsigned int synapse_id{}; // Id of the synapse. Used to distinguish multiple synapses between the same neuron pair
    public:
        /**
         * @brief Creates a new object with the passed neuron id and synapse id
         * @param neuron_id The "other" neuron id
         * @param synapse_id The synapse' id, in case there are multiple synapses connecting two neurons
         * @exception Throws a RelearnException if the MPI rank is negative or neuron id is too large
         */
        Synapse(const RankNeuronId& neuron_id, const unsigned int synapse_id)
            : neuron_id(neuron_id)
            , synapse_id(synapse_id) {
            RelearnException::check(neuron_id.get_neuron_id().is_initialized(), "Synapse::Synapse: neuron_id is not initialized");
            RelearnException::check(neuron_id.get_rank() >= 0, "Synapse::Synapse: neuron_id MPI rank was negative");
        }

        /**
         * @brief Returns the neuron id
         * @return The neuron id
         */
        [[nodiscard]] RankNeuronId get_neuron_id() const noexcept {
            return neuron_id;
        }

        /**
         * @brief Returns the synapse' id
         * @return The synapse' id
         */
        [[nodiscard]] unsigned int get_synapse_id() const noexcept {
            return synapse_id;
        }
    };

    /**
     * This type aggregates multiple PendingSynapseDeletion into one and facilitates MPI communication.
     * It does not perform MPI communication.
     */
    struct SynapseDeletionRequests {
        SynapseDeletionRequests() = default;

        /**
         * @brief Returns the number of stored requests
         * @return The number of stored requests
         */
        [[nodiscard]] size_t size() const noexcept {
            return num_requests;
        }

        /**
         * @brief Resizes the internal buffer to accomodate size-many requests
         * @param size The number of requests to be stored
         */
        void resize(const size_t size) {
            num_requests = size;
            requests.resize(Constants::num_items_per_request * size);
        }

        /**
         * @brief Appends the PendingSynapseDeletion to the end of the buffer
         * @param pending_deletion The new PendingSynapseDeletion that should be appended
         */
        void append(const PendingSynapseDeletion& pending_deletion) {
            num_requests++;

            const size_t affected_element_type_converted = pending_deletion.get_affected_element_type() == ElementType::AXON ? 0 : 1;
            const size_t signal_type_converted = pending_deletion.get_signal_type() == SignalType::EXCITATORY ? 0 : 1;

            requests.push_back(pending_deletion.get_source_neuron_id().get_neuron_id().id());
            requests.push_back(pending_deletion.get_target_neuron_id().get_neuron_id().id());
            requests.push_back(pending_deletion.get_affected_neuron_id().get_neuron_id().id());
            requests.push_back(affected_element_type_converted);
            requests.push_back(signal_type_converted);
            requests.push_back(pending_deletion.get_synapse_id());
        }

        /**
         * @brief Returns the source neuron id of the PendingSynapseDeletion with the requested index
         * @param request_index The index of the PendingSynapseDeletion
         * @exception Throws a RelearnException if request_index is larger than the number of stored PendingSynapseDeletion
         * @return The source neuron id
         */
        [[nodiscard]] NeuronID get_source_neuron_id(const size_t request_index) const {
            const auto index = Constants::num_items_per_request * request_index;
            RelearnException::check(index < requests.size(), "SynapseDeletionRequests::get_source_neuron_id: Index is out of bounds");
            return NeuronID{ requests[index] };
        }

        /**
         * @brief Returns the target neuron id of the PendingSynapseDeletion with the requested index
         * @param request_index The index of the PendingSynapseDeletion
         * @exception Throws a RelearnException if request_index is larger than the number of stored PendingSynapseDeletion
         * @return The target neuron id
         */
        [[nodiscard]] NeuronID get_target_neuron_id(const size_t request_index) const {
            const auto index = Constants::num_items_per_request * request_index + 1;
            RelearnException::check(index < requests.size(), "SynapseDeletionRequests::get_source_neuron_id: Index is out of bounds");
            return NeuronID{ requests[index] };
        }

        /**
         * @brief Returns the affected neuron id of the PendingSynapseDeletion with the requested index
         * @param request_index The index of the PendingSynapseDeletion
         * @exception Throws a RelearnException if request_index is larger than the number of stored PendingSynapseDeletion
         * @return The affected neuron id
         */
        [[nodiscard]] NeuronID get_affected_neuron_id(const size_t request_index) const {
            const auto index = Constants::num_items_per_request * request_index + 2;
            RelearnException::check(index < requests.size(), "SynapseDeletionRequests::get_affected_neuron_id: Index is out of bounds");
            return NeuronID{ requests[index] };
        }

        /**
         * @brief Returns the affected element type of the PendingSynapseDeletion with the requested index
         * @param request_index The index of the PendingSynapseDeletion
         * @exception Throws a RelearnException if request_index is larger than the number of stored PendingSynapseDeletion
         * @return The element type
         */
        [[nodiscard]] ElementType get_affected_element_type(const size_t request_index) const {
            const auto index = Constants::num_items_per_request * request_index + 3;
            RelearnException::check(index < requests.size(), "SynapseDeletionRequests::get_affected_element_type: Index is out of bounds");
            const auto affected_element_type_converted = requests[index] == 0 ? ElementType::AXON : ElementType::DENDRITE;
            return affected_element_type_converted;
        }

        /**
         * @brief Returns the synapse' signal type of the PendingSynapseDeletion with the requested index
         * @param request_index The index of the PendingSynapseDeletion
         * @exception Throws a RelearnException if request_index is larger than the number of stored PendingSynapseDeletion
         * @return The synapse' signal type
         */
        [[nodiscard]] SignalType get_signal_type(const size_t request_index) const {
            const auto index = Constants::num_items_per_request * request_index + 4;
            RelearnException::check(index < requests.size(), "SynapseDeletionRequests::get_signal_type: Index is out of bounds");
            const auto affected_element_type_converted = requests[index] == 0 ? SignalType::EXCITATORY : SignalType::INHIBITORY;
            return affected_element_type_converted;
        }

        /**
         * @brief Returns the synapse' 9d of the PendingSynapseDeletion with the requested index
         * @param request_index The index of the PendingSynapseDeletion
         * @exception Throws a RelearnException if request_index is larger than the number of stored PendingSynapseDeletion
         * @return The synapse' id
         */
        [[nodiscard]] unsigned int get_synapse_id(const size_t request_index) const {
            const auto index = Constants::num_items_per_request * request_index + 5;
            RelearnException::check(index < requests.size(), "SynapseDeletionRequests::get_synapse_id: Index is out of bounds");
            const auto synapse_id = static_cast<unsigned int>(requests[index]);
            return synapse_id;
        }

        /**
         * @brief Returns the raw pointer to the requests.
         *      Does not transfer ownership
         * @return A raw pointer to the requests
         */
        [[nodiscard]] std::span<size_t> get_requests() noexcept {
            return requests;
        }

        /**
         * @brief Returns the raw pointer to the requests.
         *      Does not transfer ownership
         * @return A raw pointer to the requests
         */
        [[nodiscard]] std::span<const size_t> get_requests() const noexcept {
            return requests;
        }

        /**
         * @brief Returns the size of the internal buffer in bytes
         * @return The size of the internal buffer in bytes
         */
        [[nodiscard]] size_t get_requests_size_in_bytes() const noexcept {
            return get_requests().size_bytes();
        }

    private:
        size_t num_requests{ 0 }; // Number of synapse deletion requests
        std::vector<size_t> requests{}; // Each request to delete a synapse is a 6-tuple:
                                        // (src_neuron_id, tgt_neuron_id, affected_neuron_id, affected_element_type, signal_type, synapse_id)
                                        // That is why requests.size() == 6*num_requests
                                        // Note, a more memory-efficient implementation would use a smaller data type (not size_t)
                                        // for affected_element_type, signal_type.
                                        // This vector is used as MPI communication buffer
    };

>>>>>>> d730646f
public:
    using Axons = SynapticElements;
    using DendritesExcitatory = SynapticElements;
    using DendritesInhibitory = SynapticElements;

<<<<<<< HEAD
    /** 
=======
    /**
     * Map of (MPI rank; SynapseDeletionRequests)
     * The MPI rank specifies the corresponding process
     */
    using MapSynapseDeletionRequests = std::map<int, SynapseDeletionRequests>;

    /**
>>>>>>> d730646f
     * @brief Creates a new object with the passed Partition, NeuronModel, Axons, DendritesExc, and DendritesInh
     * @param partition The partition, is only used for printing, must not be empty
     * @param model_ptr The electrical model for the neurons, must not be empty
     * @param axons_ptr The model for the axons, must not be empty
     * @param dend_ex_ptr The model for the excitatory dendrites, must not be empty
     * @param dend_in_ptr The model for the inhibitory dendrites, must not be empty
     * @exception Throws a RelearnException if any of the pointers is empty
     */
    Neurons(std::shared_ptr<Partition> partition,
        std::unique_ptr<NeuronModel> model_ptr,
        std::shared_ptr<Axons> axons_ptr,
        std::shared_ptr<DendritesExcitatory> dend_ex_ptr,
        std::shared_ptr<DendritesInhibitory> dend_in_ptr)
        : partition(std::move(partition))
        , neuron_model(std::move(model_ptr))
        , axons(std::move(axons_ptr))
        , dendrites_exc(std::move(dend_ex_ptr))
        , dendrites_inh(std::move(dend_in_ptr)) {

        const bool all_filled = this->partition && neuron_model && axons && dendrites_exc && dendrites_inh;
        RelearnException::check(all_filled, "Neurons::Neurons: Neurons was constructed with some null arguments");
    }

    ~Neurons() = default;

    Neurons(const Neurons& other) = delete;
    Neurons(Neurons&& other) = default;

    Neurons& operator=(const Neurons& other) = delete;
    Neurons& operator=(Neurons&& other) = default;

    /**
     * @brief Initializes this class and all models with number_neurons, i.e.,
     *      (a) Initializes the electrical model
     *      (b) Initializes the extra infos
     *      (c) Initializes the synaptic models
     *      (d) Enables all neurons
     *      (e) Calculates if the neurons fired once to initialize the calcium values to beta or 0.0
     * @param number_neurons The number of local neurons
     * @param target_calcium_values The target calcium values for the local neurons
     * @param initial_calcium_values The initial calcium values for the local neurons
     * @exception Throws a RelearnException if target_calcium_values.size() != number_neurons, initial_calcium_values.size() != number_neurons, number_neurons == 0, or something unexpected happened
     */
    void init(size_t number_neurons, std::vector<double> target_calcium_values, std::vector<double> initial_calcium_values);

    /**
     * @brief Sets the octree in which the neurons are stored
     * @param octree The octree
     */
    void set_octree(std::shared_ptr<Octree> octree) noexcept {
        global_tree = std::move(octree);
    }

    /**
     * @brief Sets the algorithm that calculates to which neuron a neuron connects during the plasticity update
     * @param algorithm_ptr The pointer to the algorithm
     */
    void set_algorithm(std::shared_ptr<Algorithm> algorithm_ptr) noexcept {
        algorithm = std::move(algorithm_ptr);
    }

    /**
     * @brief Sets the network graph in which the synapses for the neurons are stored
     * @param octree The network graph
     */
    void set_network_graph(std::shared_ptr<NetworkGraph> network) noexcept {
        network_graph = std::move(network);
    }

    /**
     * @brief Sets the neuron id translator for the neurons are stored
     * @param neuron_id_translator The translator
     */
    void set_neuron_id_translator(std::shared_ptr<NeuronIdTranslator> neuron_id_translator) {
        translator = std::move(neuron_id_translator);
    }

    /**
     * @brief Returns the model parameters for the specified synaptic elements
     * @param element_type The element type
     * @param signal_type The signal type, only relevant if element_type == dendrites
     * @return The model parameters for the specified synaptic elements
     */
    [[nodiscard]] std::vector<ModelParameter> get_parameter(const ElementType element_type, const SignalType signal_type) {
        if (element_type == ElementType::AXON) {
            return axons->get_parameter();
        }

        if (signal_type == SignalType::EXCITATORY) {
            return dendrites_exc->get_parameter();
        }

        return dendrites_inh->get_parameter();
    }

    /**
     * @brief Returns the number of neurons in this object
     * @return The number of neurons in this object
     */
    [[nodiscard]] size_t get_num_neurons() const noexcept {
        return number_neurons;
    }

    /**
     * @brief Sets the area names in the extra infos
     * @param names The area names
     * @exception Throws the same RelearnException as NeuronsExtraInfo::set_area_names
     */
    void set_area_names(std::vector<std::string> names) {
        extra_info->set_area_names(std::move(names));
    }

    /**
     * @brief Sets the positions in the extra infos
     * @param names The positions
     * @exception Throws the same RelearnException as NeuronsExtraInfo::set_positions
     */
    void set_positions(std::vector<NeuronsExtraInfo::position_type> pos) {
        extra_info->set_positions(std::move(pos));
    }

    /**
     * @brief Returns a constant reference to the extra informations
     * @return The extra informations for the neurons
     */
    [[nodiscard]] const std::unique_ptr<NeuronsExtraInfo>& get_extra_info() const noexcept {
        return extra_info;
    }

    /**
     * @brief Sets the signal types in the extra infos
     * @param names The signal types
     * @exception Throws the same RelearnException as NeuronsExtraInfo::set_signal_types
     */
    void set_signal_types(std::vector<SignalType> signal_types) {
        axons->set_signal_types(std::move(signal_types));
    }

    /**
     * @brief Returns a constant reference to the axon model
     *      The reference is never invalidated
     * @return A constant reference to the axon model
     */
    [[nodiscard]] const Axons& get_axons() const noexcept {
        return *axons;
    }

    /**
     * @brief Returns a constant reference to the excitatory dendrites model
     *      The reference is never invalidated
     * @return A constant reference to the excitatory dendrites model
     */
    [[nodiscard]] const DendritesExcitatory& get_dendrites_exc() const noexcept {
        return *dendrites_exc;
    }

    /**
     * @brief Returns a constant reference to the inhibitory dendrites model
     *      The reference is never invalidated
     * @return A constant reference to the inhibitory dendrites model
     */
    [[nodiscard]] const DendritesInhibitory& get_dendrites_inh() const noexcept {
        return *dendrites_inh;
    }

    /**
     * @brief Returns a constant reference to the disable flags for the neurons
     *      The reference is never invalidated
     * @return A constant reference to the disable flags
     */
    [[nodiscard]] const std::vector<UpdateStatus>& get_disable_flags() const noexcept {
        return disable_flags;
    }

    /**
     * @brief Initializes the synaptic elements with respect to the network graph, i.e.,
     *      adds the synapses from the network graph as connected counts to the synaptic elements models
     */
    void init_synaptic_elements();

    /**
     * @brief Disables all neurons with specified ids
     *      If a neuron is already disabled, nothing happens for that one
     *      Otherwise, also deletes all synapses from the disabled neurons
     * @exception Throws RelearnExceptions if something unexpected happens
     */
    size_t disable_neurons(const std::vector<NeuronID>& neuron_ids);

    /**
     * @brief Enables all neurons with specified ids
     *      If a neuron is already enabled, nothing happens for that one
     * @exception Throws RelearnExceptions if something unexpected happens
     */
    void enable_neurons(const std::vector<NeuronID>& neuron_ids);

    /**
     * @brief Creates creation_count many new neurons with default values
     *      (a) Creates neurons in the electrical model
     *      (b) Creates neurons in the extra infos
     *      (c) Creates neurons in the synaptic models
     *      (d) Enables all created neurons
     *      (e) Calculates if the neurons fired once to initialize the calcium values to beta or 0.0
     *      (f) Inserts the newly created neurons into the octree
     * @param creation_count The number of newly created neurons
     * @param new_target_calcium_values The target calcium values for the newly created neurons
     * @param new_initial_calcium_values The initial calcium values for the newly created neurons
     * @exception Throws a RelearnException if creation_count != new_target_calcium_values.size(), or if something unexpected happens
     */
    void create_neurons(size_t creation_count, const std::vector<double>& new_target_calcium_values, const std::vector<double>& new_initial_calcium_values);

    /**
     * @brief Calls update_electrical_activity from the electrical model with the stored network graph,
     *      and updates the calcium values afterwards
     * @exception Throws a RelearnException if something unexpected happens
     */
    void update_electrical_activity();

    /**
     * @brief Updates the delta of the synaptic elements for (1) axons, (2) excitatory dendrites, (3) inhibitory dendrites
     * @exception Throws a RelearnException if something unexpected happens
     */
    void update_number_synaptic_elements_delta() {
        axons->update_number_elements_delta(calcium, target_calcium, disable_flags);
        dendrites_exc->update_number_elements_delta(calcium, target_calcium, disable_flags);
        dendrites_inh->update_number_elements_delta(calcium, target_calcium, disable_flags);
    }

    /**
     * @brief Updates the plasticity by
     *      (1) Deleting superfluous synapses
     *      (2) Creating new synapses with the stored algorithm
     * @exception Throws a RelearnException if the network graph, the octree, or the algorithm is empty,
     *      or something unexpected happens
     * @return Returns a tuple with (1) the number of deleted synapses, and (2) the number of created synapses
     */
    [[nodiscard]] std::tuple<size_t, size_t> update_connectivity();

    /**
     * @brief Calculates the number vacant axons and dendrites (excitatory, inhibitory) and prints them to LogFiles::EventType::Sums
     *      Performs communication with MPI
     * @param step The current simulation step
     * @param sum_synapses_deleted The number of deleted synapses (locally)
     * @param sum_synapses_created The number of created synapses (locally)
     */
    void print_sums_of_synapses_and_elements_to_log_file_on_rank_0(size_t step, size_t sum_synapses_deleted, size_t sum_synapses_created);

    /**
     * @brief Prints the overview of the neurons to LogFiles::EventType::NeuronsOverview
     *      Performs communication with MPI
     * @param step The current simulation step
     */
    void print_neurons_overview_to_log_file_on_rank_0(size_t step);

    /**
     * @brief Prints the calcium statistics to LogFiles::EventType::Essentials
     *      Performs communication with MPI
     */
    void print_calcium_statistics_to_essentials();

    /**
     * @brief Prints the network graph to LogFiles::EventType::Network
     */
    void print_network_graph_to_log_file();

    /**
     * @brief Prints the neuron positions to LogFiles::EventType::Positions
     */
    void print_positions_to_log_file();

    /**
     * @brief Prints some overview to LogFiles::EventType::Cout
     */
    void print();

    /**
     * @brief Prints some algorithm overview to LogFiles::EventType::Cout
     */
    void print_info_for_algorithm();

    /**
     * @brief Prints the histogram of in edges for the local neurons at the current simulation step
     * @param current_step The current simulation step
     */
    void print_local_network_histogram(size_t current_step);

    /**
     * @brief Prints the histogram of out edges for the local neurons at the current simulation step
     * @param current_step The current simulation step
     */
    void print_calcium_values_to_file(size_t current_step);

    /**
     * @brief Performs debug checks on the synaptic element models if Config::do_debug_checks
     * @exception Throws a RelearnException if a check fails
     */
    void debug_check_counts();

    /**
     * @brief Returns a statistical measure for the selected attribute, considering all MPI ranks.
     *      Performs communication across MPI processes
     * @param attribute The selected attribute of the neurons
     * @return The statistical measure across all MPI processes. All MPI processes have the same return value
     */
    [[nodiscard]] StatisticalMeasures get_statistics(NeuronAttribute attribute) const;

private:
    void update_calcium();

    [[nodiscard]] StatisticalMeasures global_statistics(const std::vector<double>& local_values, int root, const std::vector<UpdateStatus>& disable_flags) const;

    template <typename T>
    [[nodiscard]] StatisticalMeasures global_statistics_integral(const std::vector<T>& local_values, const int root, const std::vector<UpdateStatus>& disable_flags) const {
        std::vector<double> converted_values;
        converted_values.reserve(local_values.size());

        for (const auto& value : local_values) {
            converted_values.emplace_back(static_cast<double>(value));
        }

        return global_statistics(converted_values, root, disable_flags);
    }

    [[nodiscard]] size_t delete_synapses();

<<<<<<< HEAD
    [[nodiscard]] CommunicationMap<SynapseDeletionRequest> delete_synapses_find_synapses(const SynapticElements& synaptic_elements, const std::pair<unsigned int, std::vector<unsigned int>>& to_delete);
=======
    [[nodiscard]] std::pair<PendingDeletionsV, std::vector<size_t>> delete_synapses_find_synapses(
        const SynapticElements& synaptic_elements, const std::pair<unsigned int, std::vector<unsigned int>>& to_delete, const PendingDeletionsV& other_pending_deletions);

    /**
     * Determines which synapses should be deleted.
     * The selected synapses connect with neuron "neuron_id" and the type of
     * those synapses is given by "signal_type".
     *
     * NOTE: The semantics of the function is not nice but used to postpone all updates
     * due to synapse deletion until all neurons have decided *independently* which synapse
     * to delete. This should reflect how it's done for a distributed memory implementation.
     */
    [[nodiscard]] std::vector<size_t> delete_synapses_find_synapses_on_neuron(
        const NeuronID& neuron_id,
        ElementType element_type,
        SignalType signal_type,
        unsigned int num_synapses_to_delete,
        PendingDeletionsV& pending_deletions,
        const PendingDeletionsV& other_pending_deletions);

    [[nodiscard]] static std::vector<Neurons::Synapse> delete_synapses_register_edges(const std::vector<std::pair<RankNeuronId, int>>& edges);

    [[nodiscard]] static MapSynapseDeletionRequests delete_synapses_exchange_requests(const PendingDeletionsV& pending_deletions);
>>>>>>> d730646f

    [[nodiscard]] std::vector<RankNeuronId> delete_synapses_find_synapses_on_neuron(size_t neuron_id, ElementType element_type, SignalType signal_type, unsigned int num_synapses_to_delete);

    [[nodiscard]] size_t delete_synapses_commit_deletions(const CommunicationMap<SynapseDeletionRequest>& list);

    [[nodiscard]] size_t create_synapses();

    size_t number_neurons = 0;

    std::shared_ptr<Partition> partition{};

    std::shared_ptr<Octree> global_tree{};
    std::shared_ptr<Algorithm> algorithm{};

    std::shared_ptr<NetworkGraph> network_graph{};
    std::shared_ptr<NeuronIdTranslator> translator{};

    std::unique_ptr<NeuronModel> neuron_model{};

    std::shared_ptr<Axons> axons{};
    std::shared_ptr<DendritesExcitatory> dendrites_exc{};
    std::shared_ptr<DendritesInhibitory> dendrites_inh{};

    std::vector<double> target_calcium{};
    std::vector<double> calcium{}; // Intracellular calcium concentration of every neuron

    std::vector<UpdateStatus> disable_flags{};

    std::unique_ptr<NeuronsExtraInfo> extra_info{ std::make_unique<NeuronsExtraInfo>() };
};<|MERGE_RESOLUTION|>--- conflicted
+++ resolved
@@ -46,361 +46,12 @@
 class Neurons {
     friend class NeuronMonitor;
 
-<<<<<<< HEAD
-=======
-    /**
-     * This type represents a synapse deletion request.
-     * It is exchanged via MPI ranks but does not perform MPI communication on its own.
-     * A synapse is (src_neuron_id, axon, signal_type) ---synapse_id---> (tgt_neuron_id, dendrite, signal_type), the deletion if initiated from one side,
-     * and the other side is saved as (affected_neuron_id, affected_element_type, signal_type)
-     */
-    class PendingSynapseDeletion {
-        RankNeuronId src_neuron_id{}; // Synapse source neuron id
-        RankNeuronId tgt_neuron_id{}; // Synapse target neuron id
-        RankNeuronId affected_neuron_id{}; // Neuron whose synaptic element should be set vacant
-        ElementType affected_element_type{ ElementType::AXON }; // Type of the element (axon/dendrite) to be set vacant
-        SignalType signal_type{ SignalType::EXCITATORY }; // Signal type (exc/inh) of the synapse
-        unsigned int synapse_id{ 0 }; // Synapse id of the synapse to be deleted
-        bool affected_element_already_deleted{ false }; // "True" if the element to be set vacant was already deleted by the neuron owning it
-                                                        // "False" if the element must be set vacant
-
-    public:
-        /**
-         * Creates a new object
-         */
-        PendingSynapseDeletion() = default;
-
-        /**
-         * @brief Creates a new deletion request with the passed arguments
-         * @param src The source neuron, i.e., the neuron which's axon is involved in the synapse
-         * @param tgt The target neuron, i.e., the neuron which's dendrite is involved in the synapse
-         * @param aff The affected neuron, i.e., the neuron that must be notified
-         * @param elem The element type that is affected, i.e., from the neuron that must be notified
-         * @param sign The signal type of the synapse
-         * @param id The id of the synapse (in case the two neurons have multiple synapses)
-         * @exception Throws a RelearnException if any RankNeuronId is invalid (negative MPI rank or too large neuron id)
-         */
-        PendingSynapseDeletion(const RankNeuronId& src, const RankNeuronId& tgt, const RankNeuronId& aff,
-            const ElementType elem, const SignalType sign, const unsigned int id)
-            : src_neuron_id(src)
-            , tgt_neuron_id(tgt)
-            , affected_neuron_id(aff)
-            , affected_element_type(elem)
-            , signal_type(sign)
-            , synapse_id(id) {
-            RelearnException::check(src.get_neuron_id().is_initialized(), "PendingSynapseDeletion::PendingSynapseDeletion(): src neuron id not initialized");
-            RelearnException::check(tgt.get_neuron_id().is_initialized(), "PendingSynapseDeletion::PendingSynapseDeletion(): tgt neuron id not initialized");
-            RelearnException::check(aff.get_neuron_id().is_initialized(), "PendingSynapseDeletion::PendingSynapseDeletion(): aff neuron id not initialized");
-            RelearnException::check(src.get_rank() >= 0, "PendingSynapseDeletion::PendingSynapseDeletion(): src MPI rank was negative");
-            RelearnException::check(tgt.get_rank() >= 0, "PendingSynapseDeletion::PendingSynapseDeletion(): tgt MPI rank was negative");
-            RelearnException::check(aff.get_rank() >= 0, "PendingSynapseDeletion::PendingSynapseDeletion(): aff MPI rank was negative");
-        }
-
-        PendingSynapseDeletion(const PendingSynapseDeletion& other) = default;
-        PendingSynapseDeletion(PendingSynapseDeletion&& other) = default;
-
-        PendingSynapseDeletion& operator=(const PendingSynapseDeletion& other) = default;
-        PendingSynapseDeletion& operator=(PendingSynapseDeletion&& other) = default;
-
-        ~PendingSynapseDeletion() = default;
-
-        /**
-         * @brief Returns the source neuron id, i.e., the neuron which's axon is involved in the deletion
-         * @return The source neuron id
-         */
-        [[nodiscard]] const RankNeuronId& get_source_neuron_id() const noexcept {
-            return src_neuron_id;
-        }
-
-        /**
-         * @brief Returns the target neuron id, i.e., the neuron which's dendrite is involved in the deletion
-         * @return The target neuron id
-         */
-        [[nodiscard]] const RankNeuronId& get_target_neuron_id() const noexcept {
-            return tgt_neuron_id;
-        }
-
-        /**
-         * @brief Returns the affected neuron id, i.e., the neuron that has to be notified of the deletion
-         * @return The affected neuron id
-         */
-        [[nodiscard]] const RankNeuronId& get_affected_neuron_id() const noexcept {
-            return affected_neuron_id;
-        }
-
-        /**
-         * @brief Returns the affected element type, i.e., the affected neuron's type (axon or dendrite)
-         * @return The affected element type
-         */
-        [[nodiscard]] ElementType get_affected_element_type() const noexcept {
-            return affected_element_type;
-        }
-
-        /**
-         * @brief Returns the synapse' signal type
-         * @return The signal type
-         */
-        [[nodiscard]] SignalType get_signal_type() const noexcept {
-            return signal_type;
-        }
-
-        /**
-         * @brief Returns the synapse' id
-         * @return The synapse' id
-         */
-        [[nodiscard]] unsigned int get_synapse_id() const noexcept {
-            return synapse_id;
-        }
-
-        /**
-         * @brief Returns the flag if the synapse is already deleted locally (in case both wanted to delete the same synapse)
-         * @return True iff the synapse is already deleted
-         */
-        [[nodiscard]] bool get_affected_element_already_deleted() const noexcept {
-            return affected_element_already_deleted;
-        }
-
-        /**
-         * @brief Sets the flag that indicated if the synapse is already deleted locally (in case both wanted to delete the same synapse)
-         */
-        void set_affected_element_already_deleted() noexcept {
-            affected_element_already_deleted = true;
-        }
-
-        /**
-         * @brief Compares this and other by comparing the source neuron id, the target neuron id, and the synapse id
-         * @param other The other deletion request
-         * @return True iff both objects refer to the same synapse
-         */
-        [[nodiscard]] bool check_light_equality(const PendingSynapseDeletion& other) const noexcept {
-            return check_light_equality(other.src_neuron_id, other.tgt_neuron_id, other.synapse_id);
-        }
-
-        /**
-         * @brief Compares this and the passed components and checks if they refer to the same synapse
-         * @param src The other source neuron id
-         * @param tgt The other target neuron id
-         * @param id The other synapse' id
-         * @return True iff (src, tgt, id) refer to the same synapse as this
-         */
-        [[nodiscard]] bool check_light_equality(const RankNeuronId& src, const RankNeuronId& tgt, const unsigned int id) const noexcept {
-            const bool src_neuron_id_eq = src == src_neuron_id;
-            const bool tgt_neuron_id_eq = tgt == tgt_neuron_id;
-
-            const bool id_eq = id == synapse_id;
-
-            return src_neuron_id_eq && tgt_neuron_id_eq && id_eq;
-        }
-    };
-    using PendingDeletionsV = std::vector<PendingSynapseDeletion>;
-
-    /**
-     * This type is used as aggregate when it comes to selecting a synapse for deletion
-     */
-    class Synapse {
-        RankNeuronId neuron_id{};
-        unsigned int synapse_id{}; // Id of the synapse. Used to distinguish multiple synapses between the same neuron pair
-    public:
-        /**
-         * @brief Creates a new object with the passed neuron id and synapse id
-         * @param neuron_id The "other" neuron id
-         * @param synapse_id The synapse' id, in case there are multiple synapses connecting two neurons
-         * @exception Throws a RelearnException if the MPI rank is negative or neuron id is too large
-         */
-        Synapse(const RankNeuronId& neuron_id, const unsigned int synapse_id)
-            : neuron_id(neuron_id)
-            , synapse_id(synapse_id) {
-            RelearnException::check(neuron_id.get_neuron_id().is_initialized(), "Synapse::Synapse: neuron_id is not initialized");
-            RelearnException::check(neuron_id.get_rank() >= 0, "Synapse::Synapse: neuron_id MPI rank was negative");
-        }
-
-        /**
-         * @brief Returns the neuron id
-         * @return The neuron id
-         */
-        [[nodiscard]] RankNeuronId get_neuron_id() const noexcept {
-            return neuron_id;
-        }
-
-        /**
-         * @brief Returns the synapse' id
-         * @return The synapse' id
-         */
-        [[nodiscard]] unsigned int get_synapse_id() const noexcept {
-            return synapse_id;
-        }
-    };
-
-    /**
-     * This type aggregates multiple PendingSynapseDeletion into one and facilitates MPI communication.
-     * It does not perform MPI communication.
-     */
-    struct SynapseDeletionRequests {
-        SynapseDeletionRequests() = default;
-
-        /**
-         * @brief Returns the number of stored requests
-         * @return The number of stored requests
-         */
-        [[nodiscard]] size_t size() const noexcept {
-            return num_requests;
-        }
-
-        /**
-         * @brief Resizes the internal buffer to accomodate size-many requests
-         * @param size The number of requests to be stored
-         */
-        void resize(const size_t size) {
-            num_requests = size;
-            requests.resize(Constants::num_items_per_request * size);
-        }
-
-        /**
-         * @brief Appends the PendingSynapseDeletion to the end of the buffer
-         * @param pending_deletion The new PendingSynapseDeletion that should be appended
-         */
-        void append(const PendingSynapseDeletion& pending_deletion) {
-            num_requests++;
-
-            const size_t affected_element_type_converted = pending_deletion.get_affected_element_type() == ElementType::AXON ? 0 : 1;
-            const size_t signal_type_converted = pending_deletion.get_signal_type() == SignalType::EXCITATORY ? 0 : 1;
-
-            requests.push_back(pending_deletion.get_source_neuron_id().get_neuron_id().id());
-            requests.push_back(pending_deletion.get_target_neuron_id().get_neuron_id().id());
-            requests.push_back(pending_deletion.get_affected_neuron_id().get_neuron_id().id());
-            requests.push_back(affected_element_type_converted);
-            requests.push_back(signal_type_converted);
-            requests.push_back(pending_deletion.get_synapse_id());
-        }
-
-        /**
-         * @brief Returns the source neuron id of the PendingSynapseDeletion with the requested index
-         * @param request_index The index of the PendingSynapseDeletion
-         * @exception Throws a RelearnException if request_index is larger than the number of stored PendingSynapseDeletion
-         * @return The source neuron id
-         */
-        [[nodiscard]] NeuronID get_source_neuron_id(const size_t request_index) const {
-            const auto index = Constants::num_items_per_request * request_index;
-            RelearnException::check(index < requests.size(), "SynapseDeletionRequests::get_source_neuron_id: Index is out of bounds");
-            return NeuronID{ requests[index] };
-        }
-
-        /**
-         * @brief Returns the target neuron id of the PendingSynapseDeletion with the requested index
-         * @param request_index The index of the PendingSynapseDeletion
-         * @exception Throws a RelearnException if request_index is larger than the number of stored PendingSynapseDeletion
-         * @return The target neuron id
-         */
-        [[nodiscard]] NeuronID get_target_neuron_id(const size_t request_index) const {
-            const auto index = Constants::num_items_per_request * request_index + 1;
-            RelearnException::check(index < requests.size(), "SynapseDeletionRequests::get_source_neuron_id: Index is out of bounds");
-            return NeuronID{ requests[index] };
-        }
-
-        /**
-         * @brief Returns the affected neuron id of the PendingSynapseDeletion with the requested index
-         * @param request_index The index of the PendingSynapseDeletion
-         * @exception Throws a RelearnException if request_index is larger than the number of stored PendingSynapseDeletion
-         * @return The affected neuron id
-         */
-        [[nodiscard]] NeuronID get_affected_neuron_id(const size_t request_index) const {
-            const auto index = Constants::num_items_per_request * request_index + 2;
-            RelearnException::check(index < requests.size(), "SynapseDeletionRequests::get_affected_neuron_id: Index is out of bounds");
-            return NeuronID{ requests[index] };
-        }
-
-        /**
-         * @brief Returns the affected element type of the PendingSynapseDeletion with the requested index
-         * @param request_index The index of the PendingSynapseDeletion
-         * @exception Throws a RelearnException if request_index is larger than the number of stored PendingSynapseDeletion
-         * @return The element type
-         */
-        [[nodiscard]] ElementType get_affected_element_type(const size_t request_index) const {
-            const auto index = Constants::num_items_per_request * request_index + 3;
-            RelearnException::check(index < requests.size(), "SynapseDeletionRequests::get_affected_element_type: Index is out of bounds");
-            const auto affected_element_type_converted = requests[index] == 0 ? ElementType::AXON : ElementType::DENDRITE;
-            return affected_element_type_converted;
-        }
-
-        /**
-         * @brief Returns the synapse' signal type of the PendingSynapseDeletion with the requested index
-         * @param request_index The index of the PendingSynapseDeletion
-         * @exception Throws a RelearnException if request_index is larger than the number of stored PendingSynapseDeletion
-         * @return The synapse' signal type
-         */
-        [[nodiscard]] SignalType get_signal_type(const size_t request_index) const {
-            const auto index = Constants::num_items_per_request * request_index + 4;
-            RelearnException::check(index < requests.size(), "SynapseDeletionRequests::get_signal_type: Index is out of bounds");
-            const auto affected_element_type_converted = requests[index] == 0 ? SignalType::EXCITATORY : SignalType::INHIBITORY;
-            return affected_element_type_converted;
-        }
-
-        /**
-         * @brief Returns the synapse' 9d of the PendingSynapseDeletion with the requested index
-         * @param request_index The index of the PendingSynapseDeletion
-         * @exception Throws a RelearnException if request_index is larger than the number of stored PendingSynapseDeletion
-         * @return The synapse' id
-         */
-        [[nodiscard]] unsigned int get_synapse_id(const size_t request_index) const {
-            const auto index = Constants::num_items_per_request * request_index + 5;
-            RelearnException::check(index < requests.size(), "SynapseDeletionRequests::get_synapse_id: Index is out of bounds");
-            const auto synapse_id = static_cast<unsigned int>(requests[index]);
-            return synapse_id;
-        }
-
-        /**
-         * @brief Returns the raw pointer to the requests.
-         *      Does not transfer ownership
-         * @return A raw pointer to the requests
-         */
-        [[nodiscard]] std::span<size_t> get_requests() noexcept {
-            return requests;
-        }
-
-        /**
-         * @brief Returns the raw pointer to the requests.
-         *      Does not transfer ownership
-         * @return A raw pointer to the requests
-         */
-        [[nodiscard]] std::span<const size_t> get_requests() const noexcept {
-            return requests;
-        }
-
-        /**
-         * @brief Returns the size of the internal buffer in bytes
-         * @return The size of the internal buffer in bytes
-         */
-        [[nodiscard]] size_t get_requests_size_in_bytes() const noexcept {
-            return get_requests().size_bytes();
-        }
-
-    private:
-        size_t num_requests{ 0 }; // Number of synapse deletion requests
-        std::vector<size_t> requests{}; // Each request to delete a synapse is a 6-tuple:
-                                        // (src_neuron_id, tgt_neuron_id, affected_neuron_id, affected_element_type, signal_type, synapse_id)
-                                        // That is why requests.size() == 6*num_requests
-                                        // Note, a more memory-efficient implementation would use a smaller data type (not size_t)
-                                        // for affected_element_type, signal_type.
-                                        // This vector is used as MPI communication buffer
-    };
-
->>>>>>> d730646f
 public:
     using Axons = SynapticElements;
     using DendritesExcitatory = SynapticElements;
     using DendritesInhibitory = SynapticElements;
 
-<<<<<<< HEAD
     /** 
-=======
-    /**
-     * Map of (MPI rank; SynapseDeletionRequests)
-     * The MPI rank specifies the corresponding process
-     */
-    using MapSynapseDeletionRequests = std::map<int, SynapseDeletionRequests>;
-
-    /**
->>>>>>> d730646f
      * @brief Creates a new object with the passed Partition, NeuronModel, Axons, DendritesExc, and DendritesInh
      * @param partition The partition, is only used for printing, must not be empty
      * @param model_ptr The electrical model for the neurons, must not be empty
@@ -725,33 +376,7 @@
 
     [[nodiscard]] size_t delete_synapses();
 
-<<<<<<< HEAD
     [[nodiscard]] CommunicationMap<SynapseDeletionRequest> delete_synapses_find_synapses(const SynapticElements& synaptic_elements, const std::pair<unsigned int, std::vector<unsigned int>>& to_delete);
-=======
-    [[nodiscard]] std::pair<PendingDeletionsV, std::vector<size_t>> delete_synapses_find_synapses(
-        const SynapticElements& synaptic_elements, const std::pair<unsigned int, std::vector<unsigned int>>& to_delete, const PendingDeletionsV& other_pending_deletions);
-
-    /**
-     * Determines which synapses should be deleted.
-     * The selected synapses connect with neuron "neuron_id" and the type of
-     * those synapses is given by "signal_type".
-     *
-     * NOTE: The semantics of the function is not nice but used to postpone all updates
-     * due to synapse deletion until all neurons have decided *independently* which synapse
-     * to delete. This should reflect how it's done for a distributed memory implementation.
-     */
-    [[nodiscard]] std::vector<size_t> delete_synapses_find_synapses_on_neuron(
-        const NeuronID& neuron_id,
-        ElementType element_type,
-        SignalType signal_type,
-        unsigned int num_synapses_to_delete,
-        PendingDeletionsV& pending_deletions,
-        const PendingDeletionsV& other_pending_deletions);
-
-    [[nodiscard]] static std::vector<Neurons::Synapse> delete_synapses_register_edges(const std::vector<std::pair<RankNeuronId, int>>& edges);
-
-    [[nodiscard]] static MapSynapseDeletionRequests delete_synapses_exchange_requests(const PendingDeletionsV& pending_deletions);
->>>>>>> d730646f
 
     [[nodiscard]] std::vector<RankNeuronId> delete_synapses_find_synapses_on_neuron(size_t neuron_id, ElementType element_type, SignalType signal_type, unsigned int num_synapses_to_delete);
 
