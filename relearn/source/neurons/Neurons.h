--- conflicted
+++ resolved
@@ -140,15 +140,6 @@
         }
 
         for (NeuronID neuron_id : NeuronID::range(0, number_neurons)) {
-<<<<<<< HEAD
-            const auto source = neuron_id.get_neuron_id();
-            NetworkGraph::DistantEdges edges = network_graph_plastic->get_all_out_edges(neuron_id);
-            // Check for forbidden plastic connection from or to a static neuron
-            for (const auto& edge : edges) {
-                const RelearnTypes::neuron_id target = edge.first.get_neuron_id().get_neuron_id();
-                RelearnException::check(disable_flags[source] != UpdateStatus::Static, "Plastic connection from a static neuron is forbidden. {} (static)  -> {}", source, target);
-                RelearnException::check(disable_flags[target] != UpdateStatus::Static, "Plastic connection to a static neuron is forbidden. {} -> {}(static)", source, target);
-=======
             const auto neuron_id_id = neuron_id.get_neuron_id();
             NetworkGraph::DistantEdges edges_out = network_graph_plastic->get_all_out_edges(neuron_id);
             if (!edges_out.empty()) {
@@ -158,7 +149,6 @@
             NetworkGraph::DistantEdges edges_in = network_graph_plastic->get_all_in_edges(neuron_id);
             if (!edges_in.empty()) {
                 RelearnException::check(disable_flags[neuron_id_id] != UpdateStatus::STATIC, "Plastic connection from a static neuron is forbidden. ? -> {} (static)", neuron_id_id);
->>>>>>> 8b771a9c
             }
         }
     }
