#pragma once

/*
 * This file is part of the RELeARN software developed at Technical University Darmstadt
 *
 * Copyright (c) 2020, Technical University of Darmstadt, Germany
 *
 * This software may be modified and distributed under the terms of a BSD-style license.
 * See the LICENSE file in the base directory for details.
 *
 */

#include "Types.h"
#include "neurons/FiredStatus.h"
#include "neurons/UpdateStatus.h"
#include "neurons/models/FiredStatusCommunicator.h"
#include "neurons/models/ModelParameter.h"
#include "util/RelearnException.h"
#include "util/TaggedID.h"

#include <memory>
#include <vector>

class NetworkGraph;
class NeuronMonitor;

enum class SynapticInputCalculatorType : char {
    Linear,
    Logarithmic,
    HyperbolicTangent,
};

/**
 * @brief Pretty-prints the synaptic input calculator type to the chosen stream
 * @param out The stream to which to print the synaptic input calculator
 * @param element_type The synaptic input calculator to print
 * @return The argument out, now altered with the synaptic input calculator
 */
inline std::ostream& operator<<(std::ostream& out, const SynapticInputCalculatorType& calculator_type) {
    if (calculator_type == SynapticInputCalculatorType::Linear) {
        return out << "Linear";
    }

    if (calculator_type == SynapticInputCalculatorType::Logarithmic) {
        return out << "Logarithmic";
    }

    if (calculator_type == SynapticInputCalculatorType::HyperbolicTangent) {
        return out << "Hyperbolic-Tangent";
    }

    return out;
}

/**
 * This class provides an interface to calculate the background activity and synaptic input
 * that neurons receive. Performs communication with MPI to synchronize with different ranks.
 */
class SynapticInputCalculator {
    friend class NeuronMonitor;

public:
    using number_neurons_type = RelearnTypes::number_neurons_type;
    using step_type = RelearnTypes::step_type;

    /**
<<<<<<< HEAD
     * @brief Constructs a new instance of type SynapticInputCalculator with 0 neurons and the passed values for all parameters.
     *      Does not check the parameters against the min and max values defined below in order to allow other values besides in the GUI
     * @param k The factor by which the input of a neighboring spiking neuron is weighted
=======
     * @brief Construcs a new instance of type SynapticInputCalculator with 0 neurons and the passed values for all parameters.
     *      Does not check the parameters agains the min and max values defined below in order to allow other values besides in the GUI
     * @param synapse_conductance The factor by which the input of a neighboring spiking neuron is weighted
>>>>>>> 8cdba956
     */
    SynapticInputCalculator(const double synapse_conductance)
        : synapse_conductance(synapse_conductance) { }

    /**
     * @brief Creates a clone of this instance (without neurons), copies all parameters
     * @return A copy of this instance
     */
    [[nodiscard]] virtual std::unique_ptr<SynapticInputCalculator> clone() const = 0;

    /**
     * @brief Initializes this instance to hold the given number of neurons
     * @param number_neurons The number of neurons for this instance, must be > 0
     * @exception Throws a RelearnException if number_neurons == 0
     */
    void init(number_neurons_type number_neurons);

    /**
     * @brief Additionally created the given number of neurons
     * @param creation_count The number of neurons to create, must be > 0
     * @exception Throws a RelearnException if creation_count == 0 or if init(...) was not called before
     */
    void create_neurons(number_neurons_type creation_count);

    /**
     * @brief Updates the synaptic input and the background activity based on the current network graph, whether the local neurons spikes, and which neuron to update
     * @param step The current update step
     * @param network_graph_static The network graph of static connections
     * @param network_graph_plastic The network graph of plastic connections
     * @param fired Which local neuron fired
     * @param disable_flags Which neurons are disabled
     * @exception Throws a RelearnException if the number of local neurons didn't match the sizes of the arguments
     */
    void update_input([[maybe_unused]] const step_type step, const NetworkGraph& network_graph_static, const NetworkGraph& network_graph_plastic, 
        const std::vector<FiredStatus>& fired, const std::vector<UpdateStatus>& disable_flags) {
        RelearnException::check(number_local_neurons > 0, "SynapticInputCalculator::update_input: There were no local neurons.");
        RelearnException::check(fired.size() == number_local_neurons, "SynapticInputCalculator::update_input: Size of fired did not match number of local neurons: {} vs {}", fired.size(), number_local_neurons);
        RelearnException::check(disable_flags.size() == number_local_neurons, "SynapticInputCalculator::update_input: Size of disable_flags did not match number of local neurons: {} vs {}", disable_flags.size(), number_local_neurons);

        fired_status_comm->set_local_fired_status(fired, disable_flags, network_graph_static, network_graph_plastic);
        fired_status_comm->exchange_fired_status();

        update_synaptic_input(network_graph_static, network_graph_plastic, fired, disable_flags);
    }

    /**
     * @brief Returns the calculated synaptic input for the given neuron. Changes after calls to update_input(...)
     * @param neuron_id The neuron to query
     * @exception Throws a RelearnException if the neuron_id is too large for the stored number of neurons
     * @return The synaptic input for the given neuron
     */
    [[nodiscard]] double get_synaptic_input(const NeuronID& neuron_id) const {
        const auto local_neuron_id = neuron_id.get_neuron_id();

        RelearnException::check(local_neuron_id < number_local_neurons, "NeuronModels::get_x: id is too large: {}", neuron_id);
        return synaptic_input[local_neuron_id];
    }

    /**
     * @brief Returns the calculated synaptic input for all. Changes after calls to update_input(...)
     * @return The synaptic input for all neurons
     */
    [[nodiscard]] const std::vector<double>& get_synaptic_input() const noexcept {
        return synaptic_input;
    }

    /**
     * @brief Returns the communicator which is used for synchronizing the fired status across multiple MPI ranks
     * @return The fired status communicator
     */
    [[nodiscard]] const std::unique_ptr<FiredStatusCommunicator>& get_fired_status_communicator() const {
        return fired_status_comm;
    }

    /**
     * @brief Returns the synapse conductance (The factor by which the input of a neighboring spiking neuron is weighted)
     * @return The synapse conductance
     */
    [[nodiscard]] double get_synapse_conductance() const noexcept {
        return synapse_conductance;
    }

    /**
     * @brief Returns the number of neurons that are stored in the object
     * @return The number of neurons that are stored in the object
     */
    [[nodiscard]] number_neurons_type get_number_neurons() const noexcept {
        return number_local_neurons;
    }

    /**
     * @brief Returns the parameters of this instance, i.e., the attributes which change the behavior when calculating the input
     * @return The parameters
     */
    [[nodiscard]] virtual std::vector<ModelParameter> get_parameter() {
        return {
            Parameter<double>{ "synapse_conductance", synapse_conductance, min_conductance, max_conductance },
        };
    }

    static constexpr double default_conductance{ 0.03 };

    static constexpr double min_conductance{ 0.0 };
    static constexpr double max_conductance{ 10.0 };

protected:
    /**
     * @brief This hook needs to update this->synaptic_input for every neuron. Can make use of this->fired_status_comm
     * @param network_graph_static The network graph of static connections
     * @param network_graph_plastic The network graph of plastic connections
     * @param fired If the local neurons fired
     * @param disable_flags Which local neurons are disabled
     */
    virtual void update_synaptic_input(const NetworkGraph& network_graph_static, const NetworkGraph& network_graph_plastic, 
        const std::vector<FiredStatus>& fired, const std::vector<UpdateStatus>& disable_flags) = 0;

    /**
     * @brief Sets the synaptic input for the given neuron
     * @param neuron_id The local neuron
     * @param value The new synaptic input
     * @exception Throws a RelearnException if the neuron_id is to large
     */
    void set_synaptic_input(const number_neurons_type neuron_id, const double value) {
        RelearnException::check(neuron_id < number_local_neurons, "SynapticInputCalculator::set_synaptic_input: neuron_id was too large: {} vs {}", neuron_id, number_local_neurons);
        synaptic_input[neuron_id] = value;
    }

    /**
     * @brief Sets the synaptic input for all neurons
     * @param value The new background activity
     */
    void set_synaptic_input(double value) noexcept;

    [[nodiscard]] double get_local_synaptic_input(const NetworkGraph& network_graph, const std::vector<FiredStatus>& fired, const NeuronID& neuron_id);

    [[nodiscard]] double get_distant_synaptic_input(const NetworkGraph& network_graph, const std::vector<FiredStatus>& fired, const NeuronID& neuron_id);

private:
    number_neurons_type number_local_neurons{};

    double synapse_conductance{ default_conductance }; // Proportionality factor for synapses in Hz

    std::vector<double> synaptic_input{};

    std::unique_ptr<FiredStatusCommunicator> fired_status_comm{};
};<|MERGE_RESOLUTION|>--- conflicted
+++ resolved
@@ -64,15 +64,9 @@
     using step_type = RelearnTypes::step_type;
 
     /**
-<<<<<<< HEAD
      * @brief Constructs a new instance of type SynapticInputCalculator with 0 neurons and the passed values for all parameters.
      *      Does not check the parameters against the min and max values defined below in order to allow other values besides in the GUI
-     * @param k The factor by which the input of a neighboring spiking neuron is weighted
-=======
-     * @brief Construcs a new instance of type SynapticInputCalculator with 0 neurons and the passed values for all parameters.
-     *      Does not check the parameters agains the min and max values defined below in order to allow other values besides in the GUI
      * @param synapse_conductance The factor by which the input of a neighboring spiking neuron is weighted
->>>>>>> 8cdba956
      */
     SynapticInputCalculator(const double synapse_conductance)
         : synapse_conductance(synapse_conductance) { }
