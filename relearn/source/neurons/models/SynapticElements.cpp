#include "SynapticElements.h"

/**
 * Updates the number of synaptic elements for neuron "neuron_id"
 * Returns the number of synapses to be deleted as a consequence of deleting synaptic elements
 *
 * Synaptic elements are deleted based on "deltas_since_last_update" in the following way:
 * 1. Delete vacant elements
 * 2. Delete bound elements
 */

unsigned int SynapticElements::update_number_elements(const NeuronID& neuron_id) {
    RelearnException::check(neuron_id.id() < size, "SynapticElements::update_number_elements: {} is too large! {}", neuron_id, size);

    const auto current_count = grown_elements[neuron_id.id()];
    const auto current_connected_count_integral = connected_elements[neuron_id.id()];
    const auto current_connected_count = static_cast<double>(current_connected_count_integral);
    const auto current_vacant = current_count - current_connected_count;
    const auto current_delta = deltas_since_last_update[neuron_id.id()];

    RelearnException::check(current_count >= 0.0, "SynapticElements::update_number_elements: {}", current_count);
    RelearnException::check(current_connected_count >= 0.0, "SynapticElements::update_number_elements: {}", current_connected_count);
    RelearnException::check(current_vacant >= 0.0, "SynapticElements::update_number_elements: {}", current_count - current_connected_count);

    // The vacant portion after caring for the delta
    // No deletion of bound synaptic elements required, connected_elements stays the same
    if (const auto new_vacant = current_vacant + current_delta; new_vacant >= 0.0) {
        const auto new_count = (1 - vacant_retract_ratio) * new_vacant + current_connected_count;
        RelearnException::check(new_count >= current_connected_count, "SynapticElements::update_number_elements: new count is smaller than connected count");

        grown_elements[neuron_id.id()] = new_count;
        deltas_since_last_update[neuron_id.id()] = 0.0;
        return 0;
    }

    /**
<<<<<<< HEAD
	 * More bound elements should be deleted than are available.
	 * Now, neither vacant (see if branch above) nor bound elements are left.
	 */
=======
     * More bound elements should be deleted than are available.
     * Now, neither vacant (see if branch above) nor bound elements are left.
     */
>>>>>>> d730646f
    if (current_count + current_delta < 0.0) {
        connected_elements[neuron_id.id()] = 0;
        grown_elements[neuron_id.id()] = 0.0;
        deltas_since_last_update[neuron_id.id()] = 0.0;

        return current_connected_count_integral;
    }

    const auto new_count = current_count + current_delta;
    const auto new_connected_count = floor(new_count);
    const auto num_vacant = new_count - new_connected_count;

    const auto retracted_new_count = (1 - vacant_retract_ratio) * num_vacant + new_connected_count;

    RelearnException::check(num_vacant >= 0, "SynapticElements::update_number_elements: num vacant is neg");

    connected_elements[neuron_id.id()] = static_cast<unsigned int>(new_connected_count);
    grown_elements[neuron_id.id()] = retracted_new_count;
    deltas_since_last_update[neuron_id.id()] = 0.0;

    const auto deleted_cnts = current_connected_count - new_connected_count;

    RelearnException::check(deleted_cnts >= 0.0, "SynapticElements::update_number_elements:  deleted was negative");
    const auto num_delete_connected = static_cast<unsigned int>(deleted_cnts);

    return num_delete_connected;
}<|MERGE_RESOLUTION|>--- conflicted
+++ resolved
@@ -34,15 +34,9 @@
     }
 
     /**
-<<<<<<< HEAD
-	 * More bound elements should be deleted than are available.
-	 * Now, neither vacant (see if branch above) nor bound elements are left.
-	 */
-=======
      * More bound elements should be deleted than are available.
      * Now, neither vacant (see if branch above) nor bound elements are left.
      */
->>>>>>> d730646f
     if (current_count + current_delta < 0.0) {
         connected_elements[neuron_id.id()] = 0;
         grown_elements[neuron_id.id()] = 0.0;
