/*
 * This file is part of the RELeARN software developed at Technical University Darmstadt
 *
 * Copyright (c) 2020, Technical University of Darmstadt, Germany
 *
 * This software may be modified and distributed under the terms of a BSD-style license.
 * See the LICENSE file in the base directory for details.
 *
 */

#pragma once

#include "../../util/Random.h"
#include "../../util/RelearnException.h"
#include "../ElementType.h"
#include "../UpdateStatus.h"
#include "../SignalType.h"
#include "ModelParameter.h"
#include "../../util/TaggedID.h"

#include <cmath>
#include <memory>
#include <utility>
#include <vector>

class NeuronMonitor;

/**
 * @brief A gaussian curve that is compressed by growth-factor nu and intersects the x-axis at
 *      eta (left intersection) and epsilon (right intersection).
 *      It is positive on (eta, epsilon) and negative at (-inf, eta), (epsilon, inf)
 *      Its maximum is at m := (eta + epsilon) / 2, and it is symmetric wrt. m.
 *      It attracts (-inf, eta) to -inf and (eta, inf) to epsilon.
 *      See Butz and van Ooyen, 2013 PloS Comp Biol, Equation 4.
 * @param current The current value (of calcium in the neuron)
 * @param eta The left intersection with the x-axis
 * @param epsilon The right intersection with the x-axis
 * @param growth_rate A linear scaling factor, i.e., the maximum of the function at (eta + epsilon) / 2
 */
inline double gaussian_growth_curve(const double current, const double eta, const double epsilon, const double growth_rate) noexcept {
    const auto factor = 1.6651092223153955127063292897904020952611777045288814583336582344;
    // 1.6651092223153955127063292897904020952611777045288814583336582344... = (2 * sqrt(-log(0.5)))

    const auto xi = (eta + epsilon) / 2;
    const auto zeta = (eta - epsilon) / factor;

    const auto difference = current - xi;
    const auto quotient = difference / zeta;
    const auto product = quotient * quotient;

    const auto dz = growth_rate * (2 * exp(-product) - 1);
    return dz;
}

/**
 * This type is a SoA for synaptic elements (can be used for axons and dendrites, both for excitatory and inhibitory).
 * It stores the number of grown and connected elements, and a delta that is accumulated during the electrical updates and committed during the synaptic updates.
 */
class SynapticElements {
    friend class NeuronMonitor;

public:
    /**
     * @brief Creates a new object with the given parameters. Does not initialize the vectors
     * @param type The type (axon or dendrite) of the elements stored in this object
     * @param min_C_level_to_grow The minimum calcium value for the elements to grow
     * @param nu The growth rate for the elements in ms^-1
     * @param vacant_retract_ratio The retract ratio for unconnected elements
     * @param initial_vacant_elements_lb The minimum number of free vacant elements during initialization
     * @param initial_vacant_elements_ub The maximum number of free vacant elements during initialization
     */
    SynapticElements(const ElementType type, const double min_C_level_to_grow,
        const double nu = SynapticElements::default_nu,
        const double vacant_retract_ratio = SynapticElements::default_vacant_retract_ratio,
        const double initial_vacant_elements_lb = SynapticElements::default_vacant_elements_initially_lower_bound,
        const double initial_vacant_elements_ub = SynapticElements::default_vacant_elements_initially_upper_bound)
        : type(type)
        , min_C_level_to_grow(min_C_level_to_grow)
        , nu(nu)
        , vacant_retract_ratio(vacant_retract_ratio)
        , initial_vacant_elements_lower_bound(initial_vacant_elements_lb)
        , initial_vacant_elements_upper_bound(initial_vacant_elements_ub) {
    }

    SynapticElements(const SynapticElements& other) = delete;
    SynapticElements(SynapticElements&& other) = default;

    SynapticElements& operator=(const SynapticElements& other) = delete;
    SynapticElements& operator=(SynapticElements&& other) = default;

    ~SynapticElements() = default;

    /**
     * @brief Initializes the object to contain number_neurons elements.
     *      Creates initially free elements, uniformely and independently drawn from [initial_vacant_elements_lb, initial_vacant_elements_ub].
     *      Sets the number of connected elements to 0 for all neurons
     * @param number_neurons The number of that should be stored
     * @exception Throws a RelearnException if initial_vacant_elements_ub < initial_vacant_elements_lb
     */
    void init(const size_t number_neurons) {
        size = number_neurons;

        grown_elements.resize(size);

        if (initial_vacant_elements_lower_bound < initial_vacant_elements_upper_bound) {
            RandomHolder::fill(RandomHolderKey::SynapticElements, grown_elements.begin(), grown_elements.end(), initial_vacant_elements_lower_bound, initial_vacant_elements_upper_bound);
        } else if (initial_vacant_elements_lower_bound == initial_vacant_elements_upper_bound) {
            std::fill(grown_elements.begin(), grown_elements.end(), initial_vacant_elements_lower_bound);
        } else {
            RelearnException::fail("SynapticElements::init: Should initialize synaptic elements with values between in the wrong order (lower is larger than upper)");
        }

        connected_elements.resize(size, 0);
        deltas_since_last_update.resize(size, 0.0);
        signal_types.resize(size);
    }

    /**
     * @brief Creates additional creation_count elements.
     *      For those, creates initially free elements, uniformely and independently drawn from [initial_vacant_elements_lb, initial_vacant_elements_ub].
     *      For those, sets the number of connected elements to 0 for all neurons.
     *      All previous elements are not changed.
     * @param number_neurons The number of that should be created
     * @exception Throws a RelearnException if initial_vacant_elements_ub < initial_vacant_elements_lb
     */
    void create_neurons(const size_t creation_count) {
        const auto current_size = size;
        const auto new_size = current_size + creation_count;

        grown_elements.resize(new_size);

        if (initial_vacant_elements_lower_bound < initial_vacant_elements_upper_bound) {
            RandomHolder::fill(RandomHolderKey::SynapticElements, grown_elements.begin() + static_cast<std::int64_t>(current_size), grown_elements.end(), initial_vacant_elements_lower_bound, initial_vacant_elements_upper_bound);
        } else if (initial_vacant_elements_lower_bound == initial_vacant_elements_upper_bound) {
            std::fill(grown_elements.begin() + static_cast<std::int64_t>(current_size), grown_elements.end(), initial_vacant_elements_lower_bound);
        } else {
            RelearnException::fail("SynapticElements::create_neurons: Should initialize synaptic elements with values between in the wrong order (lower is larger than upper)");
        }

        connected_elements.resize(new_size, 0);
        deltas_since_last_update.resize(new_size, 0.0);
        signal_types.resize(new_size);

        size = new_size;
    }

    /**
     * @brief Clones this instance and creates a new SynapticElements with the same parameters and 0 local neurons
     */
    [[nodiscard]] std::shared_ptr<SynapticElements> clone() const {
        return std::make_shared<SynapticElements>(type, min_C_level_to_grow, nu, vacant_retract_ratio, initial_vacant_elements_lower_bound, initial_vacant_elements_upper_bound);
    }

    /**
<<<<<<< HEAD
	 * @brief Returns a vector with an std::shared_ptr for each significant instance (axons, dendrites (excitatory, inhibitory))
     * @return A vector with all significant instances
	 */
    [[nodiscard]] static std::vector<std::shared_ptr<SynapticElements>> get_elements() {
        std::vector<std::shared_ptr<SynapticElements>> res;
        res.emplace_back(std::make_shared<SynapticElements>(ElementType::AXON, SynapticElements::default_eta_Axons));
        res.emplace_back(std::make_shared<SynapticElements>(ElementType::DENDRITE, SynapticElements::default_eta_Dendrites_exc));
        res.emplace_back(std::make_shared<SynapticElements>(ElementType::DENDRITE, SynapticElements::default_eta_Dendrites_inh));
=======
     * @brief Returns a vector with an std::unique_ptr for each significant instance (axons, dendrites (excitatory, inhibitory))
     * @return A vector with all significant instances
     */
    [[nodiscard]] static std::vector<std::unique_ptr<SynapticElements>> get_elements() {
        std::vector<std::unique_ptr<SynapticElements>> res;
        res.emplace_back(std::make_unique<SynapticElements>(ElementType::AXON, SynapticElements::default_eta_Axons));
        res.emplace_back(std::make_unique<SynapticElements>(ElementType::DENDRITE, SynapticElements::default_eta_Dendrites_exc));
        res.emplace_back(std::make_unique<SynapticElements>(ElementType::DENDRITE, SynapticElements::default_eta_Dendrites_inh));
>>>>>>> d730646f
        return res;
    }

    /**
     * @brief Returns a vector with all adjustable ModelParameter
     * @return A vector with all adjustable ModelParameter
     */
    [[nodiscard]] std::vector<ModelParameter> get_parameter() {
        return {
            Parameter<double>{ "Minimum calcium to grow", min_C_level_to_grow, SynapticElements::min_min_C_level_to_grow, SynapticElements::max_min_C_level_to_grow },
            Parameter<double>{ "nu", nu, SynapticElements::min_nu, SynapticElements::max_nu },
            Parameter<double>{ "Vacant synapse retract ratio", vacant_retract_ratio, SynapticElements::min_vacant_retract_ratio, SynapticElements::max_vacant_retract_ratio },
            Parameter<double>{ "Initial vacant elements lower bound", initial_vacant_elements_lower_bound, SynapticElements::min_vacant_elements_initially, SynapticElements::max_vacant_elements_initially },
            Parameter<double>{ "Initial vacant elements upper bound", initial_vacant_elements_upper_bound, SynapticElements::min_vacant_elements_initially, SynapticElements::max_vacant_elements_initially },
        };
    }

    /**
     * @brief Returns the total counts, indexed by the local neuron id (how many elements the neuron has grown)
     * @return The total counts
     */
    [[nodiscard]] const std::vector<double>& get_grown_elements() const noexcept {
        return grown_elements;
    }

    /**
     * @brief Returns the connected counts, indexed by the local neuron id (how many elements from the neuron are connected via synapses)
     * @return The connected counts
     */
    [[nodiscard]] const std::vector<unsigned int>& get_connected_elements() const noexcept {
        return connected_elements;
    }

    /**
     * @brief Returns the accumulated changes to the counts, indexed by the local neuron id (the built-up difference from the electrical updates)
     * @return The accumulated changes to the counts
     */
    [[nodiscard]] const std::vector<double>& get_deltas() const noexcept {
        return deltas_since_last_update;
    }

    /**
     * @brief Returns the signal types of the elements, indexed by the local neuron id
     * @return The signal types
     */
    [[nodiscard]] const std::vector<SignalType>& get_signal_types() const noexcept {
        return signal_types;
    }

    /**
     * @brief Updates the counts for the specified neuron by the specified delta.
     *      This bypasses the commit-step. Use this only if necessary
     * @param neuron_id The local neuron id
     * @param delta The delta by which the number of elements changes (can be positive and negative)
     * @exception Throws a RelearnException if (a) neuron_id is too large, (b) the counts for the neuron are negative afterwards
     */
<<<<<<< HEAD
    void update_grown_elements(const size_t neuron_id, const double delta) {
        RelearnException::check(neuron_id < grown_elements.size(), "SynapticElements::update_grown_elements: neuron_id is too large: {}", neuron_id);
        grown_elements[neuron_id] += delta;
        RelearnException::check(grown_elements[neuron_id] >= 0.0, "SynapticElements::update_grown_elements: update_grown_elements was negative");
=======
    void update_grown_elements(const NeuronID neuron_id, const double delta) {
        RelearnException::check(neuron_id.id() < grown_elements.size(), "SynapticElements::update_grown_elements: neuron_id is too large: {}", neuron_id);
        grown_elements[neuron_id.id()] += delta;
        RelearnException::check(grown_elements[neuron_id.id()] >= 0.0, "SynapticElements::update_grown_elements: update_count was negative");
>>>>>>> d730646f
    }

    /**
     * @brief Updates the connected counts for the specified neuron by the specified delta.
     * @param neuron_id The local neuron id
     * @param delta The delta by which the number of elements changes (can be positive and negative)
     * @exception Throws a RelearnException if (a) neuron_id is too large, (b) the counts for the neuron are negative afterwards
     */
    void update_connected_elements(const NeuronID neuron_id, const int delta) {
        RelearnException::check(neuron_id.id() < connected_elements.size(), "SynapticElements::update_connected_elements: neuron_id is too large: {}", neuron_id);
        if (delta < 0) {
            const unsigned int abs_delta = -delta;
            RelearnException::check(connected_elements[neuron_id.id()] >= abs_delta, "SynapticElements::update_connected_elements: {}: {}", neuron_id, delta);
        }

<<<<<<< HEAD
        if (delta > 0) {
            const auto number_free_elements = get_free_elements(neuron_id);
            RelearnException::check(number_free_elements >= static_cast<unsigned int>(delta), "SynapticElements::update_connected_elements: There are not enogh free elements {}: {} vs {}", neuron_id, delta, number_free_elements);
        }

        connected_elements[neuron_id] += delta;
=======
        connected_elements[neuron_id.id()] += delta;
>>>>>>> d730646f
    }

    /**
     * @brief Sets the signal type for the specified neuron
     * @param neuron_id The neuron
     * @param type The new signal type
     * @exception Throws a RelearnException if neuron_id is too large
     */
    void set_signal_type(const NeuronID& neuron_id, const SignalType type) {
        RelearnException::check(neuron_id.id() < signal_types.size(), "SynapticElements::set_signal_type: neuron_id is too large: {}", neuron_id);
        signal_types[neuron_id.id()] = type;
    }

    /**
     * @brief Sets the signal type for all neurons at once
     * @param types The new signal types
     * @exception Throws a RelearnException if types.size() is not the same as the number of stored neurons
     */
    void set_signal_types(std::vector<SignalType>&& types) {
        RelearnException::check(types.size() == size, "SynapticElements::set_signal_type: Mismatching size of type vectors");
        signal_types = std::move(types);
    }

    /**
     * @brief Decreases the number of connected counts for each neuron by the specified amount.
     *      Disables all specified neurons, i.e., sets all values to 0
     * @param changes The deletions for each neuron, must be >= 0
     * @param disabled_neuron_ids The local neuron ids that should be disabled
     * @exception Throws a RelearnException if
     *      (a) changes.size() is not equal to the number of stored neurons
     *      (b) changes[i] is larger than the connected counts for i
     *      (c) disabled_neuron_ids[i] is larger than the number of stored neurons
     */
    void update_after_deletion(const std::vector<unsigned int>& changes, const std::vector<NeuronID>& disabled_neuron_ids) {
        RelearnException::check(changes.size() == size, "SynapticElements::update_after_deletion: The number of changes does not match the number of elements");

        for (auto neuron_id = 0; neuron_id < size; neuron_id++) {
            const auto change = changes[neuron_id];
            RelearnException::check(connected_elements[neuron_id] >= change,
                "SynapticElements::update_after_deletion: Cannot delete more connections than present for neuron {}: {} vs {}", neuron_id, change, connected_elements[neuron_id]);

            connected_elements[neuron_id] -= change;
        }

        for (const auto neuron_id : disabled_neuron_ids) {
            RelearnException::check(neuron_id.id() < size, "SynapticElements::update_after_deletion: Cannot disable a neuron with a too large id");
            connected_elements[neuron_id.id()] = 0;
            grown_elements[neuron_id.id()] = 0.0;
            deltas_since_last_update[neuron_id.id()] = 0.0;
        }
    }

    /**
     * @brief Returns the number of grown elements for the specified neuron id
     * @param neuron_id The neuron
     * @exception Throws a RelearnException if neuron_id is too large
     * @return The number of grown elements
     */
    [[nodiscard]] double get_grown_elements(const NeuronID neuron_id) const {
        RelearnException::check(neuron_id.id() < grown_elements.size(), "SynapticElements::get_grown_elements: neuron_id is too large: {}", neuron_id);
        return grown_elements[neuron_id.id()];
    }

    /**
     * @brief Returns the number of connected elements for the specified neuron id
     * @param neuron_id The neuron
     * @exception Throws a RelearnException if neuron_id is too large
     * @return The number of connected elements
     */
    [[nodiscard]] unsigned int get_connected_elements(const NeuronID neuron_id) const {
        RelearnException::check(neuron_id.id() < connected_elements.size(), "SynapticElements::get_connected_elements: neuron_id is too large: {}", neuron_id);
        return connected_elements[neuron_id.id()];
    }

    /**
     * @brief Returns the number of free elements for the specified neuron id
     * @param neuron_id The neuron
     * @exception Throws a RelearnException if neuron_id is too large or if the number of connected elements exceeds the number of grown elements
     * @return The number of free elements
     */
    [[nodiscard]] unsigned int get_free_elements(const size_t neuron_id) const {
        RelearnException::check(neuron_id < connected_elements.size(), "SynapticElements::get_free_elements: neuron_id is too large: {}", neuron_id);
        RelearnException::check(connected_elements[neuron_id] <= grown_elements[neuron_id], "SynapticElements::get_free_elements: More elements were connected then free: {}, {} vs {}", neuron_id, connected_elements[neuron_id], grown_elements[neuron_id]);
        return static_cast<unsigned int>(grown_elements[neuron_id] - connected_elements[neuron_id]);
    }

    /**
     * @brief Returns the accumulated delta for the specified neuron id
     * @param neuron_id The neuron
     * @exception Throws a RelearnException if neuron_id is too large
     * @return The accumulated delta
     */
    [[nodiscard]] double get_delta(const NeuronID neuron_id) const {
        RelearnException::check(neuron_id.id() < deltas_since_last_update.size(), "SynapticElements::get_delta: neuron_id is too large: {}", neuron_id);
        return deltas_since_last_update[neuron_id.id()];
    }

    /**
     * @brief Returns the signal type for the specified neuron id
     * @param neuron_id The neuron
     * @exception Throws a RelearnException if neuron_id is too large
     * @return The signal type
     */
    [[nodiscard]] SignalType get_signal_type(const NeuronID& neuron_id) const {
        RelearnException::check(neuron_id.id() < signal_types.size(), "SynapticElements::get_signal_type: neuron_id is too large: {}", neuron_id);
        return signal_types[neuron_id.id()];
    }

    /**
     * @brief Returns the element type
     * @return The element type
     */
    [[nodiscard]] ElementType get_element_type() const noexcept {
        return type;
    }

    /**
     * @brief Commits the accumulated differences for all neurons that are not disabled and returns the number of total deletions and neuron-wise deletions
     * @param disable_flags Indicates that a neuron should not be updated (= 0)
     * @exception Throws a RelearnException if disable_flags.size() does not match the number of stored neurons
     * @return Returns a tuple with (1) the number of deletions and (2) the number of deletions for each neuron
     */
    [[nodiscard]] std::pair<unsigned int, std::vector<unsigned int>> commit_updates(const std::vector<UpdateStatus>& disable_flags) {
        RelearnException::check(disable_flags.size() == size, ":SynapticElements::commit_updates: disable_flags was not of the right size");

        std::vector<unsigned int> number_deletions(size, 0);
        unsigned int sum_to_delete = 0;

#pragma omp parallel for reduction(+ \
                                   : sum_to_delete) shared(number_deletions, disable_flags) default(none)
        for (auto neuron_id = 0; neuron_id < size; ++neuron_id) {
            if (disable_flags[neuron_id] == UpdateStatus::DISABLED) {
                continue;
            }

            /**
             * Create and delete synaptic elements as required.
             * This function only deletes elements (bound and unbound), no synapses.
             */
            const auto num_synapses_to_delete = update_number_elements(NeuronID{ neuron_id });

            number_deletions[neuron_id] = num_synapses_to_delete;
            sum_to_delete += num_synapses_to_delete;
        }

        return std::make_pair(sum_to_delete, number_deletions);
    }

    /**
     * @brief Updates the accumulated delta for each enabled neuron based on its current calcium value
     * @param calcium The current calcium value for each neuron
     * @param target_calcium The target calcium value for each neuron
     * @param disable_flags Indicates that a neuron should not be updated (= 0)
     * @exception Throws a RelearnException if calcium.size() or disable_flags.size() does not match the number of stored neurons
     */
    void update_number_elements_delta(const std::vector<double>& calcium, const std::vector<double>& target_calcium, const std::vector<UpdateStatus>& disable_flags) {
        RelearnException::check(calcium.size() == size, "SynapticElements::commit_updates: calcium was not of the right size");
        RelearnException::check(target_calcium.size() == size, "SynapticElements::commit_updates: target_calcium was not of the right size");
        RelearnException::check(disable_flags.size() == size, "SynapticElements::commit_updates: disable_flags was not of the right size");

#pragma omp parallel for shared(calcium, target_calcium, disable_flags) default(none)
        for (auto neuron_id = 0; neuron_id < size; ++neuron_id) {
            if (disable_flags[neuron_id] == UpdateStatus::DISABLED) {
                continue;
            }

            const auto target_calcium_value = target_calcium[neuron_id];
            const auto current_calcium_value = calcium[neuron_id];
            const auto inc = gaussian_growth_curve(current_calcium_value, min_C_level_to_grow, target_calcium_value, nu);

            deltas_since_last_update[neuron_id] += inc;
        }
    }

private:
    /**
     * @brief Updates the number of synaptic elements for the specified neuron.
     *      Returns the number of synapses to be deleted as a consequence of deleting synaptic elements
     * @param neuron_id The neuron
     * @exception Throws a RelearnException if neuron_id is too large or there was a calculation error
     * @return The number of synapses that must be deleted as a consequence
     *
     * Synaptic elements are deleted based on "deltas_since_last_update" in the following way:
     * 1. Delete vacant elements
     * 2. Delete bound elements
     */
    [[nodiscard]] unsigned int update_number_elements(const NeuronID& neuron_id);

public:
    static constexpr double default_C_target{ 0.7 }; // gold 0.5;
    static constexpr double default_eta_Axons{ 0.4 }; // gold 0.0;
    static constexpr double default_eta_Dendrites_exc{ 0.1 }; // gold 0.0;
    static constexpr double default_eta_Dendrites_inh{ 0.0 }; // gold 0.0;
    static constexpr double default_nu{ 1e-5 }; // gold 1e-5;
    static constexpr double default_vacant_retract_ratio{ 0.0 };
    static constexpr double default_vacant_elements_initially_lower_bound{ 0.0 };
    static constexpr double default_vacant_elements_initially_upper_bound{ 0.0 };

    static constexpr double min_min_C_level_to_grow{ 0.0 };
    static constexpr double min_C_target{ 0.0 };
    static constexpr double min_nu{ 0.0 };
    static constexpr double min_vacant_retract_ratio{ 0.0 };
    static constexpr double min_vacant_elements_initially{ 0.0 };

    static constexpr double max_min_C_level_to_grow{ 10.0 };
    static constexpr double max_C_target{ 100.0 };
    static constexpr double max_nu{ 1.0 };
    static constexpr double max_vacant_retract_ratio{ 1.0 };
    static constexpr double max_vacant_elements_initially{ 1000.0 };

private:
    ElementType type{}; // Denotes the type of all synaptic elements, which is AXON or DENDRITE
    size_t size{ 0 };
    std::vector<double> grown_elements{};
    std::vector<double> deltas_since_last_update{}; // Keeps track of changes in number of elements until those changes are applied in next connectivity update
    std::vector<unsigned int> connected_elements{};
    std::vector<SignalType> signal_types{}; // Signal type of synaptic elements, i.e., EXCITATORY or INHIBITORY.
                                            // Note: Given that current exc. and inh. dendrites are in different objects, this would only be needed for axons.
                                            //       A more memory-efficient solution would be to use a different class for axons which has the signal_types array.

    // Parameters
    double min_C_level_to_grow{ 0.0 }; // Minimum level of calcium needed for elements to grow
    double nu{ default_nu }; // Growth rate for synaptic elements in ms^-1. Needs to be much smaller than 1 to separate activity and structural dynamics.
    double vacant_retract_ratio{ default_vacant_retract_ratio }; // Percentage of how many vacant synaptic elements should be deleted during each connectivity update

    double initial_vacant_elements_lower_bound{ default_vacant_elements_initially_lower_bound }; // Minimum number of vacant elements that are available at the start of the simulation
    double initial_vacant_elements_upper_bound{ default_vacant_elements_initially_upper_bound }; // Maximum number of vacant elements that are available at the start of the simulation
};<|MERGE_RESOLUTION|>--- conflicted
+++ resolved
@@ -152,7 +152,6 @@
     }
 
     /**
-<<<<<<< HEAD
 	 * @brief Returns a vector with an std::shared_ptr for each significant instance (axons, dendrites (excitatory, inhibitory))
      * @return A vector with all significant instances
 	 */
@@ -161,16 +160,6 @@
         res.emplace_back(std::make_shared<SynapticElements>(ElementType::AXON, SynapticElements::default_eta_Axons));
         res.emplace_back(std::make_shared<SynapticElements>(ElementType::DENDRITE, SynapticElements::default_eta_Dendrites_exc));
         res.emplace_back(std::make_shared<SynapticElements>(ElementType::DENDRITE, SynapticElements::default_eta_Dendrites_inh));
-=======
-     * @brief Returns a vector with an std::unique_ptr for each significant instance (axons, dendrites (excitatory, inhibitory))
-     * @return A vector with all significant instances
-     */
-    [[nodiscard]] static std::vector<std::unique_ptr<SynapticElements>> get_elements() {
-        std::vector<std::unique_ptr<SynapticElements>> res;
-        res.emplace_back(std::make_unique<SynapticElements>(ElementType::AXON, SynapticElements::default_eta_Axons));
-        res.emplace_back(std::make_unique<SynapticElements>(ElementType::DENDRITE, SynapticElements::default_eta_Dendrites_exc));
-        res.emplace_back(std::make_unique<SynapticElements>(ElementType::DENDRITE, SynapticElements::default_eta_Dendrites_inh));
->>>>>>> d730646f
         return res;
     }
 
@@ -227,17 +216,10 @@
      * @param delta The delta by which the number of elements changes (can be positive and negative)
      * @exception Throws a RelearnException if (a) neuron_id is too large, (b) the counts for the neuron are negative afterwards
      */
-<<<<<<< HEAD
-    void update_grown_elements(const size_t neuron_id, const double delta) {
-        RelearnException::check(neuron_id < grown_elements.size(), "SynapticElements::update_grown_elements: neuron_id is too large: {}", neuron_id);
-        grown_elements[neuron_id] += delta;
-        RelearnException::check(grown_elements[neuron_id] >= 0.0, "SynapticElements::update_grown_elements: update_grown_elements was negative");
-=======
     void update_grown_elements(const NeuronID neuron_id, const double delta) {
         RelearnException::check(neuron_id.id() < grown_elements.size(), "SynapticElements::update_grown_elements: neuron_id is too large: {}", neuron_id);
         grown_elements[neuron_id.id()] += delta;
         RelearnException::check(grown_elements[neuron_id.id()] >= 0.0, "SynapticElements::update_grown_elements: update_count was negative");
->>>>>>> d730646f
     }
 
     /**
@@ -253,16 +235,12 @@
             RelearnException::check(connected_elements[neuron_id.id()] >= abs_delta, "SynapticElements::update_connected_elements: {}: {}", neuron_id, delta);
         }
 
-<<<<<<< HEAD
         if (delta > 0) {
             const auto number_free_elements = get_free_elements(neuron_id);
             RelearnException::check(number_free_elements >= static_cast<unsigned int>(delta), "SynapticElements::update_connected_elements: There are not enogh free elements {}: {} vs {}", neuron_id, delta, number_free_elements);
         }
 
-        connected_elements[neuron_id] += delta;
-=======
         connected_elements[neuron_id.id()] += delta;
->>>>>>> d730646f
     }
 
     /**
