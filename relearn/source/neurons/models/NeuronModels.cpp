--- conflicted
+++ resolved
@@ -80,14 +80,9 @@
         // Walk through the local in-edges of my neuron
         const NetworkGraph::LocalEdges& local_in_edges = network_graph.get_local_in_edges(id);
 
-<<<<<<< HEAD
-        for (const auto& [initiator_neuron_id, edge_val] : local_in_edges) {
-            const auto spike = fired[initiator_neuron_id];
-=======
         auto I = I_syn[neuron_id];
         for (const auto& [src_neuron_id, edge_val] : local_in_edges) {
             const auto spike = fired[src_neuron_id.id()];
->>>>>>> d730646f
             if (spike != 0) {
                 I += k * edge_val;
             }
@@ -104,16 +99,11 @@
 
             const auto& initiator_neuron_id = key.get_neuron_id();
 
-<<<<<<< HEAD
             const auto& firing_ids = firing_neuron_ids_incoming.get_requests(rank);
             const auto contains_id = std::binary_search(firing_ids.begin(), firing_ids.end(), initiator_neuron_id);
 
             if (contains_id) {
                 I_syn[neuron_id] += k * edge_val;
-=======
-            if (found) {
-                I += k * edge_val;
->>>>>>> d730646f
             }
         }
 
@@ -144,102 +134,15 @@
     Timers::stop_and_add(TimerRegion::CALC_SYNAPTIC_BACKGROUND);
 }
 
-<<<<<<< HEAD
 CommunicationMap<size_t> NeuronModel::update_electrical_activity_prepare_sending_spikes(const NetworkGraph& network_graph, const std::vector<UpdateStatus>& disable_flags) {
     const auto mpi_ranks = MPIWrapper::get_num_ranks();
     const auto my_rank = MPIWrapper::get_my_rank();
-=======
-std::vector<size_t> NeuronModel::update_electrical_activity_prepare_receiving_spikes(const MapFiringNeuronIds& firing_neuron_ids_outgoing) {
-    Timers::start(TimerRegion::PREPARE_NUM_NEURON_IDS);
-
-    const auto num_ranks = MPIWrapper::get_num_ranks();
-    std::vector<size_t> num_firing_neuron_ids_incoming(num_ranks, 0);
-
-    /**
-     * Send to every rank the number of firing neuron ids it should prepare for from me.
-     * Likewise, receive the number of firing neuron ids that I should prepare for from every rank.
-     */
-    std::vector<size_t> num_firing_neuron_ids_for_ranks(num_ranks, 0);
-    std::vector<size_t> num_firing_neuron_ids_from_ranks(num_ranks, Constants::uninitialized);
-
-    // Fill vector with my number of firing neuron ids for every rank (excluding me)
-    for (const auto& [rank, neuron_ids] : firing_neuron_ids_outgoing) {
-        const auto num_neuron_ids = neuron_ids.size();
-        num_firing_neuron_ids_for_ranks[rank] = num_neuron_ids;
-    }
-    Timers::stop_and_add(TimerRegion::PREPARE_NUM_NEURON_IDS);
-
-    Timers::start(TimerRegion::ALL_TO_ALL);
-    // Send and receive the number of firing neuron ids
-    MPIWrapper::all_to_all(num_firing_neuron_ids_for_ranks, num_firing_neuron_ids_from_ranks);
-    Timers::stop_and_add(TimerRegion::ALL_TO_ALL);
-
-    Timers::start(TimerRegion::ALLOC_MEM_FOR_NEURON_IDS);
-    // Now I know how many neuron ids I will get from every rank.
-    // Allocate memory for all incoming neuron ids.
-    for (auto rank : MPIWrapper::get_ranks()) {
-        // Only create key-value pair in map for "rank" if necessary
-        if (auto num_neuron_ids = num_firing_neuron_ids_from_ranks[rank]; 0 != num_neuron_ids) {
-            num_firing_neuron_ids_incoming[rank] = num_neuron_ids;
-        }
-    }
-    Timers::stop_and_add(TimerRegion::ALLOC_MEM_FOR_NEURON_IDS);
-
-    return num_firing_neuron_ids_incoming;
-}
-
-NeuronModel::MapFiringNeuronIds NeuronModel::update_electrical_activity_exchange_neuron_ids(const MapFiringNeuronIds& firing_neuron_ids_outgoing, const std::vector<size_t>& num_incoming_ids) {
-    Timers::start(TimerRegion::EXCHANGE_NEURON_IDS);
-
-    /**
-     * Send and receive actual neuron ids
-     */
-
-    MapFiringNeuronIds firing_neuron_ids_incoming;
-    for (auto rank : MPIWrapper::get_ranks()) {
-        const auto num_incoming_ids_from_frank = num_incoming_ids[rank];
-        if (num_incoming_ids_from_frank > 0) {
-            firing_neuron_ids_incoming[rank].resize(num_incoming_ids_from_frank);
-        }
-    }
-
-    std::vector<MPIWrapper::AsyncToken>
-        mpi_requests(firing_neuron_ids_outgoing.size() + firing_neuron_ids_incoming.size());
-
-    auto mpi_requests_index = 0;
-
-    // Receive actual neuron ids
-    for (auto& [rank, firing_ids] : firing_neuron_ids_incoming) {
-        MPIWrapper::async_receive(firing_ids.get_neuron_ids(), rank, mpi_requests[mpi_requests_index]);
-
-        ++mpi_requests_index;
-    }
-
-    // Send actual neuron ids
-    for (const auto& [rank, firing_ids] : firing_neuron_ids_outgoing) {
-        MPIWrapper::async_send(firing_ids.get_neuron_ids(), rank, mpi_requests[mpi_requests_index]);
-
-        ++mpi_requests_index;
-    }
-
-    // Wait for all sends and receives to complete
-    MPIWrapper::wait_all_tokens(mpi_requests);
-
-    Timers::stop_and_add(TimerRegion::EXCHANGE_NEURON_IDS);
->>>>>>> d730646f
 
     CommunicationMap<size_t> spiking_ids(mpi_ranks);
 
-<<<<<<< HEAD
     // If there is no other rank, then we can just skip
     if (mpi_ranks == 1) {
         return spiking_ids;
-=======
-NeuronModel::MapFiringNeuronIds NeuronModel::update_electrical_activity_prepare_sending_spikes(const NetworkGraph& network_graph, const std::vector<UpdateStatus>& disable_flags) {
-    // If there is no other rank, then we can just skip
-    if (const auto number_mpi_ranks = MPIWrapper::get_num_ranks(); number_mpi_ranks == 1) {
-        return {};
->>>>>>> d730646f
     }
 
     /**
@@ -271,11 +174,7 @@
 
             // Function expects to insert neuron ids in sorted order
             // Append if it is not already in
-<<<<<<< HEAD
             spiking_ids.append(target_rank, neuron_id);
-=======
-            firing_neuron_ids_outgoing[target_rank].append(id);
->>>>>>> d730646f
         }
     } // For my neurons
     Timers::stop_and_add(TimerRegion::PREPARE_SENDING_SPIKES);
