--- conflicted
+++ resolved
@@ -57,12 +57,8 @@
      * @param synaptic_input_calculator The object that is resonsible for calculating the synaptic input
      * @param background_activity_calculator The object that is resonsible for calculating the background activity
      */
-<<<<<<< HEAD
     NeuronModel(unsigned int h, std::unique_ptr<SynapticInputCalculator>&& synaptic_input_calculator, 
         std::unique_ptr<BackgroundActivityCalculator>&& background_activity_calculator)
-=======
-    NeuronModel(unsigned int h, std::unique_ptr<SynapticInputCalculator>&& synaptic_input_calculator, std::unique_ptr<BackgroundActivityCalculator>&& background_activity_calculator, std::unique_ptr<ExternalStimulusCalculator>&&  external_stimulus)
->>>>>>> afb250f4
         : h(h)
         , input_calculator(std::move(synaptic_input_calculator))
         , background_calculator(std::move(background_activity_calculator))
@@ -193,11 +189,7 @@
      * @param network_graph The network graph that specifies which neurons are connected. Is used to determine which spikes effect the local portion.
      * @param disable_flags A vector of flags that specify which neurons should be left alone during the update
      */
-<<<<<<< HEAD
-    void update_electrical_activity(step_type step, const NetworkGraph& network_graph, const std::vector<UpdateStatus>& disable_flags);
-=======
-    void update_electrical_activity(size_t step,const NetworkGraph& network_graph_static, const NetworkGraph& network_graph_plastic, const std::vector<UpdateStatus>& disable_flags);
->>>>>>> afb250f4
+    void update_electrical_activity(step_type step,const NetworkGraph& network_graph_static, const NetworkGraph& network_graph_plastic, const std::vector<UpdateStatus>& disable_flags);
 
     /**
      * @brief Returns a vector with an std::unique_ptr for each class inherited from NeuronModels which can be cloned
