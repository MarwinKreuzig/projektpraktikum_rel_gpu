--- conflicted
+++ resolved
@@ -23,11 +23,6 @@
 #include <tuple>
 #include <utility>
 
-<<<<<<< HEAD
-AreaMonitor::AreaMonitor(Simulation *simulation, std::shared_ptr<GlobalAreaMapper> global_area_mapper, RelearnTypes::area_id area_id, RelearnTypes::area_name area_name,
-                         int my_rank, std::filesystem::path &path)
-        : sim(simulation), area_id(area_id), area_name(std::move(area_name)), my_rank(my_rank), path(std::move(path)), global_area_mapper(std::move(global_area_mapper)) {
-=======
 #include <range/v3/range/conversion.hpp>
 #include <range/v3/view/for_each.hpp>
 #include <range/v3/view/map.hpp>
@@ -40,9 +35,7 @@
     , area_name(std::move(area_name))
     , my_rank(my_rank)
     , path(std::move(path)) {
->>>>>>> 6592cf62
-    write_header();
-}
+
 
  void AreaMonitor::monitor_connectivity() {
      Timers::start(TimerRegion::AREA_MONITORS_LOCAL_EDGES);
@@ -146,33 +139,24 @@
     //Timers::start();
     std::ofstream out(path, std::ios_base::app);
 
-<<<<<<< HEAD
-    std::set<std::pair<int, RelearnTypes::area_id>> unique_area_ids;
-    for (const auto &single_record: data) {
-        auto connection_data = std::get<0>(single_record);
-        auto deletion_data = std::get<1>(single_record);
-
-        for (const auto &[rank_area_id, _]: connection_data) {
-            unique_area_ids.insert(rank_area_id);
-        }
-        for (const auto &[rank_area_id, _]: deletion_data) {
-            unique_area_ids.insert(rank_area_id);
-        }
-    }
-=======
-    const auto unique_area_ids = data
+    auto unique_area_ids = data
         | ranges::views::for_each(element<0>)
         | ranges::views::keys
         | ranges::to<std::set>;
->>>>>>> 6592cf62
-
+
+    const auto unique_area_ids2 = data
+        | ranges::views::for_each(element<1>)
+        | ranges::views::keys
+        | ranges::to<std::set>;
+
+    unique_area_ids += unique_area_ids2;
+
+    std::vector<std::pair<int, RelearnTypes::area_id>> unique_area_ids_list;
+    std::copy(unique_area_ids.begin(), unique_area_ids.end(), std::back_inserter(unique_area_ids_list));
+    std::sort(unique_area_ids_list.begin(), unique_area_ids_list.end());
     // Header
     out << "# Step;";
-<<<<<<< HEAD
     for (const auto &[rank, area_id]: unique_area_ids_list) {
-=======
-    for (const auto& [rank, area_id] : unique_area_ids) {
->>>>>>> 6592cf62
         out << rank << ":" << area_id << "ex;"
             << rank << ":" << area_id << "in;"
             << rank << ":" << area_id << "del;";
@@ -184,14 +168,9 @@
     for (const auto &single_record: data) {
         out << step << ";";
         auto connection_data = std::get<0>(single_record);
-<<<<<<< HEAD
         auto deletion_data = std::get<1>(single_record);
         for (const auto &rank_area_id: unique_area_ids_list) {
             const auto &connections = connection_data[rank_area_id];
-=======
-        for (const auto& rank_area_id : unique_area_ids) {
-            const auto& connections = connection_data[rank_area_id];
->>>>>>> 6592cf62
             out << std::to_string(connections.den_ex) << ";";
             out << std::to_string(connections.den_inh) << ";";
             const auto &deletions_in_step = deletion_data[rank_area_id];
