/*
 * This file is part of the RELeARN software developed at Technical University Darmstadt
 *
 * Copyright (c) 2020, Technical University of Darmstadt, Germany
 *
 * This software may be modified and distributed under the terms of a BSD-style license.
 * See the LICENSE file in the base directory for details.
 *
 */

#pragma once

#include "../../Types.h"
#include "../SignalType.h"
#include "../../util/TaggedID.h"

<<<<<<< HEAD
#include <utility>

/**
 * One SynapseCreationRequest always consists of a target neuron, a source neuron, and a signal type
=======
#include <map>
#include <span>
#include <vector>

/**
 * An object of type SynapseCreationRequests stores the requests from the current MPI rank to a dedicated other MPI rank.
 * It stores all requests flattened and can manage the responses.
 * The class does not perform any communication or synchronization with other MPI ranks.
>>>>>>> d730646f
 */
class SynapseCreationRequest {
    RelearnTypes::neuron_id target{};
    RelearnTypes::neuron_id source{};
    SignalType signal_type{};

public:
    SynapseCreationRequest() = default;

    /**
     * @brief Constructs a new reqest with the arguments
     * @param target The neuron target id of the request
     * @param source The neuron source id of the request
     * @param signal_type The signal type
     */
    SynapseCreationRequest(RelearnTypes::neuron_id target, RelearnTypes::neuron_id source, SignalType signal_type)
        : target(target)
        , source(source)
        , signal_type(signal_type) { }

    /**
<<<<<<< HEAD
     * @brief Returns the target of the request
     * @return The target
=======
     * @brief Checks if the number of stored requests and responses is 0
     *
     * @return true iff there are no requests
     * @return false else
     */
    [[nodiscard]] bool empty() const noexcept {
        return size() == 0;
    }

    /**
     * @brief Resizes the object so that it can hold the specified number of requests, allocates the necessary amount of memory
     * @param size The number of requests and responses to the stored
>>>>>>> d730646f
     */
    [[nodiscard]] RelearnTypes::neuron_id get_target() const noexcept {
        return target;
    }

    /**
<<<<<<< HEAD
     * @brief Returns the source of the request
     * @return The source
     */
    [[nodiscard]] RelearnTypes::neuron_id get_source() const noexcept {
        return source;
    }

    /**
     * @brief Returns the neuron type of the request
     * @return The neuron type
     */
    [[nodiscard]] SignalType get_signal_type() const noexcept {
        return signal_type;
    }

    template <std::size_t Index>
    auto& get() & {
        if constexpr (Index == 0)
            return target;
        if constexpr (Index == 1)
            return source;
        if constexpr (Index == 2)
            return signal_type;
    }

    template <std::size_t Index>
    auto const& get() const& {
        if constexpr (Index == 0)
            return target;
        if constexpr (Index == 1)
            return source;
        if constexpr (Index == 2)
            return signal_type;
    }

    template <std::size_t Index>
    auto&& get() && {
        if constexpr (Index == 0)
            return std::move(target);
        if constexpr (Index == 1)
            return std::move(source);
        if constexpr (Index == 2)
            return std::move(signal_type);
=======
     * @brief Appends a pending request, comprising of the source and target neuron ids and a flag that denotes the
     *      required dendrite type; 0 for excitatory and 1 for inhibitory
     * @param source_neuron_id The local neuron id of the requesting neuron
     * @param target_neuron_id The local (to the other rank) neuron id of the requested neuron
     * @param dendrite_type_needed The required type, coded with 0 for excitatory and 1 for inhibitory
     */
    void append(const NeuronID& source_neuron_id, const NeuronID& target_neuron_id, const size_t dendrite_type_needed) {
        num_requests++;

        requests.push_back(source_neuron_id.id());
        requests.push_back(target_neuron_id.id());
        requests.push_back(dendrite_type_needed);

        responses.resize(responses.size() + 1);
    }

    /**
     * @brief Appends a pending request, comprising of the source and target neuron ids and an enum that denotes the
     *      required dendrite type
     * @param source_neuron_id The local neuron id of the requesting neuron
     * @param target_neuron_id The local (to the other rank) neuron id of the requested neuron
     * @param dendrite_type_needed The required type as enum
     */
    void append(const NeuronID& source_neuron_id, const NeuronID& target_neuron_id, const SignalType dendrite_type_needed) {
        size_t dendrite_type_val = 0;

        if (dendrite_type_needed == SignalType::INHIBITORY) {
            dendrite_type_val = 1;
        }

        append(source_neuron_id, target_neuron_id, dendrite_type_val);
    }

    /**
     * @brief Returns the requested index as a three-tuple of the source' local neuron id, the targets local neuron id,
     *      and a enum that indicates whether it is an excitatory or inhibitory request
     * @param request_index The required request-index
     * @exception Throws a RelearnException if the request_index exceeds the stored number of requests
     * @return A tuple consisting of the local neuron id of source and target, and a enum that
     *       indicates whether it is an excitatory or inhibitory request
     */
    [[nodiscard]] std::tuple<NeuronID, NeuronID, SignalType> get_request(const size_t request_index) const {
        RelearnException::check(request_index < num_requests, "SynapseCreationRequests::get_request: index out of bounds: {} vs {}", request_index, num_requests);

        const size_t base_index = 3 * request_index;

        const auto source_neuron_id = requests[base_index];
        const auto target_neuron_id = requests[base_index + 1];
        const auto dendrite_type_needed = requests[base_index + 2];

        const SignalType dendrite_type_needed_converted = (dendrite_type_needed == 0) ? SignalType::EXCITATORY : SignalType::INHIBITORY;

        return { NeuronID{ source_neuron_id }, NeuronID{ target_neuron_id }, dendrite_type_needed_converted };
    }

    /**
     * @brief Sets the responce for the index-specified request
     * @param request_index The request index
     * @param connected A flag that specifies if the request is accepted (1) or denied (0)
     * @exception Throws a RelearnException if the request_index exceeds the stored number of responses
     */
    void set_response(const size_t request_index, const char connected) {
        RelearnException::check(request_index < num_requests, "SynapseCreationRequests::set_response: index out of bounds: {} vs {}", request_index, num_requests);

        responses[request_index] = connected;
    }

    /**
     * @brief Gets the responce for the index-specified request
     * @param request_index The request index
     * @exception Throws a RelearnException if the request_index exceeds the stored number of responses
     * @return A flag that specifies if the request is accepted (1) or denied (0)
     */
    [[nodiscard]] char get_response(const size_t request_index) const {
        RelearnException::check(request_index < num_requests, "SynapseCreationRequests::get_response: index out of bounds: {} vs {}", request_index, num_requests);
        return responses[request_index];
    }

    /**
     * @brief Gets a raw non-owning span for the encoded requests. The span is invalidated by append()
     * @return The span to the encoded requests
     */
    [[nodiscard]] std::span<size_t> get_requests() noexcept {
        return requests;
    }

    /**
     * @brief Gets a raw non-owning and non-mutable span for the encoded requests. The span is invalidated by append()
     * @return The span to the encoded requests
     */
    [[nodiscard]] std::span<const size_t> get_requests() const noexcept {
        return requests;
>>>>>>> d730646f
    }
};

<<<<<<< HEAD
namespace std {
template <>
struct tuple_size<typename ::SynapseCreationRequest> {
    static constexpr size_t value = 3;
};

template <>
struct tuple_element<0, typename ::SynapseCreationRequest> {
    using type = RelearnTypes::neuron_id;
};

template <>
struct tuple_element<1, typename ::SynapseCreationRequest> {
    using type = RelearnTypes::neuron_id;
};

template <>
struct tuple_element<2, typename ::SynapseCreationRequest> {
    using type = SignalType;
=======
    /**
     * @brief Gets a raw non-owning and non-mutable span for the stored responses. The span is invalidated by append()
     * @return The span to the encoded answers: (1) for true, (0) for false
     */
    [[nodiscard]] std::span<const char> get_responses() const noexcept {
        return responses;
    }

    /**
     * @brief Gets the number of bytes that all stored requests take. The size is invalidated by append()
     * @return The number of bytes all stored requests take
     */
    [[nodiscard]] size_t get_requests_size_in_bytes() const noexcept {
        return get_requests().size_bytes();
    }

    /**
     * @brief Gets the number of bytes all stored responses take. The size is invalidated by append()
     * @return The number of bytes all stored responses take
     */
    [[nodiscard]] size_t get_responses_size_in_bytes() const noexcept {
        return get_responses().size_bytes();
    }

private:
    size_t num_requests{ 0 }; // Number of synapse creation requests
    std::vector<size_t> requests{}; // Each request to form a synapse is a 3-tuple: (source_neuron_id, target_neuron_id, dendrite_type_needed)
                                    // That is why requests.size() == 3*responses.size()
                                    // Note, a more memory-efficient implementation would use a smaller data type (not size_t) for dendrite_type_needed.
                                    // This vector is used as MPI communication buffer
    std::vector<char> responses{}; // Response if the corresponding request was accepted and thus the synapse was formed
                                   // responses[i] refers to requests[3*i,...,3*i+2]
                                   // This vector is used as MPI communication buffer
>>>>>>> d730646f
};

} //namespace std

/**
 * The response for a SynapseCreationRequest can be that it failed or succeeded
 */
enum class SynapseCreationResponse : char {
    failed = 0,
    succeeded = 1,
};<|MERGE_RESOLUTION|>--- conflicted
+++ resolved
@@ -14,21 +14,10 @@
 #include "../SignalType.h"
 #include "../../util/TaggedID.h"
 
-<<<<<<< HEAD
 #include <utility>
 
 /**
  * One SynapseCreationRequest always consists of a target neuron, a source neuron, and a signal type
-=======
-#include <map>
-#include <span>
-#include <vector>
-
-/**
- * An object of type SynapseCreationRequests stores the requests from the current MPI rank to a dedicated other MPI rank.
- * It stores all requests flattened and can manage the responses.
- * The class does not perform any communication or synchronization with other MPI ranks.
->>>>>>> d730646f
  */
 class SynapseCreationRequest {
     RelearnTypes::neuron_id target{};
@@ -50,30 +39,14 @@
         , signal_type(signal_type) { }
 
     /**
-<<<<<<< HEAD
      * @brief Returns the target of the request
      * @return The target
-=======
-     * @brief Checks if the number of stored requests and responses is 0
-     *
-     * @return true iff there are no requests
-     * @return false else
-     */
-    [[nodiscard]] bool empty() const noexcept {
-        return size() == 0;
-    }
-
-    /**
-     * @brief Resizes the object so that it can hold the specified number of requests, allocates the necessary amount of memory
-     * @param size The number of requests and responses to the stored
->>>>>>> d730646f
      */
     [[nodiscard]] RelearnTypes::neuron_id get_target() const noexcept {
         return target;
     }
 
     /**
-<<<<<<< HEAD
      * @brief Returns the source of the request
      * @return The source
      */
@@ -117,104 +90,9 @@
             return std::move(source);
         if constexpr (Index == 2)
             return std::move(signal_type);
-=======
-     * @brief Appends a pending request, comprising of the source and target neuron ids and a flag that denotes the
-     *      required dendrite type; 0 for excitatory and 1 for inhibitory
-     * @param source_neuron_id The local neuron id of the requesting neuron
-     * @param target_neuron_id The local (to the other rank) neuron id of the requested neuron
-     * @param dendrite_type_needed The required type, coded with 0 for excitatory and 1 for inhibitory
-     */
-    void append(const NeuronID& source_neuron_id, const NeuronID& target_neuron_id, const size_t dendrite_type_needed) {
-        num_requests++;
-
-        requests.push_back(source_neuron_id.id());
-        requests.push_back(target_neuron_id.id());
-        requests.push_back(dendrite_type_needed);
-
-        responses.resize(responses.size() + 1);
-    }
-
-    /**
-     * @brief Appends a pending request, comprising of the source and target neuron ids and an enum that denotes the
-     *      required dendrite type
-     * @param source_neuron_id The local neuron id of the requesting neuron
-     * @param target_neuron_id The local (to the other rank) neuron id of the requested neuron
-     * @param dendrite_type_needed The required type as enum
-     */
-    void append(const NeuronID& source_neuron_id, const NeuronID& target_neuron_id, const SignalType dendrite_type_needed) {
-        size_t dendrite_type_val = 0;
-
-        if (dendrite_type_needed == SignalType::INHIBITORY) {
-            dendrite_type_val = 1;
-        }
-
-        append(source_neuron_id, target_neuron_id, dendrite_type_val);
-    }
-
-    /**
-     * @brief Returns the requested index as a three-tuple of the source' local neuron id, the targets local neuron id,
-     *      and a enum that indicates whether it is an excitatory or inhibitory request
-     * @param request_index The required request-index
-     * @exception Throws a RelearnException if the request_index exceeds the stored number of requests
-     * @return A tuple consisting of the local neuron id of source and target, and a enum that
-     *       indicates whether it is an excitatory or inhibitory request
-     */
-    [[nodiscard]] std::tuple<NeuronID, NeuronID, SignalType> get_request(const size_t request_index) const {
-        RelearnException::check(request_index < num_requests, "SynapseCreationRequests::get_request: index out of bounds: {} vs {}", request_index, num_requests);
-
-        const size_t base_index = 3 * request_index;
-
-        const auto source_neuron_id = requests[base_index];
-        const auto target_neuron_id = requests[base_index + 1];
-        const auto dendrite_type_needed = requests[base_index + 2];
-
-        const SignalType dendrite_type_needed_converted = (dendrite_type_needed == 0) ? SignalType::EXCITATORY : SignalType::INHIBITORY;
-
-        return { NeuronID{ source_neuron_id }, NeuronID{ target_neuron_id }, dendrite_type_needed_converted };
-    }
-
-    /**
-     * @brief Sets the responce for the index-specified request
-     * @param request_index The request index
-     * @param connected A flag that specifies if the request is accepted (1) or denied (0)
-     * @exception Throws a RelearnException if the request_index exceeds the stored number of responses
-     */
-    void set_response(const size_t request_index, const char connected) {
-        RelearnException::check(request_index < num_requests, "SynapseCreationRequests::set_response: index out of bounds: {} vs {}", request_index, num_requests);
-
-        responses[request_index] = connected;
-    }
-
-    /**
-     * @brief Gets the responce for the index-specified request
-     * @param request_index The request index
-     * @exception Throws a RelearnException if the request_index exceeds the stored number of responses
-     * @return A flag that specifies if the request is accepted (1) or denied (0)
-     */
-    [[nodiscard]] char get_response(const size_t request_index) const {
-        RelearnException::check(request_index < num_requests, "SynapseCreationRequests::get_response: index out of bounds: {} vs {}", request_index, num_requests);
-        return responses[request_index];
-    }
-
-    /**
-     * @brief Gets a raw non-owning span for the encoded requests. The span is invalidated by append()
-     * @return The span to the encoded requests
-     */
-    [[nodiscard]] std::span<size_t> get_requests() noexcept {
-        return requests;
-    }
-
-    /**
-     * @brief Gets a raw non-owning and non-mutable span for the encoded requests. The span is invalidated by append()
-     * @return The span to the encoded requests
-     */
-    [[nodiscard]] std::span<const size_t> get_requests() const noexcept {
-        return requests;
->>>>>>> d730646f
     }
 };
 
-<<<<<<< HEAD
 namespace std {
 template <>
 struct tuple_size<typename ::SynapseCreationRequest> {
@@ -234,41 +112,6 @@
 template <>
 struct tuple_element<2, typename ::SynapseCreationRequest> {
     using type = SignalType;
-=======
-    /**
-     * @brief Gets a raw non-owning and non-mutable span for the stored responses. The span is invalidated by append()
-     * @return The span to the encoded answers: (1) for true, (0) for false
-     */
-    [[nodiscard]] std::span<const char> get_responses() const noexcept {
-        return responses;
-    }
-
-    /**
-     * @brief Gets the number of bytes that all stored requests take. The size is invalidated by append()
-     * @return The number of bytes all stored requests take
-     */
-    [[nodiscard]] size_t get_requests_size_in_bytes() const noexcept {
-        return get_requests().size_bytes();
-    }
-
-    /**
-     * @brief Gets the number of bytes all stored responses take. The size is invalidated by append()
-     * @return The number of bytes all stored responses take
-     */
-    [[nodiscard]] size_t get_responses_size_in_bytes() const noexcept {
-        return get_responses().size_bytes();
-    }
-
-private:
-    size_t num_requests{ 0 }; // Number of synapse creation requests
-    std::vector<size_t> requests{}; // Each request to form a synapse is a 3-tuple: (source_neuron_id, target_neuron_id, dendrite_type_needed)
-                                    // That is why requests.size() == 3*responses.size()
-                                    // Note, a more memory-efficient implementation would use a smaller data type (not size_t) for dendrite_type_needed.
-                                    // This vector is used as MPI communication buffer
-    std::vector<char> responses{}; // Response if the corresponding request was accepted and thus the synapse was formed
-                                   // responses[i] refers to requests[3*i,...,3*i+2]
-                                   // This vector is used as MPI communication buffer
->>>>>>> d730646f
 };
 
 } //namespace std
