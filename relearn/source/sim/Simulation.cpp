--- conflicted
+++ resolved
@@ -177,6 +177,7 @@
     } else {
         auto cast = std::static_pointer_cast<OctreeImplementation<FastMultipoleMethods>>(global_tree);
         auto algorithm_barnes_hut = std::make_shared<FastMultipoleMethods>(std::move(cast));
+        algorithm_barnes_hut->set_probability_parameter(sigma);
         algorithm = std::move(algorithm_barnes_hut);
     }
 
@@ -195,16 +196,9 @@
 
     auto [local_synapses, in_synapses, out_synapses] = synapse_loader->load_synapses();
 
-<<<<<<< HEAD
-        auto algorithm_barnes_hut = std::make_shared<FastMultipoleMethods>(octree);
-        algorithm_barnes_hut->set_probability_parameter(sigma);
-        algorithm = std::move(algorithm_barnes_hut);
-    }
-=======
     Timers::start(TimerRegion::INITIALIZE_NETWORK_GRAPH);
     network_graph->add_edges(local_synapses, in_synapses, out_synapses);
     Timers::stop_and_add(TimerRegion::INITIALIZE_NETWORK_GRAPH);
->>>>>>> 0e585657
 
     LogFiles::write_to_file(LogFiles::EventType::Essentials, false, "Loaded {} local synapses, {} in synapses, and {} out synapses", local_synapses.size(), in_synapses.size(), out_synapses.size());
 
@@ -226,13 +220,8 @@
     const auto previous_synapse_deletions = total_synapse_deletions;
 
     /**
-<<<<<<< HEAD
      * Simulation loop
      */
-=======
-	 * Simulation loop
-	 */
->>>>>>> 0e585657
     for (size_t step = 1; step <= number_steps; step++) {
         if (step % Constants::monitor_step == 0) {
             const auto number_neurons = neurons->get_num_neurons();
