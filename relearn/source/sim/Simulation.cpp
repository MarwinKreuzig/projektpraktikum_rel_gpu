--- conflicted
+++ resolved
@@ -365,58 +365,6 @@
             Timers::stop_and_add(TimerRegion::CAPTURE_MONITORS);
         }
 
-<<<<<<< HEAD
-=======
-        if (interval_area_monitor.hits_step(step) && area_monitor_enabled) {
-            Timers::start(TimerRegion::CAPTURE_AREA_MONITORS);
-
-            ranges::for_each(*area_monitors | ranges::views::values, &AreaMonitor::prepare_recording);
-
-            for (NeuronID neuron_id :
-                 NeuronID::range(neurons->get_number_neurons()) |
-                     ranges::views::filter(equal_to(UpdateStatus::Enabled),
-                                           lookup(neurons->get_disable_flags(),
-                                                  &NeuronID::get_neuron_id))) {
-                const auto& area_id = neurons->get_local_area_translator()->get_area_id_for_neuron_id(neuron_id.get_neuron_id());
-                if (!area_monitors->contains(area_id)) {
-                    continue;
-                }
-                auto& area_monitor = area_monitors->at(area_id);
-                area_monitor.record_data(neuron_id);
-            }
-
-            std::vector<std::vector<AreaMonitor::AreaConnection>> all_exchange_data(MPIWrapper::get_num_ranks());
-            for (const auto& area_monitor : *area_monitors | ranges::views::values) {
-                const auto& exchange_data_single = area_monitor.get_exchange_data();
-                RelearnException::check(all_exchange_data.size() == exchange_data_single.size(),
-                    "StringUtil::stack_vectors: Cannot stack vectors with different size {} != {} ", all_exchange_data.size(), exchange_data_single.size());
-
-                for (size_t i = 0; i < all_exchange_data.size(); i++) {
-                    ranges::insert(all_exchange_data[i], all_exchange_data[i].end(), exchange_data_single[i]);
-                }
-            }
-
-            const auto& received_data = MPIWrapper::exchange_values<AreaMonitor::AreaConnection>(all_exchange_data);
-            RelearnException::check(received_data.size() == MPIWrapper::get_num_ranks(), "Simulation::simulate: MPI Communication for area monitor failed {} != {}", received_data.size() != MPIWrapper::get_num_ranks());
-            for (int rank = 0; rank < received_data.size(); rank++) {
-                const auto& received_data_single = received_data[rank];
-                if (MPIRank(rank) == my_rank) {
-                    RelearnException::check(received_data_single.empty(), "Simulation::simulate: Send MPI {} messages to myself", received_data_single.size());
-                }
-                for (const AreaMonitor::AreaConnection& connection : received_data_single) {
-                    const auto& area_id = neurons->get_local_area_translator()->get_area_id_for_neuron_id(connection.to_local_neuron_id.get_neuron_id());
-                    area_monitors->at(area_id).add_outgoing_connection(connection);
-                }
-            }
-
-            ranges::for_each(*area_monitors | ranges::views::values, &AreaMonitor::finish_recording);
-
-            neurons->get_neuron_model()->reset_fired_recorder(NeuronModel::FireRecorderPeriod::AreaMonitor);
-
-            Timers::stop_and_add(TimerRegion::CAPTURE_AREA_MONITORS);
-        }
-
->>>>>>> 6592cf62
         if (interval_update_electrical_activity.hits_step(step)) {
             Timers::start(TimerRegion::UPDATE_ELECTRICAL_ACTIVITY);
             neurons->update_electrical_activity(step);
@@ -464,26 +412,22 @@
             Timers::stop_and_add(TimerRegion::PRINT_IO);
 
             if(area_monitor_enabled) {
-
                 //Update area monitor
                 Timers::start(TimerRegion::CAPTURE_AREA_MONITORS);
 
                 Timers::start(TimerRegion::AREA_MONITORS_PREPARE);
-                for (auto &[_, area_monitor]: *area_monitors) {
-                    area_monitor.prepare_recording();
-                }
+                ranges::for_each(*area_monitors | ranges::views::values, &AreaMonitor::prepare_recording);
 
                 Timers::stop_and_add(TimerRegion::AREA_MONITORS_PREPARE);
                 Timers::start(TimerRegion::AREA_MONITORS_REQUEST);
 
-                for (auto &[_, area_monitor]: *area_monitors) {
-                    area_monitor.request_data();
-                }
-
-                for (const NeuronID &neuron_id: NeuronID::range(neurons->get_number_neurons())) {
-                    if (neurons->get_disable_flags()[neuron_id.get_neuron_id()] != UpdateStatus::Enabled) {
-                        continue;
-                    }
+                ranges::for_each(*area_monitors | ranges::views::values, &AreaMonitor::request_data);
+
+                for (NeuronID neuron_id :
+                    NeuronID::range(neurons->get_number_neurons()) |
+                        ranges::views::filter(equal_to(UpdateStatus::Enabled),
+                            lookup(neurons->get_disable_flags(),
+                                &NeuronID::get_neuron_id))) {
                     const auto &area_id = neurons->get_local_area_translator()->get_area_id_for_neuron_id(
                             neuron_id.get_neuron_id());
                     if (!area_monitors->contains(area_id)) {
@@ -501,10 +445,11 @@
                 Timers::stop_and_add(TimerRegion::AREA_MONITORS_EXCHANGE);
                 Timers::start(TimerRegion::AREA_MONITORS_RECORD_DATA);
 
-                for (NeuronID neuron_id: NeuronID::range(neurons->get_number_neurons())) {
-                    if (neurons->get_disable_flags()[neuron_id.get_neuron_id()] != UpdateStatus::Enabled) {
-                        continue;
-                    }
+                for (NeuronID neuron_id :
+                    NeuronID::range(neurons->get_number_neurons()) |
+                        ranges::views::filter(equal_to(UpdateStatus::Enabled),
+                            lookup(neurons->get_disable_flags(),
+                                &NeuronID::get_neuron_id))) {
                     const auto &area_id = neurons->get_local_area_translator()->get_area_id_for_neuron_id(
                             neuron_id.get_neuron_id());
                     if (!area_monitors->contains(area_id)) {
@@ -514,16 +459,14 @@
                     area_monitor.record_data(NeuronID(neuron_id));
                 }
 
-                for (auto &[_, area_monitor]: *area_monitors) {
-                    area_monitor.monitor_connectivity();
-                }
+                ranges::for_each(*area_monitors | ranges::views::values, &AreaMonitor::monitor_connectivity);
+
 
                 Timers::stop_and_add(TimerRegion::AREA_MONITORS_RECORD_DATA);
                 Timers::start(TimerRegion::AREA_MONITORS_FINISH);
 
-                for (auto &[_, area_monitor]: *area_monitors) {
-                    area_monitor.finish_recording();
-                }
+                ranges::for_each(*area_monitors | ranges::views::values, &AreaMonitor::finish_recording);
+
                 Timers::stop_and_add(TimerRegion::AREA_MONITORS_FINISH);
 
                 neurons->get_neuron_model()->reset_fired_recorder(NeuronModel::FireRecorderPeriod::AreaMonitor);
