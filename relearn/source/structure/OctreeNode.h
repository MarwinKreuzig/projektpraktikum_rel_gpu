/*
 * This file is part of the RELeARN software developed at Technical University Darmstadt
 *
 * Copyright (c) 2020, Technical University of Darmstadt, Germany
 *
 * This software may be modified and distributed under the terms of a BSD-style license.
 * See the LICENSE file in the base directory for details.
 *
 */

#pragma once

#include "../Config.h"
#include "../mpi/MPIWrapper.h"
#include "../util/MemoryHolder.h"
#include "../util/RelearnException.h"
#include "Cell.h"

#include <array>
#include <optional>
#include <ostream>
#include <stack>
#include <vector>

/**
 * This class serves as the basic building blocks of the Octree.
 * Each object has up to Config::number_oct children (can be nullptr) and a Cell which summarizes the relevant biological aspects.
 * Additionally, an object stores its its MPI rank and whether or not it is an inner node.
 */
template <typename AdditionalCellAttributes>
class OctreeNode {
public:
    using OctreeNodePtr = OctreeNode<AdditionalCellAttributes>*;

    using position_type = typename Cell<AdditionalCellAttributes>::position_type;
    using counter_type = typename Cell<AdditionalCellAttributes>::counter_type;
    using box_size_type = typename Cell<AdditionalCellAttributes>::box_size_type;

    /**
     * @brief Returns a pointer to a fresh OctreeNode in the MPI memory window.
     *      Does not transfer ownership.
     * @expection Throws a RelearnException if not enough memory is available.
     * @return A valid pointer to an OctreeNode
     */
    [[nodiscard]] static OctreeNodePtr create() {
        return MemoryHolder<AdditionalCellAttributes>::get_available();
    }

    /**
     * @brief Deletes the object pointed to. Internally calls OctreeNode::reset().
     *      The pointer is invalidated.
     * @param node The pointer to object that shall be deleted
     */
    static void free(OctreeNodePtr node) {
        MemoryHolder<AdditionalCellAttributes>::make_available(node);
    }

    /**
     * @brief Returns the MPI rank this node belongs to
     * @return The MPI rank
     */
    [[nodiscard]] int get_rank() const noexcept {
        return rank;
    }

    /**
     * @brief Returns a flag that indicates if this node is an inner node or a leaf node
     * @return True iff it is an inner node
     */
    [[nodiscard]] bool is_parent() const noexcept {
        return parent;
    }

    /**
     * @brief Returns a constant view on the associated child nodes. This reference is not invalidated by calls to other methods
     * @return A constant view on the associated child nodes
     */
    [[nodiscard]] const std::array<OctreeNodePtr, Constants::number_oct>& get_children() const noexcept {
        return children;
    }

    /**
     * @brief Returns the child node with the requested id (id calculation base on Cell::get_octant_for_position)
     * @exception Throws a RelearnException if idx >= Constants::number_oct
     * @return The associated child
     */
    [[nodiscard]] OctreeNodePtr get_child(const size_t idx) const {
        RelearnException::check(idx < Constants::number_oct, "OctreeNode::get_child const: idx was: {}", idx);
        // NOLINTNEXTLINE
        return children[idx];
    }

    /**
     * @brief Returns the child node with the requested id (id calculation base on Cell::get_octant_for_position)
     * @exception Throws a RelearnException if idx >= Constants::number_oct
     * @return The associated child
     */
    [[nodiscard]] OctreeNodePtr get_child(const size_t idx) {
        RelearnException::check(idx < Constants::number_oct, "OctreeNode::get_child: idx was: {}", idx);
        // NOLINTNEXTLINE
        return children[idx];
    }

    /**
     * @brief Returns a constant view on the associated cell. This reference is not invalidated by calls to other methods
     * @return A constant view on the associated cell
     */
    [[nodiscard]] const Cell<AdditionalCellAttributes>& get_cell() const noexcept {
        return cell;
    }

    /**
     * @brief Returns a flag that indicates if this object belongs to the current MPI process.
     *      Achieves so by calling MPIWrapper::get_my_rank()
     * @exception Throws a RelearnException if the MPIWrapper is not properly initialized
     * @return True iff this object belongs to the current MPI process
     */
    [[nodiscard]] bool is_local() const {
        return rank == MPIWrapper::get_my_rank();
    }

    /**
     * @brief Inserts a neuron with the specified id and the specified MPI rank into the subtree that is induced by this object.
     * @param position The position of the new neuron
     * @param neuron_id The id of the new neuron (can be Constants::uninitialized to inidicate a virtual neuron), <= Constants::uninitialized
     * @param rank The MPI rank of the new neuron, >= 0
     * @exception Throws a RelearnException if one of the following happens:
     *      (a) The position is not within the cell's boundaries
     *      (b) rank is < 0
     *      (c) neuron_id > Constants::uninitialized
     *      (d) Allocating a new object in the shared memory window fails
     *      (e) Something went wrong within the insertion
     * @return A pointer to the newly created and inserted node
     */
    [[nodiscard]] OctreeNodePtr insert(const box_size_type& position, const NeuronID& neuron_id, const int rank) {
        const auto& [cell_xyz_min, cell_xyz_max] = cell.get_size();
        const auto is_in_box = position.check_in_box(cell_xyz_min, cell_xyz_max);

        RelearnException::check(is_in_box, "OctreeNode::insert: position is not in box: {} in [{}, {}]", position, cell_xyz_min, cell_xyz_max);
        RelearnException::check(rank >= 0, "OctreeNode::insert: rank was {}", rank);
        RelearnException::check(neuron_id.is_initialized(), "OctreeNode::insert, neuron_id is not initialized");

        unsigned char new_position_octant = 0;

        OctreeNodePtr parent_node = nullptr;

        // Correct position for new node not found yet
        for (OctreeNodePtr current_node = this; nullptr != current_node;) {
            /**
             * My parent already exists.
             * Calc which child to follow, i.e., determine octant
             */
            new_position_octant = current_node->get_cell().get_octant_for_position(position);

            parent_node = current_node;
            current_node = current_node->get_child(new_position_octant);
        }

        RelearnException::check(parent_node != nullptr, "OctreeNode::insert: parent_node is nullptr");

        /**
         * Found my octant, but
         * I'm the very first child of that node.
         * I.e., the node is a leaf.
         */
        if (!parent_node->is_parent()) {
            /**
             * The found parent node is virtual and can just be substituted,
             * i.e., it was constructed while constructing the upper part to the branch nodes.
             */
            if (parent_node->get_cell_neuron_id().is_virtual() && neuron_id != parent_node->get_cell_neuron_id()) {
                parent_node->set_cell_neuron_id(neuron_id);
                parent_node->set_cell_neuron_position({ position });
                parent_node->set_rank(rank);
                return parent_node;
            }

            for (unsigned char idx = new_position_octant; idx == new_position_octant;) {
                /**
                 * Make node containing my octant a parent by
                 * adding neuron in this node as child node
                 */

                // Determine octant for neuron
                const auto& cell_own_position = parent_node->get_cell().get_dendrites_position();
                RelearnException::check(cell_own_position.has_value(), "OctreeNode::insert: While building the octree, the cell doesn't have a position");

                idx = parent_node->get_cell().get_octant_for_position(cell_own_position.value());
                auto* new_node = OctreeNode<AdditionalCellAttributes>::create();
                parent_node->set_child(new_node, idx);

                /**
                 * Init this new node properly
                 */
                const auto& [minimum_position, maximum_position] = parent_node->get_cell().get_size_for_octant(idx);

                new_node->set_cell_size(minimum_position, maximum_position);
                new_node->set_cell_neuron_position(cell_own_position);

                // Neuron ID
                const auto prev_neuron_id = parent_node->get_cell_neuron_id();
                new_node->set_cell_neuron_id(prev_neuron_id);

                /**
                 * Set neuron ID of parent (inner node) to uninitialized.
                 * It is not used for inner nodes.
                 */
                parent_node->set_cell_neuron_id(NeuronID::virtual_id());
                parent_node->set_parent(); // Mark node as parent

                // MPI rank who owns this node
                new_node->set_rank(parent_node->get_rank());

                // Determine my octant
                new_position_octant = parent_node->get_cell().get_octant_for_position(position);

                if (new_position_octant == idx) {
                    parent_node = new_node;
                }
            }
        }

        OctreeNode* new_node_to_insert = OctreeNode<AdditionalCellAttributes>::create();
        RelearnException::check(new_node_to_insert != nullptr, "OctreeNode::insert: new_node_to_insert is nullptr");

        /**
         * Found my position in children array,
         * add myself to the array now
         */
        parent_node->set_child(new_node_to_insert, new_position_octant);

        const auto& [minimum_position, maximum_position] = parent_node->get_cell().get_size_for_octant(new_position_octant);

        new_node_to_insert->set_cell_size(minimum_position, maximum_position);
        new_node_to_insert->set_cell_neuron_position({ position });
        new_node_to_insert->set_cell_neuron_id(neuron_id);
        new_node_to_insert->set_rank(rank);

        bool has_children = false;

        for (auto* child : children) {
            if (child != nullptr) {
                has_children = true;
            }
        }

        RelearnException::check(has_children, "OctreeNode::insert: the node didn't have children");

        return new_node_to_insert;
    }

    /**
     * @brief Sets the associated MPI rank
     * @param new_rank The associated MPI rank, >= 0
     * @exception Throws a RelearnException if new_rank < 0
     */
    void set_rank(const int new_rank) {
        RelearnException::check(new_rank >= 0, "OctreeNode::set_rank: new_rank is {}", new_rank);
        rank = new_rank;
    }

    /**
     * @brief Marks this node as a parent (an inner node)
     */
    void set_parent() noexcept {
        parent = true;
    }

    /**
     * @brief Sets the node as the child with the given index and updates the parent flag accordingly
     * @param node The new child node (can be nullptr)
     * @param idx The index of the child which shall be set, < Constants::number_oct
     * @exception Throws a RelearnException if idx >= Constants::number_oct
     */
    void set_child(OctreeNodePtr node, const size_t idx) {
        RelearnException::check(idx < Constants::number_oct, "OctreeNode::set_child: idx is {}", idx);
        // NOLINTNEXTLINE
        children[idx] = node;

        bool has_children = false;

        for (auto* child : children) {
            if (child != nullptr) {
                has_children = true;
            }
        }

        parent = has_children;
    }

    /**
     * @brief Resets the current object:
     *      (a) The cell is newly constructed
     *      (b) The children are newly constructed
     *      (c) parent is false
     *      (d) rank is -1
     */
    void reset() noexcept {
        cell = Cell<AdditionalCellAttributes>{};
        children = std::array<OctreeNodePtr, Constants::number_oct>{ nullptr };
        parent = false;
        rank = -1;
    }

    /**
     * @brief Prints the octree node to the output stream
     * @param output_stream The output stream
     * @param octree_node The octree node to print
     * @return The output stream after printing the octree node
     */
    friend std::ostream& operator<<(std::ostream& output_stream, const OctreeNode<AdditionalCellAttributes>& octree_node) {
        output_stream << "== OctreeNode (" << &octree_node << ") ==\n";

        output_stream << "  children[8]: ";
        for (const auto* const child : octree_node.get_children()) {
            output_stream << child << " ";
        }
        output_stream << "\n";

        output_stream << "  is_parent  : " << octree_node.is_parent() << "\n\n";
        output_stream << "  rank       : " << octree_node.get_rank() << "\n\n";
        output_stream << octree_node.get_cell();
        output_stream << "\n";

        return output_stream;
    }

private:
    std::array<OctreeNodePtr, Constants::number_oct> children{ nullptr };
    Cell<AdditionalCellAttributes> cell{};

    bool parent{ false };

    int rank{ -1 }; // MPI rank who owns this octree node

public:
    /**
     * @brief Sets the optional position for both the excitatory and inhibitory positions in the associated cell
     * @param opt_position The optional position, can be empty
     */
    void set_cell_neuron_position(const std::optional<position_type>& opt_position) noexcept {
        cell.set_neuron_position(opt_position);
    }

    /**
     * @brief Sets the number of free excitatory and inhibitory dendrites in the associated cell
     * @param num_ex The number of free excitatory dendrites
     * @param num_in The number of free inhibitory dendrites
     */
    void set_cell_number_dendrites(const counter_type num_ex, const counter_type num_in) noexcept {
        cell.set_number_excitatory_dendrites(num_ex);
        cell.set_number_inhibitory_dendrites(num_in);
    }

    /**
     * @brief Sets the number of free excitatory and inhibitory axons in the associated cell
     * @param num_ex The number of free excitatory axons
     * @param num_in The number of free inhibitory axons
     */
    void set_cell_number_axons(const counter_type num_ex, const counter_type num_in) noexcept {
        cell.set_number_excitatory_axons(num_ex);
        cell.set_number_inhibitory_axons(num_in);
    }

    /**
     * @brief Sets the optional position for the excitatory dendrites position in the associated cell
     * @param opt_position The optional position, can be empty
     */
    void set_cell_excitatory_dendrites_position(const std::optional<position_type>& opt_position) {
        cell.set_excitatory_dendrites_position(opt_position);
    }

    /**
     * @brief Sets the optional position for the inhibitory dendrites position in the associated cell
     * @param opt_position The optional position, can be empty
     */
    void set_cell_inhibitory_dendrites_position(const std::optional<position_type>& opt_position) {
        cell.set_inhibitory_dendrites_position(opt_position);
    }

    /**
     * @brief Sets the optional position for the excitatory axons position in the associated cell
     * @param opt_position The optional position, can be empty
     */
    void set_cell_excitatory_axons_position(const std::optional<position_type>& opt_position) {
        cell.set_excitatory_axons_position(opt_position);
    }

    /**
     * @brief Sets the optional position for the inhibitory axons position in the associated cell
     * @param opt_position The optional position, can be empty
     */
    void set_cell_inhibitory_axons_position(const std::optional<position_type>& opt_position) {
        cell.set_inhibitory_axons_position(opt_position);
    }

    /**
     * @brief Returns the neuron id for the associated cell. Is Constants::uninitialized to indicate a virtual neuron aka an inner node in the Octree
     * @return The neuron id
     */
    [[nodiscard]] NeuronID get_cell_neuron_id() const noexcept {
        return cell.get_neuron_id();
    }

    /**
     * @brief Sets the neuron id for the associated cell. Can be set to Constants::uninitialized to indicate a virtual neuron aka an inner node in the Octree
     * @param neuron_id The neuron id
     */
    void set_cell_neuron_id(const NeuronID& neuron_id) noexcept {
        cell.set_neuron_id(neuron_id);
    }

    /**
     * @brief Sets the min and max of the associated cell
     * @param min The minimum boundary of the cell
     * @param max The maximum boundary of the cell
     * @exception Might throw a RelearnException
     */
    void set_cell_size(const box_size_type& min, const box_size_type& max) {
        cell.set_size(min, max);
    }

    /**
     * @brief Returns the size of the associated cell
     * @return The size of the cell
     */
    [[nodiscard]] std::tuple<box_size_type, box_size_type> get_size() const noexcept {
        return cell.get_size();
    }

<<<<<<< HEAD
=======
    /**
     * @brief Sets the specified hermite coefficient for the excitatory dendrites in the associated cell
     * @param index The index of the hermite coefficient
     * @param coefficient The new value for the hermite coefficient
     * @exception Might throw a RelearnException
     */
    void set_cell_excitatory_hermite_coefficient(const counter_type index, const double d) {
        cell.set_excitatory_hermite_coefficient(index, d);
    }

    /**
     * @brief Sets the specified hermite coefficient for the inhibitory dendrites in the associated cell
     * @param index The index of the hermite coefficient
     * @param coefficient The new value for the hermite coefficient
     * @exception Might throw a RelearnException
     */
    void set_cell_inhibitory_hermite_coefficient(const counter_type index, const double d) {
        cell.set_inhibitory_hermite_coefficient(index, d);
    }

    /**
     * @brief Sets the specified hermite coefficient for the specified signal type in the associated cell
     * @param index The index of the hermite coefficient
     * @param coefficient The new value for the hermite coefficient
     * @param signal_type The type of dendrite
     * @exception Might throw a RelearnException
     */
    void set_cell_hermite_coefficient_for(const counter_type index, const double d, const SignalType needed) {
        cell.set_hermite_coefficient_for(index, d, needed);
    }

    /**
     * @brief Returns the specified hermite coefficient for the excitatory dendrites in the associated cell
     * @exception Might throw a RelearnException
     * @return The specified hermite coefficient
     */
    [[nodiscard]] double get_cell_excitatory_hermite_coefficient(const counter_type index) const {
        return cell.get_excitatory_hermite_coefficient(index);
    }

    /**
     * @brief Returns the specified hermite coefficient for the inhibitory dendrites in the associated cell
     * @exception Might throw a RelearnException
     * @return The specified hermite coefficient
     */
    [[nodiscard]] double get_cell_inhibitory_hermite_coefficient(const counter_type index) const {
        return cell.get_inhibitory_hermite_coefficient(index);
    }

    /**
     * @brief Returns the specified hermite coefficient for the specified signal type in the associated cell
     * @exception Might throw a RelearnException
     * @return The specified hermite coefficient
     */
    [[nodiscard]] double get_cell_hermite_coefficient_for(const counter_type index, const SignalType needed) const {
        return cell.get_hermite_coefficient_for(index, needed);
    }

    /**
     * @brief Returns a vector of all actual dendrite positions that have a free port of the requested SignalType.
     *      Contains multiples if a dendrite has more than one free port. TODO: Omit the multiples, return tuple(num, pos) and multiply later in FMM
     * @param needed The requested SignalType
     * @return A vector of all actual positions
     */
    [[nodiscard]] std::vector<std::pair<position_type, counter_type>> get_all_dendrite_positions_for(const SignalType needed) const {
        std::vector<std::pair<position_type, counter_type>> result{};

        std::stack<const OctreeNode*> stack{};
        stack.push(this);

        while (!stack.empty()) {
            const auto* current_node = stack.top();
            stack.pop();

            if (!current_node->is_parent()) {
                const auto& cell = current_node->get_cell();
                const auto num_of_ports = cell.get_number_dendrites_for(needed);
                const auto& opt_position = cell.get_dendrites_position();
                std::pair<position_type, counter_type> temp(opt_position.value(), num_of_ports);
                result.emplace_back(temp);

            } else {
                for (auto i = 0; i < Constants::number_oct; i++) {
                    const auto* children_node = current_node->get_child(i);
                    if (children_node != nullptr && children_node->get_cell().get_number_dendrites_for(needed) > 0) {
                        stack.push(children_node);
                    }
                }
            }
        }

        return result;
    }

    /**
     * @brief Returns a vector of all actual axon positions that have a free port of the requested SignalType.
     *      Contains multiples if a actual has more than one free port.
     * @param needed The requested SignalType
     * @return A vector of all actual positions
     */
    [[nodiscard]] std::vector<std::pair<position_type, counter_type>> get_all_axon_positions_for(const SignalType needed) const {
        std::vector<std::pair<position_type, counter_type>> result{};

        std::stack<const OctreeNode*> stack{};
        stack.push(this);

        while (!stack.empty()) {
            const auto* current_node = stack.top();
            stack.pop();

            if (!current_node->is_parent()) {
                const auto& cell = current_node->get_cell();
                const auto num_of_ports = cell.get_number_axons_for(needed);
                const auto& opt_position = cell.get_axons_position();
                std::pair<position_type, counter_type> temp(opt_position.value(), num_of_ports);
                result.emplace_back(temp);

            } else {
                for (auto i = 0; i < Constants::number_oct; i++) {
                    const auto* children_node = current_node->get_child(i);
                    if (children_node != nullptr && children_node->get_cell().get_number_axons_for(needed) > 0) {
                        stack.push(children_node);
                    }
                }
            }
        }

        return result;
    }
>>>>>>> d730646f
};<|MERGE_RESOLUTION|>--- conflicted
+++ resolved
@@ -428,136 +428,4 @@
         return cell.get_size();
     }
 
-<<<<<<< HEAD
-=======
-    /**
-     * @brief Sets the specified hermite coefficient for the excitatory dendrites in the associated cell
-     * @param index The index of the hermite coefficient
-     * @param coefficient The new value for the hermite coefficient
-     * @exception Might throw a RelearnException
-     */
-    void set_cell_excitatory_hermite_coefficient(const counter_type index, const double d) {
-        cell.set_excitatory_hermite_coefficient(index, d);
-    }
-
-    /**
-     * @brief Sets the specified hermite coefficient for the inhibitory dendrites in the associated cell
-     * @param index The index of the hermite coefficient
-     * @param coefficient The new value for the hermite coefficient
-     * @exception Might throw a RelearnException
-     */
-    void set_cell_inhibitory_hermite_coefficient(const counter_type index, const double d) {
-        cell.set_inhibitory_hermite_coefficient(index, d);
-    }
-
-    /**
-     * @brief Sets the specified hermite coefficient for the specified signal type in the associated cell
-     * @param index The index of the hermite coefficient
-     * @param coefficient The new value for the hermite coefficient
-     * @param signal_type The type of dendrite
-     * @exception Might throw a RelearnException
-     */
-    void set_cell_hermite_coefficient_for(const counter_type index, const double d, const SignalType needed) {
-        cell.set_hermite_coefficient_for(index, d, needed);
-    }
-
-    /**
-     * @brief Returns the specified hermite coefficient for the excitatory dendrites in the associated cell
-     * @exception Might throw a RelearnException
-     * @return The specified hermite coefficient
-     */
-    [[nodiscard]] double get_cell_excitatory_hermite_coefficient(const counter_type index) const {
-        return cell.get_excitatory_hermite_coefficient(index);
-    }
-
-    /**
-     * @brief Returns the specified hermite coefficient for the inhibitory dendrites in the associated cell
-     * @exception Might throw a RelearnException
-     * @return The specified hermite coefficient
-     */
-    [[nodiscard]] double get_cell_inhibitory_hermite_coefficient(const counter_type index) const {
-        return cell.get_inhibitory_hermite_coefficient(index);
-    }
-
-    /**
-     * @brief Returns the specified hermite coefficient for the specified signal type in the associated cell
-     * @exception Might throw a RelearnException
-     * @return The specified hermite coefficient
-     */
-    [[nodiscard]] double get_cell_hermite_coefficient_for(const counter_type index, const SignalType needed) const {
-        return cell.get_hermite_coefficient_for(index, needed);
-    }
-
-    /**
-     * @brief Returns a vector of all actual dendrite positions that have a free port of the requested SignalType.
-     *      Contains multiples if a dendrite has more than one free port. TODO: Omit the multiples, return tuple(num, pos) and multiply later in FMM
-     * @param needed The requested SignalType
-     * @return A vector of all actual positions
-     */
-    [[nodiscard]] std::vector<std::pair<position_type, counter_type>> get_all_dendrite_positions_for(const SignalType needed) const {
-        std::vector<std::pair<position_type, counter_type>> result{};
-
-        std::stack<const OctreeNode*> stack{};
-        stack.push(this);
-
-        while (!stack.empty()) {
-            const auto* current_node = stack.top();
-            stack.pop();
-
-            if (!current_node->is_parent()) {
-                const auto& cell = current_node->get_cell();
-                const auto num_of_ports = cell.get_number_dendrites_for(needed);
-                const auto& opt_position = cell.get_dendrites_position();
-                std::pair<position_type, counter_type> temp(opt_position.value(), num_of_ports);
-                result.emplace_back(temp);
-
-            } else {
-                for (auto i = 0; i < Constants::number_oct; i++) {
-                    const auto* children_node = current_node->get_child(i);
-                    if (children_node != nullptr && children_node->get_cell().get_number_dendrites_for(needed) > 0) {
-                        stack.push(children_node);
-                    }
-                }
-            }
-        }
-
-        return result;
-    }
-
-    /**
-     * @brief Returns a vector of all actual axon positions that have a free port of the requested SignalType.
-     *      Contains multiples if a actual has more than one free port.
-     * @param needed The requested SignalType
-     * @return A vector of all actual positions
-     */
-    [[nodiscard]] std::vector<std::pair<position_type, counter_type>> get_all_axon_positions_for(const SignalType needed) const {
-        std::vector<std::pair<position_type, counter_type>> result{};
-
-        std::stack<const OctreeNode*> stack{};
-        stack.push(this);
-
-        while (!stack.empty()) {
-            const auto* current_node = stack.top();
-            stack.pop();
-
-            if (!current_node->is_parent()) {
-                const auto& cell = current_node->get_cell();
-                const auto num_of_ports = cell.get_number_axons_for(needed);
-                const auto& opt_position = cell.get_axons_position();
-                std::pair<position_type, counter_type> temp(opt_position.value(), num_of_ports);
-                result.emplace_back(temp);
-
-            } else {
-                for (auto i = 0; i < Constants::number_oct; i++) {
-                    const auto* children_node = current_node->get_child(i);
-                    if (children_node != nullptr && children_node->get_cell().get_number_axons_for(needed) > 0) {
-                        stack.push(children_node);
-                    }
-                }
-            }
-        }
-
-        return result;
-    }
->>>>>>> d730646f
 };