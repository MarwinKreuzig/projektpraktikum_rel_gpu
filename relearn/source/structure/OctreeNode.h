#pragma once

/*
 * This file is part of the RELeARN software developed at Technical University Darmstadt
 *
 * Copyright (c) 2020, Technical University of Darmstadt, Germany
 *
 * This software may be modified and distributed under the terms of a BSD-style license.
 * See the LICENSE file in the base directory for details.
 *
 */

#include "Config.h"
#include "mpi/MPIWrapper.h"
#include "structure/Cell.h"
#include "util/MemoryHolder.h"
#include "util/RelearnException.h"

#include <array>
#include <cstdint>
<<<<<<< HEAD
=======
#include <limits>
>>>>>>> e528e7c2
#include <optional>
#include <ostream>

/**
 * This class serves as the basic building blocks of the Octree.
 * Each object has up to Config::number_oct children (can be nullptr) and a Cell which summarizes the relevant biological aspects.
 * Additionally, an object stores its its MPI rank and whether or not it is an inner node.
 */
template <typename AdditionalCellAttributes>
class OctreeNode {
public:
    using OctreeNodePtr = OctreeNode<AdditionalCellAttributes>*;

    using position_type = typename Cell<AdditionalCellAttributes>::position_type;
    using counter_type = typename Cell<AdditionalCellAttributes>::counter_type;
    using box_size_type = typename Cell<AdditionalCellAttributes>::box_size_type;

    constexpr static bool has_excitatory_dendrite = AdditionalCellAttributes::has_excitatory_dendrite;
    constexpr static bool has_inhibitory_dendrite = AdditionalCellAttributes::has_inhibitory_dendrite;
    constexpr static bool has_excitatory_axon = AdditionalCellAttributes::has_excitatory_axon;
    constexpr static bool has_inhibitory_axon = AdditionalCellAttributes::has_inhibitory_axon;

    /**
     * @brief Returns the MPI rank this node belongs to
     * @return The MPI rank
     */
    [[nodiscard]] constexpr int get_rank() const noexcept {
        return rank;
    }

    /**
     * @brief Returns a flag that indicates if this node is an inner node or a leaf node
     * @return True iff it is an inner node
     */
    [[nodiscard]] constexpr bool is_parent() const noexcept {
        return parent;
    }

    /**
     * @brief Returns a flag that indicates if this node is an inner node or a leaf node
     * @return True iff it is a leaf node
     */
    [[nodiscard]] constexpr bool is_leaf() const noexcept {
        return !parent;
    }

    /**
     * @brief Returns a constant view on the associated child nodes. This reference is not invalidated by calls to other methods
     * @return A constant view on the associated child nodes
     */
    [[nodiscard]] constexpr const std::array<OctreeNodePtr, Constants::number_oct>& get_children() const noexcept {
        return children;
    }

    /**
     * @brief Returns the child node with the requested id (id calculation base on Cell::get_octant_for_position)
     * @exception Throws a RelearnException if idx >= Constants::number_oct
     * @return The associated child
     */
    [[nodiscard]] OctreeNodePtr get_child(const size_t idx) const {
        RelearnException::check(idx < Constants::number_oct, "OctreeNode::get_child const: idx was: {}", idx);
        // NOLINTNEXTLINE
        return children[idx];
    }

    /**
     * @brief Returns the child node with the requested id (id calculation base on Cell::get_octant_for_position)
     * @exception Throws a RelearnException if idx >= Constants::number_oct
     * @return The associated child
     */
    [[nodiscard]] OctreeNodePtr get_child(const size_t idx) {
        RelearnException::check(idx < Constants::number_oct, "OctreeNode::get_child: idx was: {}", idx);
        // NOLINTNEXTLINE
        return children[idx];
    }

    /**
     * @brief Returns a constant view on the associated cell. This reference is not invalidated by calls to other methods
     * @return A constant view on the associated cell
     */
    [[nodiscard]] constexpr const Cell<AdditionalCellAttributes>& get_cell() const noexcept {
        return cell;
    }

    /**
     * @brief Returns a flag that indicates if this object belongs to the current MPI process.
     *      Achieves so by calling MPIWrapper::get_my_rank()
     * @exception Throws a RelearnException if the MPIWrapper is not properly initialized
     * @return True iff this object belongs to the current MPI process
     */
    [[nodiscard]] bool is_local() const {
        return rank == MPIWrapper::get_my_rank();
    }

    /**
     * @brief Inserts a neuron with the specified id and the specified position into the subtree that is induced by this object.
     * @param position The position of the new neuron
     * @param neuron_id The id of the new neuron (can be Constants::uninitialized to inidicate a virtual neuron), <= Constants::uninitialized
     * @param level_of_branch_nodes The level of the branch nodes in the Octree, is optional
     * @exception Throws a RelearnException if one of the following happens:
     *      (a) The position is not within the cell's boundaries
     *      (b) neuron_id > Constants::uninitialized
     *      (c) Allocating a new object in the shared memory window fails
     *      (d) Something went wrong within the insertion
     * @return A pointer to the newly created and inserted node
     */
    [[nodiscard]] OctreeNodePtr insert(const box_size_type& position, const NeuronID& neuron_id, [[maybe_unused]] std::uint16_t level_of_branch_nodes = 0) {
        const auto& [cell_xyz_min, cell_xyz_max] = cell.get_size();
        const auto is_in_box = position.check_in_box(cell_xyz_min, cell_xyz_max);

        RelearnException::check(is_in_box, "OctreeNode::insert: position is not in box: {} in [{}, {}]", position, cell_xyz_min, cell_xyz_max);
        RelearnException::check(neuron_id.is_initialized(), "OctreeNode::insert, neuron_id is not initialized");

        const auto my_rank = MPIWrapper::get_my_rank();

        OctreeNodePtr parent_node = nullptr;
        for (OctreeNodePtr current_node = this; nullptr != current_node;) {
            /**
             * My parent already exists.
             * Calc which child to follow, i.e., determine octant
             */
            const auto new_position_octant = current_node->get_cell().get_octant_for_position(position);

            parent_node = current_node;
            current_node = current_node->get_child(new_position_octant);
        }

        // Now we know the furthest-down node and the respective octant where to insert the position
        RelearnException::check(parent_node != nullptr, "OctreeNode::insert: parent_node is nullptr");

        if (parent_node->is_leaf()) {
            /**
             * Found my octant, but I'm the very first child of that node.
             * I.e., the node is a leaf.
             */

            if (parent_node->get_cell_neuron_id().is_virtual() && neuron_id != parent_node->get_cell_neuron_id()) {
                /**
                 * The found parent node is virtual and can just be substituted,
                 * i.e., it was constructed while constructing the upper part to the branch nodes.
                 */
                parent_node->set_cell_neuron_id(neuron_id);
                parent_node->set_cell_neuron_position({ position });
                parent_node->set_rank(my_rank);
                return parent_node;
            }

            while (true) {
                // The found parent node contains a neuron; it has to be transformed to a virtual node and the neuron shifted one down
                const auto& parent_cell = parent_node->get_cell();
                const auto& parent_neuron_id = parent_cell.get_neuron_id();

                // Determine octant for neuron
<<<<<<< HEAD
                const auto& cell_own_position = parent_node->get_cell().get_neuron_position();
                RelearnException::check(cell_own_position.has_value(), "OctreeNode::insert: While building the octree, the cell doesn't have a position");

                idx = parent_node->get_cell().get_octant_for_position(cell_own_position.value());
                const auto parent_level = parent_node->get_level();
                auto* new_node = OctreeNode<AdditionalCellAttributes>::create();
                parent_node->set_child(new_node, idx);
=======
                const auto& parent_position = parent_cell.get_neuron_position();
                RelearnException::check(parent_position.has_value(), "OctreeNode::insert: While building the octree, the cell doesn't have a position");
>>>>>>> e528e7c2

                const auto parent_own_octant = parent_cell.get_octant_for_position(parent_position.value());
                const auto& [minimum_position, maximum_position] = parent_cell.get_size_for_octant(parent_own_octant);

                // The child copies the parent node
                auto* new_node = MemoryHolder<AdditionalCellAttributes>::get_available(parent_node, parent_own_octant);
                new_node->set_cell_size(minimum_position, maximum_position);
<<<<<<< HEAD
                new_node->set_cell_neuron_position(cell_own_position);
                new_node->set_level(parent_level+1);

                // Neuron ID
                const auto prev_neuron_id = parent_node->get_cell_neuron_id();
                new_node->set_cell_neuron_id(prev_neuron_id);

                /**
                 * Set neuron ID of parent (inner node) to uninitialized.
                 * It is not used for inner nodes.
                 */
                parent_node->set_cell_neuron_id(NeuronID::virtual_id());
                parent_node->set_parent(); // Mark node as parent

                // MPI rank who owns this node
=======
                new_node->set_cell_neuron_position(parent_position);
                new_node->set_cell_neuron_id(parent_neuron_id);
>>>>>>> e528e7c2
                new_node->set_rank(parent_node->get_rank());
                new_node->set_level(parent_node->get_level() + 1);

                // Set the child and mark the parent as virtual
                parent_node->set_child(new_node, parent_own_octant);

                // If parent_node is larger than level_of_branch_nodes, it is in the RMA window and thus needs its offset
                const auto parent_node_offset = MemoryHolder<AdditionalCellAttributes>::get_offset(parent_node);
                parent_node->set_cell_neuron_id(NeuronID::virtual_id(parent_node_offset));

                if (const auto insert_octant = parent_cell.get_octant_for_position(position); insert_octant == parent_own_octant) {
                    // The moved parent and the position to insert still are in the same octant -> try again
                    parent_node = new_node;
                } else {
                    break;
                }
            }
        }

        // Now parent_node is virtual and the octant the new position will occupy is empty
        const auto new_position_octant = parent_node->get_cell().get_octant_for_position(position);

        auto* new_node_to_insert = MemoryHolder<AdditionalCellAttributes>::get_available(parent_node, new_position_octant);
        RelearnException::check(new_node_to_insert != nullptr, "OctreeNode::insert: new_node_to_insert is nullptr");

        parent_node->set_child(new_node_to_insert, new_position_octant);
        const auto parent_level = parent_node->get_level();

        const auto& [minimum_position, maximum_position] = parent_node->get_cell().get_size_for_octant(new_position_octant);
        new_node_to_insert->set_cell_size(minimum_position, maximum_position);
        new_node_to_insert->set_cell_neuron_position({ position });
        new_node_to_insert->set_cell_neuron_id(neuron_id);
        new_node_to_insert->set_rank(rank);
<<<<<<< HEAD
        new_node_to_insert->set_level(parent_level+1);
=======
        new_node_to_insert->set_level(parent_node->get_level() + 1);
>>>>>>> e528e7c2

        return new_node_to_insert;
    }

    void update() {
        if constexpr (has_excitatory_dendrite) {
            position_type my_position = { 0., 0., 0. };
            counter_type my_free_elements = 0;

            for (const auto& child : children) {
                if (child == nullptr) {
                    continue;
                }

                const auto& child_cell = child->get_cell();

                // Sum up number of free elements
                const auto child_free_elements = child_cell.get_number_excitatory_dendrites();
                my_free_elements += child_free_elements;

                const auto& opt_child_position = child_cell.get_excitatory_dendrites_position();

                // We can use position if it's valid or if corresponding number of elements is 0
                RelearnException::check(opt_child_position.has_value() || (0 == child_free_elements), "OctreeNode::update(): The child had excitatory dendrites, but no position. ID: {}", child_cell.get_neuron_id());

                if (opt_child_position.has_value()) {
                    const auto& child_position = opt_child_position.value();

                    const auto& [child_cell_xyz_min, child_cell_xyz_max] = child_cell.get_size();
                    const auto is_in_box = child_position.check_in_box(child_cell_xyz_min, child_cell_xyz_max);

                    RelearnException::check(is_in_box, "OctreeNode::update(): The excitatory dendrites of the child are not in its cell");

                    const auto& scaled_position = child_position * static_cast<double>(child_free_elements);
                    my_position += scaled_position;
                }
            }

            cell.set_number_excitatory_dendrites(my_free_elements);

            /**
             * For calculating the new weighted position, make sure that we don't
             * divide by 0. This happens if the my number of dendrites is 0.
             */
            if (0 == my_free_elements) {
                cell.set_excitatory_dendrites_position({});
            } else {
                const auto scaled_position = my_position / my_free_elements;
                cell.set_excitatory_dendrites_position(std::optional<position_type>{ scaled_position });
            }
        }

        if constexpr (has_inhibitory_dendrite) {
            position_type my_position = { 0., 0., 0. };
            counter_type my_free_elements = 0;

            for (const auto& child : children) {
                if (child == nullptr) {
                    continue;
                }

                const auto& child_cell = child->get_cell();

                // Sum up number of free elements
                const auto child_free_elements = child_cell.get_number_inhibitory_dendrites();
                my_free_elements += child_free_elements;

                const auto& opt_child_position = child_cell.get_inhibitory_dendrites_position();

                // We can use position if it's valid or if corresponding number of elements is 0
                RelearnException::check(opt_child_position.has_value() || (0 == child_free_elements), "OctreeNode::update(): The child had inhibitory dendrites, but no position. ID: {}", child_cell.get_neuron_id());

                if (opt_child_position.has_value()) {
                    const auto& child_position = opt_child_position.value();

                    const auto& [child_cell_xyz_min, child_cell_xyz_max] = child_cell.get_size();
                    const auto is_in_box = child_position.check_in_box(child_cell_xyz_min, child_cell_xyz_max);

                    RelearnException::check(is_in_box, "OctreeNode::update(): The inhibitory dendrites of the child are not in its cell");

                    const auto& scaled_position = child_position * static_cast<double>(child_free_elements);
                    my_position += scaled_position;
                }
            }

            cell.set_number_inhibitory_dendrites(my_free_elements);

            /**
             * For calculating the new weighted position, make sure that we don't
             * divide by 0. This happens if the my number of dendrites is 0.
             */
            if (0 == my_free_elements) {
                cell.set_inhibitory_dendrites_position({});
            } else {
                const auto scaled_position = my_position / my_free_elements;
                cell.set_inhibitory_dendrites_position(std::optional<position_type>{ scaled_position });
            }
        }

        if constexpr (has_excitatory_axon) {
            position_type my_position = { 0., 0., 0. };
            counter_type my_free_elements = 0;

            for (const auto& child : children) {
                if (child == nullptr) {
                    continue;
                }

                const auto& child_cell = child->get_cell();

                // Sum up number of free elements
                const auto child_free_elements = child_cell.get_number_excitatory_axons();
                my_free_elements += child_free_elements;

                const auto& opt_child_position = child_cell.get_excitatory_axons_position();

                // We can use position if it's valid or if corresponding number of elements is 0
                RelearnException::check(opt_child_position.has_value() || (0 == child_free_elements), "OctreeNode::update(): The child had excitatory axons, but no position. ID: {}", child_cell.get_neuron_id());

                if (opt_child_position.has_value()) {
                    const auto& child_position = opt_child_position.value();

                    const auto& [child_cell_xyz_min, child_cell_xyz_max] = child_cell.get_size();
                    const auto is_in_box = child_position.check_in_box(child_cell_xyz_min, child_cell_xyz_max);

                    RelearnException::check(is_in_box, "OctreeNode::update(): The excitatory axons of the child are not in its cell");

                    const auto& scaled_position = child_position * static_cast<double>(child_free_elements);
                    my_position += scaled_position;
                }
            }

            cell.set_number_excitatory_axons(my_free_elements);

            /**
             * For calculating the new weighted position, make sure that we don't
             * divide by 0. This happens if the my number of axons is 0.
             */
            if (0 == my_free_elements) {
                cell.set_excitatory_axons_position({});
            } else {
                const auto scaled_position = my_position / my_free_elements;
                cell.set_excitatory_axons_position(std::optional<position_type>{ scaled_position });
            }
        }

        if constexpr (has_inhibitory_axon) {
            position_type my_position = { 0., 0., 0. };
            counter_type my_free_elements = 0;

            for (const auto& child : children) {
                if (child == nullptr) {
                    continue;
                }

                const auto& child_cell = child->get_cell();

                // Sum up number of free elements
                const auto child_free_elements = child_cell.get_number_inhibitory_axons();
                my_free_elements += child_free_elements;

                const auto& opt_child_position = child_cell.get_inhibitory_axons_position();

                // We can use position if it's valid or if corresponding number of elements is 0
                RelearnException::check(opt_child_position.has_value() || (0 == child_free_elements), "OctreeNode::update(): The child had inhibitory axons, but no position. ID: {}", child_cell.get_neuron_id());

                if (opt_child_position.has_value()) {
                    const auto& child_position = opt_child_position.value();

                    const auto& [child_cell_xyz_min, child_cell_xyz_max] = child_cell.get_size();
                    const auto is_in_box = child_position.check_in_box(child_cell_xyz_min, child_cell_xyz_max);

                    RelearnException::check(is_in_box, "OctreeNode::update(): The inhibitory axons of the child are not in its cell");

                    const auto& scaled_position = child_position * static_cast<double>(child_free_elements);
                    my_position += scaled_position;
                }
            }

            cell.set_number_inhibitory_axons(my_free_elements);

            /**
             * For calculating the new weighted position, make sure that we don't
             * divide by 0. This happens if the my number of axons is 0.
             */
            if (0 == my_free_elements) {
                cell.set_inhibitory_axons_position({});
            } else {
                const auto scaled_position = my_position / my_free_elements;
                cell.set_inhibitory_axons_position(std::optional<position_type>{ scaled_position });
            }
        }
    }

    /**
     * @brief Sets the associated MPI rank
     * @param new_rank The associated MPI rank, >= 0
     * @exception Throws a RelearnException if new_rank < 0
     */
    void set_rank(const int new_rank) {
        RelearnException::check(new_rank >= 0, "OctreeNode::set_rank: new_rank is {}", new_rank);
        rank = new_rank;
    }

    /**
     * @brief Marks this node as a parent (an inner node)
     */
    constexpr void set_parent() noexcept {
        parent = true;
    }

    /**
     * @brief Sets the node as the child with the given index and updates the parent flag accordingly
     * @param node The new child node (can be nullptr)
     * @param idx The index of the child which shall be set, < Constants::number_oct
     * @exception Throws a RelearnException if idx >= Constants::number_oct
     */
    void set_child(OctreeNodePtr node, const size_t idx) {
        RelearnException::check(idx < Constants::number_oct, "OctreeNode::set_child: idx is {}", idx);
        // NOLINTNEXTLINE
        children[idx] = node;

        bool has_children = false;

        for (auto* child : children) {
            if (child != nullptr) {
                has_children = true;
            }
        }

        parent = has_children;
    }

    /**
<<<<<<< HEAD
     * @brief Set the level attribute.
     * @param value The new value of the level.
     */
    void set_level(const uint16_t value){
        level = value;
    }

    /**
     * @brief Get the level attribute.
     * @return The current value of level.
     */
    [[nodiscard]] uint16_t get_level() const noexcept{
        return level;
=======
     * @brief Returns the level of this node
     * @return The level
     */
    [[nodiscard]] constexpr std::uint16_t get_level() const noexcept {
        return level;
    }

    /**
     * @brief Sets the level of this node
     * @param new_level The new level of this node
     */
    constexpr void set_level(std::uint16_t new_level) noexcept {
        level = new_level;
>>>>>>> e528e7c2
    }

    /**
     * @brief Resets the current object:
     *      (a) The children are newly constructed with nullptr
     *      (b) The cell is newly constructed
     *      (c) level is -1
     *      (d) parent is false
     *      (e) rank is -1
     */
    constexpr void reset() noexcept {
        children = std::array<OctreeNodePtr, Constants::number_oct>{ nullptr };
        cell = Cell<AdditionalCellAttributes>{};
        level = -1;
        parent = false;
        rank = -1;
        level = 0;
    }

    /**
     * @brief Prints the octree node to the output stream
     * @param output_stream The output stream
     * @param octree_node The octree node to print
     * @return The output stream after printing the octree node
     */
    friend std::ostream& operator<<(std::ostream& output_stream, const OctreeNode<AdditionalCellAttributes>& octree_node) {
        output_stream << "== OctreeNode (" << &octree_node << ") ==\n";

        output_stream << "  children[8]: ";
        for (const auto* const child : octree_node.get_children()) {
            output_stream << child << " ";
        }
        output_stream << "\n";

        output_stream << "  is_parent  : " << octree_node.is_parent() << "\n\n";
        output_stream << "  rank       : " << octree_node.get_rank() << "\n\n";
        output_stream << octree_node.get_cell();
        output_stream << "\n";

        return output_stream;
    }

private:
    std::array<OctreeNodePtr, Constants::number_oct> children{ nullptr };
    Cell<AdditionalCellAttributes> cell{};

    std::uint16_t level{ std::numeric_limits<std::uint16_t>::max() };
    bool parent{ false };
    uint16_t level{0};

    int rank{ -1 }; // MPI rank who owns this octree node

public:
    /**
     * @brief Sets the optional position for both the excitatory and inhibitory positions in the associated cell
     * @param opt_position The optional position, can be empty
     */
    void set_cell_neuron_position(const std::optional<position_type>& opt_position) {
        cell.set_neuron_position(opt_position);
    }

    /**
     * @brief Sets the number of free excitatory and inhibitory dendrites in the associated cell
     * @param num_ex The number of free excitatory dendrites
     * @param num_in The number of free inhibitory dendrites
     */
    constexpr void set_cell_number_dendrites(const counter_type num_ex, const counter_type num_in) noexcept {
        cell.set_number_excitatory_dendrites(num_ex);
        cell.set_number_inhibitory_dendrites(num_in);
    }

    /**
     * @brief Sets the number of free excitatory and inhibitory axons in the associated cell
     * @param num_ex The number of free excitatory axons
     * @param num_in The number of free inhibitory axons
     */
    constexpr void set_cell_number_axons(const counter_type num_ex, const counter_type num_in) noexcept {
        cell.set_number_excitatory_axons(num_ex);
        cell.set_number_inhibitory_axons(num_in);
    }

    constexpr void set_cell_number_excitatory_dendrites(const counter_type number_dendrites) noexcept {
        cell.set_number_excitatory_dendrites(number_dendrites);
    }

    constexpr void set_cell_number_excitatory_axons(const counter_type number_axons) noexcept {
        cell.set_number_excitatory_axons(number_axons);
    }

    constexpr void set_cell_number_inhibitory_dendrites(const counter_type number_dendrites) noexcept {
        cell.set_number_inhibitory_dendrites(number_dendrites);
    }

    constexpr void set_cell_number_inhibitory_axons(const counter_type number_axons) noexcept {
        cell.set_number_inhibitory_axons(number_axons);
    }

    /**
     * @brief Sets the optional position for the excitatory dendrites position in the associated cell
     * @param opt_position The optional position, can be empty
     */
    constexpr void set_cell_excitatory_dendrites_position(const std::optional<position_type>& opt_position) {
        cell.set_excitatory_dendrites_position(opt_position);
    }

    /**
     * @brief Sets the optional position for the inhibitory dendrites position in the associated cell
     * @param opt_position The optional position, can be empty
     */
    constexpr void set_cell_inhibitory_dendrites_position(const std::optional<position_type>& opt_position) {
        cell.set_inhibitory_dendrites_position(opt_position);
    }

    /**
     * @brief Sets the optional position for the excitatory axons position in the associated cell
     * @param opt_position The optional position, can be empty
     */
    constexpr void set_cell_excitatory_axons_position(const std::optional<position_type>& opt_position) {
        cell.set_excitatory_axons_position(opt_position);
    }

    /**
     * @brief Sets the optional position for the inhibitory axons position in the associated cell
     * @param opt_position The optional position, can be empty
     */
    constexpr void set_cell_inhibitory_axons_position(const std::optional<position_type>& opt_position) {
        cell.set_inhibitory_axons_position(opt_position);
    }

    /**
     * @brief Returns the neuron id for the associated cell
     * @return The neuron id
     */
    [[nodiscard]] constexpr NeuronID get_cell_neuron_id() const noexcept {
        return cell.get_neuron_id();
    }

    /**
     * @brief Sets the neuron id for the associated cell
     * @param neuron_id The neuron id
     * @exception Throws a RelearnException if the neuron_id is not initialized
     */
    constexpr void set_cell_neuron_id(const NeuronID& neuron_id) {
        cell.set_neuron_id(neuron_id);
    }

    /**
     * @brief Sets the min and max of the associated cell
     * @param min The minimum boundary of the cell
     * @param max The maximum boundary of the cell
     * @exception Might throw a RelearnException
     */
    void set_cell_size(const box_size_type& min, const box_size_type& max) {
        cell.set_size(min, max);
    }

    /**
     * @brief Returns the size of the associated cell
     * @return The size of the cell
     */
    [[nodiscard]] constexpr std::tuple<box_size_type, box_size_type> get_size() const noexcept {
        return cell.get_size();
    }
};<|MERGE_RESOLUTION|>--- conflicted
+++ resolved
@@ -18,10 +18,7 @@
 
 #include <array>
 #include <cstdint>
-<<<<<<< HEAD
-=======
 #include <limits>
->>>>>>> e528e7c2
 #include <optional>
 #include <ostream>
 
@@ -175,18 +172,8 @@
                 const auto& parent_neuron_id = parent_cell.get_neuron_id();
 
                 // Determine octant for neuron
-<<<<<<< HEAD
-                const auto& cell_own_position = parent_node->get_cell().get_neuron_position();
-                RelearnException::check(cell_own_position.has_value(), "OctreeNode::insert: While building the octree, the cell doesn't have a position");
-
-                idx = parent_node->get_cell().get_octant_for_position(cell_own_position.value());
-                const auto parent_level = parent_node->get_level();
-                auto* new_node = OctreeNode<AdditionalCellAttributes>::create();
-                parent_node->set_child(new_node, idx);
-=======
                 const auto& parent_position = parent_cell.get_neuron_position();
                 RelearnException::check(parent_position.has_value(), "OctreeNode::insert: While building the octree, the cell doesn't have a position");
->>>>>>> e528e7c2
 
                 const auto parent_own_octant = parent_cell.get_octant_for_position(parent_position.value());
                 const auto& [minimum_position, maximum_position] = parent_cell.get_size_for_octant(parent_own_octant);
@@ -194,26 +181,8 @@
                 // The child copies the parent node
                 auto* new_node = MemoryHolder<AdditionalCellAttributes>::get_available(parent_node, parent_own_octant);
                 new_node->set_cell_size(minimum_position, maximum_position);
-<<<<<<< HEAD
-                new_node->set_cell_neuron_position(cell_own_position);
-                new_node->set_level(parent_level+1);
-
-                // Neuron ID
-                const auto prev_neuron_id = parent_node->get_cell_neuron_id();
-                new_node->set_cell_neuron_id(prev_neuron_id);
-
-                /**
-                 * Set neuron ID of parent (inner node) to uninitialized.
-                 * It is not used for inner nodes.
-                 */
-                parent_node->set_cell_neuron_id(NeuronID::virtual_id());
-                parent_node->set_parent(); // Mark node as parent
-
-                // MPI rank who owns this node
-=======
                 new_node->set_cell_neuron_position(parent_position);
                 new_node->set_cell_neuron_id(parent_neuron_id);
->>>>>>> e528e7c2
                 new_node->set_rank(parent_node->get_rank());
                 new_node->set_level(parent_node->get_level() + 1);
 
@@ -247,11 +216,7 @@
         new_node_to_insert->set_cell_neuron_position({ position });
         new_node_to_insert->set_cell_neuron_id(neuron_id);
         new_node_to_insert->set_rank(rank);
-<<<<<<< HEAD
         new_node_to_insert->set_level(parent_level+1);
-=======
-        new_node_to_insert->set_level(parent_node->get_level() + 1);
->>>>>>> e528e7c2
 
         return new_node_to_insert;
     }
@@ -486,21 +451,6 @@
     }
 
     /**
-<<<<<<< HEAD
-     * @brief Set the level attribute.
-     * @param value The new value of the level.
-     */
-    void set_level(const uint16_t value){
-        level = value;
-    }
-
-    /**
-     * @brief Get the level attribute.
-     * @return The current value of level.
-     */
-    [[nodiscard]] uint16_t get_level() const noexcept{
-        return level;
-=======
      * @brief Returns the level of this node
      * @return The level
      */
@@ -514,7 +464,6 @@
      */
     constexpr void set_level(std::uint16_t new_level) noexcept {
         level = new_level;
->>>>>>> e528e7c2
     }
 
     /**
