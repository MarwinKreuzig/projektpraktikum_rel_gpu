--- conflicted
+++ resolved
@@ -87,9 +87,7 @@
      * @brief Returns the minimum position in the Octree
      * @return The minimum position in the Octree
      */
-    [[nodiscard]] const box_size_type& get_simulation_box_minimum() const
-
-        noexcept {
+    [[nodiscard]] const box_size_type &get_simulation_box_minimum() const noexcept {
         return simulation_box_minimum;
     }
 
@@ -97,9 +95,7 @@
      * @brief Returns the maximum position in the Octree
      * @return The maximum position in the Octree
      */
-    [[nodiscard]] const box_size_type& get_simulation_box_maximum() const
-
-        noexcept {
+    [[nodiscard]] const box_size_type &get_simulation_box_maximum() const noexcept {
         return simulation_box_maximum;
     }
 
@@ -107,9 +103,7 @@
      * @brief Returns the level at which the branch nodes (that are exchanged via MPI) are
      * @return The level at which the branch nodes (that are exchanged via MPI) are
      */
-    [[nodiscard]] std::uint16_t get_level_of_branch_nodes() const
-
-        noexcept {
+    [[nodiscard]] std::uint16_t get_level_of_branch_nodes() const noexcept {
         return level_of_branch_nodes;
     }
 
@@ -117,10 +111,7 @@
      * @brief Returns the number of branch nodes (that are exchanged via MPI)
      * @return The number of branch nodes (that are exchanged via MPI)
      */
-    [[nodiscard]] virtual size_t get_num_local_trees() const
-
-        noexcept
-        = 0;
+    [[nodiscard]] virtual size_t get_num_local_trees() const noexcept = 0;
 
     /**
      * @brief Inserts a neuron with the specified id and the specified position into the octree.
@@ -204,9 +195,7 @@
      * @brief Returns the root of the Octree
      * @return The root of the Octree. Ownership is not transferred
      */
-    [[nodiscard]] const OctreeNode<AdditionalCellAttributes>* get_root() const
-
-        noexcept {
+    [[nodiscard]] const OctreeNode<AdditionalCellAttributes> *get_root() const noexcept {
         return &root;
     }
 
@@ -214,9 +203,7 @@
      * @brief Returns the root of the Octree
      * @return The root of the Octree. Ownership is not transferred
      */
-    [[nodiscard]] OctreeNode<AdditionalCellAttributes>* get_root()
-
-        noexcept {
+    [[nodiscard]] OctreeNode<AdditionalCellAttributes> *get_root() noexcept {
         return &root;
     }
 
@@ -224,9 +211,7 @@
      * @brief Returns the number of branch nodes (that are exchanged via MPI)
      * @return The number of branch nodes (that are exchanged via MPI)
      */
-    [[nodiscard]] size_t get_num_local_trees() const
-
-        noexcept override {
+    [[nodiscard]] size_t get_num_local_trees() const noexcept override {
         return branch_nodes.size();
     }
 
@@ -234,10 +219,7 @@
      * @brief Get all local branch nodes
      * @return All local branch nodes
      */
-    [[nodiscard]]
-
-    std::vector<const OctreeNode<AdditionalCellAttributes>*>
-    get_local_branch_nodes() const {
+    [[nodiscard]] std::vector<const OctreeNode<AdditionalCellAttributes> *> get_local_branch_nodes() const {
         return branch_nodes
             | ranges::views::filter(ranges::indirect(&OctreeNode<AdditionalCellAttributes>::is_local))
             | ranges::to_vector;
@@ -247,19 +229,17 @@
      * @brief Get all local branch nodes
      * @return All local branch nodes
      */
-    [[nodiscard]] std::vector<OctreeNode<AdditionalCellAttributes>*>
-
-    get_local_branch_nodes() {
+    [[nodiscard]] std::vector<OctreeNode<AdditionalCellAttributes> *> get_local_branch_nodes() {
         return branch_nodes
             | ranges::views::filter(ranges::indirect(&OctreeNode<AdditionalCellAttributes>::is_local))
             | ranges::to_vector;
     }
 
     /**
-     * @brief Get the handle to the GPU version of this class
-     * @return The GPU Handle
-     */
-    [[nodiscard]] const std::shared_ptr<gpu::algorithm::OctreeHandle>& get_gpu_handle() {
+    * @brief Get the handle to the GPU version of this class
+    * @return The GPU Handle
+    */
+    [[nodiscard]] const std::shared_ptr<gpu::algorithm::OctreeHandle> &get_gpu_handle() {
         RelearnException::check(CudaHelper::is_cuda_available(),
             "OctreeImplementation::get_gpu_handle: GPU not supported");
         RelearnException::check(gpu_handle != nullptr, "OctreeImplementation::get_gpu_handle: GPU handle not set");
@@ -337,11 +317,7 @@
      *      The reference is never invalidated
      * @return All leaf nodes
      */
-    [[nodiscard]] const std::vector<OctreeNode<AdditionalCellAttributes>*>&
-
-    get_leaf_nodes() const
-
-        noexcept {
+    [[nodiscard]] const std::vector<OctreeNode<AdditionalCellAttributes> *> &get_leaf_nodes() const noexcept {
         return all_leaf_nodes;
     }
 
@@ -404,8 +380,7 @@
      * @brief Constructs the Octree on the GPU. Should only be called after all nodes have been inserted.
      * @param num_neurons Number of neurons on MPI Process
      */
-    [[nodiscard]] gpu::algorithm::OctreeCPUCopy
-    octree_to_octree_cpu_copy(const RelearnTypes::number_neurons_type num_neurons) {
+    [[nodiscard]] gpu::algorithm::OctreeCPUCopy octree_to_octree_cpu_copy(const RelearnTypes::number_neurons_type num_neurons) {
 
         // The virtual nodes are supposed to be in breadth-first-order. This means that all nodes of a level are
         // consecutive in the array. By determining the range of indices for every level in a first depth-first pass, it
@@ -472,7 +447,6 @@
             const auto [current_node, level, parent_index] = octree_nodes_second_pass.top();
             octree_nodes_second_pass.pop();
 
-<<<<<<< HEAD
 
             ElementType element_type_excitatory;
             if (Cell<AdditionalCellAttributes>::has_excitatory_dendrite) {
@@ -507,28 +481,16 @@
                 }
 
                 const auto &children = current_node->get_children();
-=======
-            // index of the current node, set in the if below
-            size_t index;
-
-            if (current_node->get_cell().get_neuron_id().is_virtual()) {
-                index = level_indices[level] + num_neurons;
-                level_indices[level] += 1;
-
-                const auto& children = current_node->get_children();
->>>>>>> c13adf28
                 int child_count = 0;
                 for (auto i = 0; i < 8; i++) {
                     const auto child = children[i];
                     if (child != nullptr) {
-                        // child_indices and num_children only contain the virtual neurons, so we have to adjust the index accordingly
-                        octree_nodes_second_pass.emplace(child, level + 1, index - num_neurons);
+                        octree_nodes_second_pass.emplace(child, level + 1, index);
                         child_count++;
                     }
                 }
 
             } else {
-<<<<<<< HEAD
                 current_index = current_leaf_node_index;
                 current_leaf_node_index++;
 
@@ -548,45 +510,9 @@
             octree_cpu_copy.position_inhibitory_element[current_index] = convert_vec_to_gpu(current_cell.get_position_for(element_type_inhibitory, SignalType::Inhibitory).value());
             octree_cpu_copy.num_free_elements_excitatory[current_index] = current_cell.get_number_elements_for(element_type_excitatory, SignalType::Excitatory);
             octree_cpu_copy.num_free_elements_inhibitory[current_index] = current_cell.get_number_elements_for(element_type_inhibitory, SignalType::Inhibitory);
-=======
-                index = current_leaf_node_index;
-
-                NeuronID neuron_ID = current_node->get_cell_neuron_id();
-                octree_cpu_copy.neuron_ids[current_leaf_node_index] = neuron_ID.get_neuron_id();
-
-                current_leaf_node_index++;
-            }
-
-            // add the current node to its parent's children, skipping the root node
-            if (level != 0) {
-                octree_cpu_copy.child_indices[octree_cpu_copy.num_children[parent_index] * num_virtual_neurons + parent_index] = index;
-                octree_cpu_copy.num_children[parent_index] += 1;
-            }
-
-            octree_cpu_copy.minimum_cell_position[index] = convert_vec_to_gpu(std::get<0>(current_node->get_size()));
-            octree_cpu_copy.maximum_cell_position[index] = convert_vec_to_gpu(std::get<1>(current_node->get_size()));
-
-            // Currently assumes that either dendrites are both true or axons are both true (BarnesHut and inverse BarnesHut)
-            ElementType element_type;
-            if (Cell<AdditionalCellAttributes>::has_excitatory_dendrite) {
-                element_type = ElementType::Dendrite;
-            } else {
-                element_type = ElementType::Axon;
-            }
-
-            auto current_cell = current_node->get_cell();
-            octree_cpu_copy.position_excitatory_element[index] = convert_vec_to_gpu(
-                current_cell.get_position_for(element_type, SignalType::Excitatory).value());
-            octree_cpu_copy.position_inhibitory_element[index] = convert_vec_to_gpu(
-                current_cell.get_position_for(element_type, SignalType::Inhibitory).value());
-            octree_cpu_copy.num_free_elements_excitatory[index] = current_cell.get_number_elements_for(element_type,
-                SignalType::Excitatory);
-            octree_cpu_copy.num_free_elements_inhibitory[index] = current_cell.get_number_elements_for(element_type,
-                SignalType::Inhibitory);
->>>>>>> c13adf28
-        }
-
-        return octree_cpu_copy;
+        }
+
+	    return octree_cpu_copy;
     }
 
     /**
@@ -897,4 +823,4 @@
 
     std::vector<OctreeNode<AdditionalCellAttributes>*> branch_nodes{};
     std::vector<OctreeNode<AdditionalCellAttributes>*> all_leaf_nodes{};
-};+};
