/*
 * This file is part of the RELeARN software developed at Technical University Darmstadt
 *
 * Copyright (c) 2020, Technical University of Darmstadt, Germany
 *
 * This software may be modified and distributed under the terms of a BSD-style license.
 * See the LICENSE file in the base directory for details.
 *
 */

#pragma once

#include "../Config.h"
#include "../mpi/MPIWrapper.h"
#include "../neurons/SignalType.h"
#include "../neurons/helper/RankNeuronId.h"
#include "../structure/OctreeNode.h"
#include "../util/RelearnException.h"
#include "../util/Vec3.h"
<<<<<<< HEAD
#include "../io/LogFiles.h"
#include "../neurons/Neurons.h"
#include "../neurons/models/SynapticElements.h"
#include "../structure/SpaceFillingCurve.h"
#include "../util/Random.h"
#include "../util/RelearnException.h"
#include "../util/Timers.h"

#include <functional>
=======
#include "../util/Multiindex.h"
#include "../util/DeriativesAndFunctions.h"

#include <iostream>
>>>>>>> 0d186b97
#include <map>
#include <optional>
#include <sstream>
#include <stack>
#include <utility>
#include <variant>
#include <vector>

class Neurons;
class Partition;
class SynapticElements;

/**
 * This type represents the interface of the (spatial) Octree.
 */
class Octree {
public:
    friend class Partition;

    using AccessEpochsStarted = std::vector<bool>;

    /**
     * @brief Constructs a new Octree with the the given size and constructs the "internal" part up to and including the level_of_branch_nodes
     * @param xyz_min The minimum positions of this octree
     * @param xyz_max The maximum positions of this octree
     * @param level_of_branch_nodes The level at which the branch nodes (that are exchanged via MPI) are
     * @exception Throws a RelearnException if xyz_min is not componentwise smaller than xyz_max
     */
    Octree(const Vec3d& xyz_min, const Vec3d& xyz_max, size_t level_of_branch_nodes)
        : level_of_branch_nodes(level_of_branch_nodes) {
        set_size(xyz_min, xyz_max);
    }

    virtual ~Octree() = default;

    Octree(const Octree& other) = delete;
    Octree(Octree&& other) = delete;

    Octree& operator=(const Octree& other) = delete;
    Octree& operator=(Octree&& other) = delete;

    /**
     * @brief Returns the minimum position in the Octree
     * @return The minimum position in the Octree
     */
    [[nodiscard]] const Vec3d& get_xyz_min() const noexcept {
        return xyz_min;
    }

    /**
     * @brief Returns the maximum position in the Octree
     * @return The maximum position in the Octree
     */
    [[nodiscard]] const Vec3d& get_xyz_max() const noexcept {
        return xyz_max;
    }

    /**
     * @brief Returns the number of branch nodes (that are exchanged via MPI)
     * @return The number of branch nodes (that are exchanged via MPI)
     */
    [[nodiscard]] virtual size_t get_num_local_trees() const noexcept = 0;

    /**
     * @brief Returns the level at which the branch nodes (that are exchanged via MPI) are
     * @return The level at which the branch nodes (that are exchanged via MPI) are
     */
    [[nodiscard]] size_t get_level_of_branch_nodes() const noexcept {
        return level_of_branch_nodes;
    }

    /**
     * @brief Inserts a neuron with the specified id and the specified MPI rank into the octree.
     *      If there are no other nodes in this tree, the node becomes the root
     * @param position The position of the new neuron
     * @param neuron_id The id of the new neuron, < Constants::uninitialized (only use for actual neurons, virtual neurons are inserted automatically)
     * @param rank The MPI rank of the new neuron, >= 0
     * @exception Throws a RelearnException if one of the following happens:
     *      (a) The position is not within the octree's boundaries
     *      (b) rank is < 0
     *      (c) neuron_id >= Constants::uninitialized
     *      (d) Allocating a new object in the shared memory window fails
     *      (e) Something went wrong within the insertion
     * @return A pointer to the newly created and inserted node
     */
    virtual void insert(const Vec3d& position, size_t neuron_id, int rank) = 0;

    /**
     * @brief This function updates the Octree starting from max_level. Is is required that it only visits inner nodes
     * @param max_level The maximum level (inclusive) on which the nodes should be updated
     * @exception Throws a RelearnException if the functor throws
     */
    virtual void update_from_level(size_t max_level) = 0;

    /**
     * @brief Updates all local (!) branch nodes and their induced subtrees.
     * @exception Throws a RelearnException if the functor throws
     */
    virtual void update_local_trees() = 0;

    /**
     * @brief Synchronizes all (locally) updated branch nodes with all other MPI ranks
     */
    virtual void synchronize_local_trees() = 0;

    /**
     * @brief Gathers all leaf nodes and makes them available via get_leaf_nodes
     * @param num_neurons The number of neurons
     */
    virtual void initializes_leaf_nodes(size_t num_neurons) = 0;

protected:
    // Set simulation box size of the tree
    void set_size(const Vec3d& min, const Vec3d& max) {
        RelearnException::check(min.get_x() < max.get_x() && min.get_y() < max.get_y() && min.get_z() < max.get_z(), "In Octree::set_size, the minimum was not smaller than the maximum");

        xyz_min = min;
        xyz_max = max;
    }

    // Two points describe simulation box size of the tree
    Vec3d xyz_min{ 0 };
    Vec3d xyz_max{ 0 };

    size_t level_of_branch_nodes{ Constants::uninitialized };
};

/**
 * This type represents the (spatial) Octree in which the neurons are organised.
 * It offers general informations about the structure, the functionality to insert new neurons,
 * update from the bottom up, and synchronize parts with MPI.
 */
template <typename Algorithm>
class OctreeImplementation : public Octree {
public:
    using AdditionalCellAttributes = typename Algorithm::AdditionalCellAttributes;

protected:
    /**
	 * Type for stack used in postorder tree walk
	 */
    struct StackElement {
    private:
        OctreeNode<AdditionalCellAttributes>* ptr{ nullptr };

        // True if node has been on stack already
        // twice and can be visited now
        bool already_visited{ false };

        // Node's depth in the tree
        size_t depth{ Constants::uninitialized };

    public:
        /**
         * @brief Constructs a new object that holds the given node with a specific depth, which is marked as not already visited
         * @param octree_node The node that should be visited, not nullptr
         * @param depth_in_tree The depth of the current node
         * @exception Throws a RelearnException if octree_node is nullptr or depth_in_tree is larger than Cosntants::unitialized
        */
        StackElement(OctreeNode<AdditionalCellAttributes>* octree_node, size_t depth_in_tree)
            : ptr(octree_node)
            , depth(depth_in_tree) {
            RelearnException::check(octree_node != nullptr, "StackElement::StackElement, octree_node was nullptr");
            RelearnException::check(depth_in_tree < Constants::uninitialized, "StackElement::StackElement, depth_in_tree was too large");
        }

        /**
         * @brief Returns the node
         * @return The node
         */
        [[nodiscard]] OctreeNode<AdditionalCellAttributes>* get_octree_node() const noexcept {
            return ptr;
        }

        /**
         * @brief Sets the flag that indicated if this node was already visited
         * @exception Throws a RelearnException if this node was already visited before
         */
        void set_visited() {
            RelearnException::check(!already_visited, "StackElement::set_visited, element is already visited");
            already_visited = true;
        }

        /**
         * @brief Returns the flag indicating if this node was already visited
         * @return True iff the node was already visited
         */
        [[nodiscard]] bool get_visited() const noexcept {
            return already_visited;
        }

        /**
         * @brief Returns the node
         * @return The node
         */
        [[nodiscard]] size_t get_depth_in_tree() const noexcept {
            return depth;
        }
    };

public:
    /**
<<<<<<< HEAD
     * @brief Constructs a new OctreeImplementation with the the given size and constructs the "internal" part up to and including the level_of_branch_nodes
     * @param xyz_min The minimum positions of this octree
     * @param xyz_max The maximum positions of this octree
     * @param level_of_branch_nodes The level at which the branch nodes (that are exchanged via MPI) are
     * @exception Throws a RelearnException if xyz_min is not componentwise smaller than xyz_max
     */
    OctreeImplementation(const Vec3d& xyz_min, const Vec3d& xyz_max, size_t level_of_branch_nodes)
        : Octree(xyz_min, xyz_max, level_of_branch_nodes) {

        const auto num_local_trees = 1ULL << (3 * level_of_branch_nodes);
        branch_nodes.resize(num_local_trees, nullptr);

        construct_global_tree_part();
    }
=======
	 * Visit function used with postorder tree walk
	 *
	 * For inner nodes:
	 *  - Updates number of dendrites (exc, inh) and position of super neuron based on children
	 * For leaves (normal neurons):
	 *  - Updates number of dendrites (exc, inh) based on changes of synaptic elements
	 */
    class FunctorUpdateNode {
    public:
        FunctorUpdateNode(
            const std::vector<double>& dendrites_exc_cnts,
            const std::vector<unsigned int>& dendrites_exc_connected_cnts,
            const std::vector<double>& dendrites_inh_cnts,
            const std::vector<unsigned int>& dendrites_inh_connected_cnts,
            const std::vector<double>& axons_exc_cnts,
            const std::vector<unsigned int>& axons_exc_connected_cnts,
            const std::vector<double>& axons_inh_cnts,
            const std::vector<unsigned int>& axons_inh_connected_cnts,
            size_t num_neurons) noexcept
            : dendrites_exc_cnts(dendrites_exc_cnts)
            , dendrites_exc_connected_cnts(dendrites_exc_connected_cnts)
            , dendrites_inh_cnts(dendrites_inh_cnts)
            , dendrites_inh_connected_cnts(dendrites_inh_connected_cnts)
            , axons_exc_cnts(axons_exc_cnts)
            , axons_exc_connected_cnts(axons_exc_connected_cnts)
            , axons_inh_cnts(axons_inh_cnts)
            , axons_inh_connected_cnts(axons_inh_connected_cnts)
            , num_neurons(num_neurons) {
        }
>>>>>>> 0d186b97

    /**
     * @brief Returns the root of the Octree
     * @return The root of the Octree. Ownership is not transfered
     */
    [[nodiscard]] OctreeNode<AdditionalCellAttributes>* get_root() const noexcept {
        return root;
    }

    /**
     * @brief Returns the branch node with the specified local id
     * @param local_id The (1d-) id of the branch node that should be set
     * @exception Throws a RelearnException if local_id is too large
     * @return The branch node with the specified local id. Ownership is not transfered
     */
    [[nodiscard]] OctreeNode<AdditionalCellAttributes>* get_local_root(size_t local_id) {
        RelearnException::check(local_id < branch_nodes.size(), "Octree::get_local_root, local_id was too large");
        OctreeNode<AdditionalCellAttributes>* local_tree = branch_nodes[local_id];
        return local_tree;
    }

<<<<<<< HEAD
    /**
     * @brief Returns the number of branch nodes (that are exchanged via MPI)
     * @return The number of branch nodes (that are exchanged via MPI)
     */
    [[nodiscard]] size_t get_num_local_trees() const noexcept override {
        return branch_nodes.size();
    }

    /**
     * @brief This function updates the Octree starting from max_level. Is is required that it only visits inner nodes
     * @param max_level The maximum level (inclusive) on which the nodes should be updated
     * @exception Throws a RelearnException if the functor throws
     */
    void update_from_level(size_t max_level) override {
        tree_walk_postorder(Algorithm::update_functor, root, max_level);
    }

    /**
     * @brief Updates all local (!) branch nodes and their induced subtrees.
     * @exception Throws a RelearnException if the functor throws
     */
    void update_local_trees() override {
        for (auto* local_tree : branch_nodes) {
            if (!local_tree->is_local()) {
                continue;
            }

            tree_walk_postorder(Algorithm::update_functor, local_tree);
        }
    }
=======
                // Calculate number of vacant dendrites for my neuron
                RelearnException::check(neuron_id < num_neurons, "Neuron id was too large in the operator");

                const auto num_vacant_dendrites_exc = static_cast<unsigned int>(dendrites_exc_cnts[neuron_id] - dendrites_exc_connected_cnts[neuron_id]);
                const auto num_vacant_dendrites_inh = static_cast<unsigned int>(dendrites_inh_cnts[neuron_id] - dendrites_inh_connected_cnts[neuron_id]);
                node->set_cell_number_dendrites(num_vacant_dendrites_exc, num_vacant_dendrites_inh);

                // Calculate number of vacant axons for my neuron
                const auto num_vacant_axons_exc = static_cast<unsigned int>(axons_exc_cnts[neuron_id] - axons_exc_connected_cnts[neuron_id]);
                const auto num_vacant_axons_inh = static_cast<unsigned int>(axons_inh_cnts[neuron_id] - axons_inh_connected_cnts[neuron_id]);
                node->set_cell_number_axons(num_vacant_axons_exc, num_vacant_axons_inh);

                return;
            }

            // I'm inner node, i.e., I have a super neuron
            Vec3d xyz_pos_dend_exc = { 0., 0., 0. };
            Vec3d xyz_pos_dend_inh = { 0., 0., 0. };
            Vec3d xyz_pos_ax_exc = { 0., 0., 0. };
            Vec3d xyz_pos_ax_inh = { 0., 0., 0. };

            // Sum of number of dendrites of all my children
            auto num_dendrites_exc = 0;
            auto num_dendrites_inh = 0;
            auto number_excitatory_axons = 0;
            auto number_inhibitory_axons = 0;
>>>>>>> 0d186b97

    /**
     * @brief Gathers all leaf nodes and makes them available via get_leaf_nodes
     * @param num_neurons The number of neurons
     */
    void initializes_leaf_nodes(size_t num_neurons) override {
        std::vector<OctreeNode<AdditionalCellAttributes>*> leaf_nodes(num_neurons);

<<<<<<< HEAD
        std::stack<OctreeNode<AdditionalCellAttributes>*> stack;
        stack.emplace(root);

        while (!stack.empty()) {
            OctreeNode<AdditionalCellAttributes>* node = stack.top();
            stack.pop();

            if (node->is_parent()) {
                for (auto* child : node->get_children()) {

                    if (child == nullptr) {
                        continue;
                    }

                    if (!child->is_parent() && child->get_cell_neuron_id() >= Constants::uninitialized) {
                        continue;
                    }

                    stack.emplace(child);
                }
            } else {
                const auto neuron_id = node->get_cell_neuron_id();
                RelearnException::check(neuron_id < leaf_nodes.size(), "Neuron id was too large for leaf nodes");
                leaf_nodes[neuron_id] = node;
            }
        }

        all_leaf_nodes = std::move(leaf_nodes);
    }
=======
                // Sum up number of dendrites
                const auto temp_num_dendrites_exc = child->get_cell().get_number_excitatory_dendrites();
                const auto temp_num_dendrites_inh = child->get_cell().get_number_inhibitory_dendrites();
                const auto temp_num_axons_exc = child->get_cell().get_number_excitatory_axons();
                const auto temp_num_axons_inh = child->get_cell().get_number_inhibitory_axons();
                num_dendrites_exc += temp_num_dendrites_exc;
                num_dendrites_inh += temp_num_dendrites_inh;
                number_excitatory_axons += temp_num_axons_exc;
                number_inhibitory_axons += temp_num_axons_inh;

                // Average the position by using the number of dendrites as weights
                std::optional<Vec3d> temp_xyz_pos_dend_exc = child->get_cell().get_excitatory_dendrites_position();
                std::optional<Vec3d> temp_xyz_pos_dend_inh = child->get_cell().get_inhibitory_dendrites_position();
                std::optional<Vec3d> temp_xyz_pos_ax_exc = child->get_cell().get_excitatory_axons_position();
                std::optional<Vec3d> temp_xyz_pos_ax_inh = child->get_cell().get_inhibitory_axons_position();

                /**
				 * We can use position if it's valid or if corresponding num of dendrites is 0 
				 */
                RelearnException::check(temp_xyz_pos_dend_exc.has_value() || (0 == temp_num_dendrites_exc), "temp position dend_exc was bad");
                RelearnException::check(temp_xyz_pos_dend_inh.has_value() || (0 == temp_num_dendrites_inh), "temp position dend_inh was bad");
                RelearnException::check(temp_xyz_pos_ax_exc.has_value() || (0 == temp_num_axons_exc), "temp position ax_exc was bad");
                RelearnException::check(temp_xyz_pos_ax_inh.has_value() || (0 == temp_num_axons_inh), "temp position ax_inh was bad");

                if (temp_xyz_pos_dend_exc.has_value()) {
                    const auto scaled_position = temp_xyz_pos_dend_exc.value() * static_cast<double>(temp_num_dendrites_exc);
                    xyz_pos_dend_exc += scaled_position;
                }
                if (temp_xyz_pos_dend_inh.has_value()) {
                    const auto scaled_position = temp_xyz_pos_dend_inh.value() * static_cast<double>(temp_num_dendrites_inh);
                    xyz_pos_dend_inh += scaled_position;
                }
                if (temp_xyz_pos_ax_exc.has_value()) {
                    const auto scaled_position = temp_xyz_pos_ax_exc.value() * static_cast<double>(temp_num_axons_exc);
                    xyz_pos_ax_exc += scaled_position;
                }
                if (temp_xyz_pos_ax_inh.has_value()) {
                    const auto scaled_position = temp_xyz_pos_ax_inh.value() * static_cast<double>(temp_num_axons_inh);
                    xyz_pos_ax_inh += scaled_position;
                }
            }

            node->set_cell_number_dendrites(num_dendrites_exc, num_dendrites_inh);
            node->set_cell_number_axons(number_excitatory_axons, number_inhibitory_axons);
            
            const auto& indices = Multiindex::get_indices();
            const auto num_coef = Multiindex::get_number_of_indices();

            /**
			* For calculating the new weighted position, make sure that we don't
			* divide by 0. This happens if the total number of dendrites is 0.
			*/
            if (0 == num_dendrites_exc) {
                node->set_cell_excitatory_dendrites_position({});
            } else {
                const auto scaled_position = xyz_pos_dend_exc / num_dendrites_exc;
                node->set_cell_excitatory_dendrites_position(std::optional<Vec3d>{ scaled_position });
            }

            if (0 == num_dendrites_inh) {
                node->set_cell_inhibitory_dendrites_position({});
            } else {
                const auto scaled_position = xyz_pos_dend_inh / num_dendrites_inh;
                node->set_cell_inhibitory_dendrites_position(std::optional<Vec3d>{ scaled_position });
            }

            if (0 == number_excitatory_axons) {
                node->set_cell_excitatory_axons_position({});
            } else {
                const auto scaled_position = xyz_pos_ax_exc / number_excitatory_axons;
                node->set_cell_excitatory_axons_position(std::optional<Vec3d>{ scaled_position });

                if (number_excitatory_axons > Constants::max_neurons_in_source) {
                    for (auto a = 0; a < Constants::p3; a++) {
                        auto temp = 0.0;
                        for (auto i = 0; i < Constants::number_oct; i++) {
                            const auto* child = node->get_child(i);
                            if (child == nullptr) {
                                continue;
                            }

                            const auto child_number_excitatory_axons = child->get_cell().get_number_excitatory_axons();
                            if (child_number_excitatory_axons == 0) {
                                continue;
                            }

                            const auto& child_pos = child->get_cell().get_excitatory_axons_position();
                            const auto& temp_vec = (child_pos.value() - (xyz_pos_ax_exc / number_excitatory_axons)) / Octree::default_sigma;
                            temp += child_number_excitatory_axons * Functions::pow_multiindex(temp_vec, indices[a]);
                        }

                        const auto hermite_coefficient = 1.0 * temp / Functions::fac_multiindex(indices[a]);
                        node->set_hermite_coef_ex(a, hermite_coefficient);
                    }
                }
            }

            if (0 == number_inhibitory_axons) {
                node->set_cell_inhibitory_axons_position({});
            } else {
                const auto scaled_position = xyz_pos_ax_inh / number_inhibitory_axons;
                node->set_cell_inhibitory_axons_position(std::optional<Vec3d>{ scaled_position });

                if (number_inhibitory_axons > Constants::max_neurons_in_source) {
                    for (auto a = 0; a < num_coef; a++) {
                        auto temp = 0.0;
                        for (auto i = 0; i < Constants::number_oct; i++) {
                            const auto* child = node->get_child(i);
                            if (child == nullptr) {
                                continue;
                            }

                            const auto child_number_inhibitory_axons = child->get_cell().get_number_inhibitory_axons();
                            if (child_number_inhibitory_axons == 0) {
                                continue;
                            }

                            const auto& child_pos = child->get_cell().get_inhibitory_axons_position();
                            const auto& temp_vec = (child_pos.value() - (xyz_pos_ax_inh / number_inhibitory_axons)) / Octree::default_sigma;
                            temp += child_number_inhibitory_axons * Functions::pow_multiindex(temp_vec, indices[a]);
                        }

                        const auto hermite_coefficient = 1.0 * temp / Functions::fac_multiindex(indices[a]);
                        node->set_hermite_coef_in(a, hermite_coefficient);
                    }
                }
            }
        }

    private:
        const std::vector<double>& dendrites_exc_cnts;
        const std::vector<unsigned int>& dendrites_exc_connected_cnts;
        const std::vector<double>& dendrites_inh_cnts;
        const std::vector<unsigned int>& dendrites_inh_connected_cnts;
        const std::vector<double>& axons_exc_cnts;
        const std::vector<unsigned int>& axons_exc_connected_cnts;
        const std::vector<double>& axons_inh_cnts;
        const std::vector<unsigned int>& axons_inh_connected_cnts;
        size_t num_neurons = 0;
    };
>>>>>>> 0d186b97

    /**
     * @brief Synchronizes all (locally) updated branch nodes with all other MPI ranks
     */
    void synchronize_local_trees() override {
        /**
         * Exchange branch nodes
         */
        Timers::start(TimerRegion::EXCHANGE_BRANCH_NODES);
        const size_t num_rma_buffer_branch_nodes = branch_nodes.size();
        // Copy local trees' root nodes to correct positions in receive buffer

        std::vector<OctreeNode<AdditionalCellAttributes>> exchange_branch_nodes(num_rma_buffer_branch_nodes);

        const size_t num_local_trees = num_rma_buffer_branch_nodes / MPIWrapper::get_num_ranks();
        for (size_t i = 0; i < num_rma_buffer_branch_nodes; i++) {
            exchange_branch_nodes[i] = *branch_nodes[i];
        }

        // Allgather in-place branch nodes from every rank
        RelearnException::check(num_local_trees < static_cast<size_t>(std::numeric_limits<int>::max()), "Too many branch nodes");
        MPIWrapper::all_gather_inline(exchange_branch_nodes.data(), static_cast<int>(num_local_trees));

        Timers::stop_and_add(TimerRegion::EXCHANGE_BRANCH_NODES);

        // Insert only received branch nodes into global tree
        // The local ones are already in the global tree
        Timers::start(TimerRegion::INSERT_BRANCH_NODES_INTO_GLOBAL_TREE);
        for (size_t i = 0; i < num_rma_buffer_branch_nodes; i++) {
            *branch_nodes[i] = exchange_branch_nodes[i];
        }
        Timers::stop_and_add(TimerRegion::INSERT_BRANCH_NODES_INTO_GLOBAL_TREE);

        // Update global tree
        Timers::start(TimerRegion::UPDATE_GLOBAL_TREE);

        // Only update whenever there are other branches to update
        if (level_of_branch_nodes > 0) {
            update_from_level(level_of_branch_nodes - 1);
        }

        Timers::stop_and_add(TimerRegion::UPDATE_GLOBAL_TREE);
    }

    /**
     * @brief Sets the branch node with the specified local id
     * @param node_to_insert The node to insert as local tree, not nullptr, ownership is not taken, must be a parent node
     * @param index_1d The id for which to insert the local tree
     * @exception Throws a RelearnException if index_1d is too large or node_to_insert is nullptr
     */
    void insert_local_tree(OctreeNode<AdditionalCellAttributes>* node_to_insert, size_t index_1d) {
        RelearnException::check(index_1d < branch_nodes.size(), "Octree::insert_local_tree, local_id was too large");
        RelearnException::check(node_to_insert != nullptr, "Octree::insert_local_tree, node_to_insert is nullptr");
        RelearnException::check(node_to_insert->is_parent(), "Cannot insert an empty node");
        *branch_nodes[index_1d] = *node_to_insert;
    }

    /**
     * @brief Returns a constant reference to all leaf nodes
     *      The reference is never invalidated
     * @return All leaf nodes
     */
    const std::vector<OctreeNode<AdditionalCellAttributes>*>& get_leaf_nodes() const noexcept {
        return all_leaf_nodes;
    }

    /**
     * @brief Inserts a neuron at the specified position with the neuron id and the rank
     * @param position The position of the neuron
     * @param neuron_id The local neuron id
     * @param rank The MPI rank that the neuron belongs to
     */
    void insert(const Vec3d& position, size_t neuron_id, int rank) {
        RelearnException::check(xyz_min.get_x() <= position.get_x() && position.get_x() <= xyz_max.get_x(), "In Octree::insert, x was not in range");
        RelearnException::check(xyz_min.get_y() <= position.get_y() && position.get_y() <= xyz_max.get_y(), "In Octree::insert, x was not in range");
        RelearnException::check(xyz_min.get_z() <= position.get_z() && position.get_z() <= xyz_max.get_z(), "In Octree::insert, x was not in range");

        RelearnException::check(rank >= 0, "In Octree::insert, rank was smaller than 0");
        RelearnException::check(neuron_id < Constants::uninitialized, "In Octree::insert, neuron_id was too large");

        // Tree is empty
        if (nullptr == root) {
            // Create new tree node for the neuron
            OctreeNode<AdditionalCellAttributes>* new_node_to_insert = OctreeNode<AdditionalCellAttributes>::create();
            RelearnException::check(new_node_to_insert != nullptr, "new_node_to_insert is nullptr");

            // Init cell size with simulation box size
            new_node_to_insert->set_cell_size(this->xyz_min, this->xyz_max);
            new_node_to_insert->set_cell_neuron_position({ position });
            new_node_to_insert->set_cell_neuron_id(neuron_id);
            new_node_to_insert->set_rank(rank);

            // Init root with tree's root level
            new_node_to_insert->set_level(0);
            root = new_node_to_insert;

            return;
        }

        auto* res = root->insert(position, neuron_id, rank);
        RelearnException::check(res != nullptr, "Octree::insert had nullptr");
    }

<<<<<<< HEAD
protected:
    void tree_walk_postorder(std::function<void(OctreeNode<AdditionalCellAttributes>*)> function, OctreeNode<AdditionalCellAttributes>* root, size_t max_level = std::numeric_limits<size_t>::max()) {
=======
    // The caller must ensure that only inner nodes are visited.
    // "max_level" must be chosen correctly for this
    void update_from_level(size_t max_level);

    void update_local_trees(const SynapticElements& dendrites_exc, const SynapticElements& dendrites_inh, const SynapticElements& axons, size_t num_neurons);

    [[nodiscard]] std::optional<RankNeuronId> find_target_neuron(size_t src_neuron_id, const Vec3d& axon_pos_xyz, SignalType dendrite_type_needed);

    unsigned int do_random_experiment(const OctreeNode* source, const std::vector<double>& attractiveness) const;

    void empty_remote_nodes_cache();

    void synchronize_local_trees();

private:
    /**
	 * Do a postorder tree walk startring at "octree" and run the function "visit" for every node when it is visited
     * Does ignore every node which's level in the octree is greater than "max_level"
	 */
    template <typename Functor>
    void tree_walk_postorder(OctreeNode* root, Functor visit, size_t max_level = std::numeric_limits<size_t>::max()) {
>>>>>>> 0d186b97
        RelearnException::check(root != nullptr, "In tree_walk_postorder, octree was nullptr");

        std::stack<StackElement> stack{};

        // Push node onto stack
        stack.emplace(root, 0);

        while (!stack.empty()) {
            // Get top-of-stack node
            auto& current_element = stack.top();
            const auto current_depth = current_element.get_depth_in_tree();
            auto* current_octree_node = current_element.get_octree_node();

            // Node should be visited now?
            if (current_element.get_visited()) {
                RelearnException::check(current_octree_node->get_level() <= max_level, "current_element had bad level");

                // Apply action to node
                function(current_octree_node);

                // Pop node from stack
                stack.pop();
            } else {
                // Mark node to be visited next time
                current_element.set_visited();

                // We're at the border of where we want to update, so don't push children
                if (current_depth >= max_level) {
                    continue;
                }

                const auto& children = current_octree_node->get_children();
                for (auto it = children.crbegin(); it != children.crend(); ++it) {
                    if (*it != nullptr) {
                        stack.emplace(*it, current_depth + 1);
                    }
                }
            }
        } /* while */
    }

    void construct_global_tree_part() {
        RelearnException::check(root == nullptr, "root was not null in the construction of the global state!");

        SpaceFillingCurve<Morton> space_curve{ static_cast<uint8_t>(level_of_branch_nodes) };

        const auto my_rank = MPIWrapper::get_my_rank();

        const auto num_cells_per_dimension = 1 << level_of_branch_nodes; // (2^level_of_branch_nodes)

        const auto& cell_length = (xyz_max - xyz_min) / num_cells_per_dimension;

        const auto cell_length_x = cell_length.get_x();
        const auto cell_length_y = cell_length.get_y();
        const auto cell_length_z = cell_length.get_z();

<<<<<<< HEAD
        OctreeNode<AdditionalCellAttributes>* local_root = OctreeNode<AdditionalCellAttributes>::create();
        RelearnException::check(local_root != nullptr, "local_root is nullptr");
=======
public:
    std::vector<double> calc_attractiveness_to_connect_FMM(const OctreeNode* source, const std::array<const OctreeNode*, 8>& interaction_list,
        const SignalType dendrite_type_needed) const;

    // Root of the tree
    OctreeNode* root{ nullptr };
>>>>>>> 0d186b97

        local_root->set_cell_neuron_id(Constants::uninitialized);
        local_root->set_cell_size(xyz_min, xyz_max);
        local_root->set_level(0);
        local_root->set_rank(my_rank);
        local_root->set_cell_neuron_position(xyz_min + (cell_length / 2));

        const auto root_index1d = space_curve.map_3d_to_1d(Vec3s{ 0, 0, 0 });
        branch_nodes[root_index1d] = local_root;

        root = local_root;

        for (size_t id_x = 0; id_x < num_cells_per_dimension; id_x++) {
            for (size_t id_y = 0; id_y < num_cells_per_dimension; id_y++) {
                for (size_t id_z = 0; id_z < num_cells_per_dimension; id_z++) {
                    if (id_x == 0 && id_y == 0 && id_z == 0) {
                        continue;
                    }

                    const Vec3d cell_offset{ id_x * cell_length_x, id_y * cell_length_y, id_z * cell_length_z };
                    const auto& cell_min = xyz_min + cell_offset;
                    const auto& cell_position = cell_min + (cell_length / 2);

                    auto* current_node = root->insert(cell_position, Constants::uninitialized, my_rank);

                    //const auto index1d = space_curve.map_3d_to_1d(Vec3s{ id_x, id_y, id_z });
                    //branch_nodes[index1d] = current_node;
                }
            }
        }

        std::stack<std::pair<OctreeNode<AdditionalCellAttributes>*, Vec3s>> stack{};
        stack.emplace(root, Vec3s{ 0, 0, 0 });

        while (!stack.empty()) {
            const auto [ptr, index3d] = stack.top();
            stack.pop();

            if (!ptr->is_parent()) {
                const auto index1d = space_curve.map_3d_to_1d(index3d);
                branch_nodes[index1d] = ptr;
                continue;
            }

            for (auto id = 0; id < 8; id++) {
                auto child_node = ptr->get_child(id);

                const size_t larger_x = ((id & 1) == 0) ? 0 : 1;
                const size_t larger_y = ((id & 2) == 0) ? 0 : 1;
                const size_t larger_z = ((id & 4) == 0) ? 0 : 1;

                const Vec3s offset{ larger_x, larger_y, larger_z };
                const Vec3s pos = (index3d * 2) + offset;
                stack.emplace(child_node, pos);
            }
        }
    }

protected:
    // Root of the tree
    OctreeNode<AdditionalCellAttributes>* root{ nullptr };

    std::vector<OctreeNode<AdditionalCellAttributes>*> branch_nodes{};

    std::vector<OctreeNode<AdditionalCellAttributes>*> all_leaf_nodes{};
};<|MERGE_RESOLUTION|>--- conflicted
+++ resolved
@@ -17,7 +17,6 @@
 #include "../structure/OctreeNode.h"
 #include "../util/RelearnException.h"
 #include "../util/Vec3.h"
-<<<<<<< HEAD
 #include "../io/LogFiles.h"
 #include "../neurons/Neurons.h"
 #include "../neurons/models/SynapticElements.h"
@@ -25,14 +24,10 @@
 #include "../util/Random.h"
 #include "../util/RelearnException.h"
 #include "../util/Timers.h"
-
-#include <functional>
-=======
 #include "../util/Multiindex.h"
 #include "../util/DeriativesAndFunctions.h"
 
-#include <iostream>
->>>>>>> 0d186b97
+#include <functional>
 #include <map>
 #include <optional>
 #include <sstream>
@@ -235,7 +230,6 @@
 
 public:
     /**
-<<<<<<< HEAD
      * @brief Constructs a new OctreeImplementation with the the given size and constructs the "internal" part up to and including the level_of_branch_nodes
      * @param xyz_min The minimum positions of this octree
      * @param xyz_max The maximum positions of this octree
@@ -250,37 +244,6 @@
 
         construct_global_tree_part();
     }
-=======
-	 * Visit function used with postorder tree walk
-	 *
-	 * For inner nodes:
-	 *  - Updates number of dendrites (exc, inh) and position of super neuron based on children
-	 * For leaves (normal neurons):
-	 *  - Updates number of dendrites (exc, inh) based on changes of synaptic elements
-	 */
-    class FunctorUpdateNode {
-    public:
-        FunctorUpdateNode(
-            const std::vector<double>& dendrites_exc_cnts,
-            const std::vector<unsigned int>& dendrites_exc_connected_cnts,
-            const std::vector<double>& dendrites_inh_cnts,
-            const std::vector<unsigned int>& dendrites_inh_connected_cnts,
-            const std::vector<double>& axons_exc_cnts,
-            const std::vector<unsigned int>& axons_exc_connected_cnts,
-            const std::vector<double>& axons_inh_cnts,
-            const std::vector<unsigned int>& axons_inh_connected_cnts,
-            size_t num_neurons) noexcept
-            : dendrites_exc_cnts(dendrites_exc_cnts)
-            , dendrites_exc_connected_cnts(dendrites_exc_connected_cnts)
-            , dendrites_inh_cnts(dendrites_inh_cnts)
-            , dendrites_inh_connected_cnts(dendrites_inh_connected_cnts)
-            , axons_exc_cnts(axons_exc_cnts)
-            , axons_exc_connected_cnts(axons_exc_connected_cnts)
-            , axons_inh_cnts(axons_inh_cnts)
-            , axons_inh_connected_cnts(axons_inh_connected_cnts)
-            , num_neurons(num_neurons) {
-        }
->>>>>>> 0d186b97
 
     /**
      * @brief Returns the root of the Octree
@@ -302,7 +265,6 @@
         return local_tree;
     }
 
-<<<<<<< HEAD
     /**
      * @brief Returns the number of branch nodes (that are exchanged via MPI)
      * @return The number of branch nodes (that are exchanged via MPI)
@@ -333,34 +295,6 @@
             tree_walk_postorder(Algorithm::update_functor, local_tree);
         }
     }
-=======
-                // Calculate number of vacant dendrites for my neuron
-                RelearnException::check(neuron_id < num_neurons, "Neuron id was too large in the operator");
-
-                const auto num_vacant_dendrites_exc = static_cast<unsigned int>(dendrites_exc_cnts[neuron_id] - dendrites_exc_connected_cnts[neuron_id]);
-                const auto num_vacant_dendrites_inh = static_cast<unsigned int>(dendrites_inh_cnts[neuron_id] - dendrites_inh_connected_cnts[neuron_id]);
-                node->set_cell_number_dendrites(num_vacant_dendrites_exc, num_vacant_dendrites_inh);
-
-                // Calculate number of vacant axons for my neuron
-                const auto num_vacant_axons_exc = static_cast<unsigned int>(axons_exc_cnts[neuron_id] - axons_exc_connected_cnts[neuron_id]);
-                const auto num_vacant_axons_inh = static_cast<unsigned int>(axons_inh_cnts[neuron_id] - axons_inh_connected_cnts[neuron_id]);
-                node->set_cell_number_axons(num_vacant_axons_exc, num_vacant_axons_inh);
-
-                return;
-            }
-
-            // I'm inner node, i.e., I have a super neuron
-            Vec3d xyz_pos_dend_exc = { 0., 0., 0. };
-            Vec3d xyz_pos_dend_inh = { 0., 0., 0. };
-            Vec3d xyz_pos_ax_exc = { 0., 0., 0. };
-            Vec3d xyz_pos_ax_inh = { 0., 0., 0. };
-
-            // Sum of number of dendrites of all my children
-            auto num_dendrites_exc = 0;
-            auto num_dendrites_inh = 0;
-            auto number_excitatory_axons = 0;
-            auto number_inhibitory_axons = 0;
->>>>>>> 0d186b97
 
     /**
      * @brief Gathers all leaf nodes and makes them available via get_leaf_nodes
@@ -369,7 +303,6 @@
     void initializes_leaf_nodes(size_t num_neurons) override {
         std::vector<OctreeNode<AdditionalCellAttributes>*> leaf_nodes(num_neurons);
 
-<<<<<<< HEAD
         std::stack<OctreeNode<AdditionalCellAttributes>*> stack;
         stack.emplace(root);
 
@@ -399,148 +332,6 @@
 
         all_leaf_nodes = std::move(leaf_nodes);
     }
-=======
-                // Sum up number of dendrites
-                const auto temp_num_dendrites_exc = child->get_cell().get_number_excitatory_dendrites();
-                const auto temp_num_dendrites_inh = child->get_cell().get_number_inhibitory_dendrites();
-                const auto temp_num_axons_exc = child->get_cell().get_number_excitatory_axons();
-                const auto temp_num_axons_inh = child->get_cell().get_number_inhibitory_axons();
-                num_dendrites_exc += temp_num_dendrites_exc;
-                num_dendrites_inh += temp_num_dendrites_inh;
-                number_excitatory_axons += temp_num_axons_exc;
-                number_inhibitory_axons += temp_num_axons_inh;
-
-                // Average the position by using the number of dendrites as weights
-                std::optional<Vec3d> temp_xyz_pos_dend_exc = child->get_cell().get_excitatory_dendrites_position();
-                std::optional<Vec3d> temp_xyz_pos_dend_inh = child->get_cell().get_inhibitory_dendrites_position();
-                std::optional<Vec3d> temp_xyz_pos_ax_exc = child->get_cell().get_excitatory_axons_position();
-                std::optional<Vec3d> temp_xyz_pos_ax_inh = child->get_cell().get_inhibitory_axons_position();
-
-                /**
-				 * We can use position if it's valid or if corresponding num of dendrites is 0 
-				 */
-                RelearnException::check(temp_xyz_pos_dend_exc.has_value() || (0 == temp_num_dendrites_exc), "temp position dend_exc was bad");
-                RelearnException::check(temp_xyz_pos_dend_inh.has_value() || (0 == temp_num_dendrites_inh), "temp position dend_inh was bad");
-                RelearnException::check(temp_xyz_pos_ax_exc.has_value() || (0 == temp_num_axons_exc), "temp position ax_exc was bad");
-                RelearnException::check(temp_xyz_pos_ax_inh.has_value() || (0 == temp_num_axons_inh), "temp position ax_inh was bad");
-
-                if (temp_xyz_pos_dend_exc.has_value()) {
-                    const auto scaled_position = temp_xyz_pos_dend_exc.value() * static_cast<double>(temp_num_dendrites_exc);
-                    xyz_pos_dend_exc += scaled_position;
-                }
-                if (temp_xyz_pos_dend_inh.has_value()) {
-                    const auto scaled_position = temp_xyz_pos_dend_inh.value() * static_cast<double>(temp_num_dendrites_inh);
-                    xyz_pos_dend_inh += scaled_position;
-                }
-                if (temp_xyz_pos_ax_exc.has_value()) {
-                    const auto scaled_position = temp_xyz_pos_ax_exc.value() * static_cast<double>(temp_num_axons_exc);
-                    xyz_pos_ax_exc += scaled_position;
-                }
-                if (temp_xyz_pos_ax_inh.has_value()) {
-                    const auto scaled_position = temp_xyz_pos_ax_inh.value() * static_cast<double>(temp_num_axons_inh);
-                    xyz_pos_ax_inh += scaled_position;
-                }
-            }
-
-            node->set_cell_number_dendrites(num_dendrites_exc, num_dendrites_inh);
-            node->set_cell_number_axons(number_excitatory_axons, number_inhibitory_axons);
-            
-            const auto& indices = Multiindex::get_indices();
-            const auto num_coef = Multiindex::get_number_of_indices();
-
-            /**
-			* For calculating the new weighted position, make sure that we don't
-			* divide by 0. This happens if the total number of dendrites is 0.
-			*/
-            if (0 == num_dendrites_exc) {
-                node->set_cell_excitatory_dendrites_position({});
-            } else {
-                const auto scaled_position = xyz_pos_dend_exc / num_dendrites_exc;
-                node->set_cell_excitatory_dendrites_position(std::optional<Vec3d>{ scaled_position });
-            }
-
-            if (0 == num_dendrites_inh) {
-                node->set_cell_inhibitory_dendrites_position({});
-            } else {
-                const auto scaled_position = xyz_pos_dend_inh / num_dendrites_inh;
-                node->set_cell_inhibitory_dendrites_position(std::optional<Vec3d>{ scaled_position });
-            }
-
-            if (0 == number_excitatory_axons) {
-                node->set_cell_excitatory_axons_position({});
-            } else {
-                const auto scaled_position = xyz_pos_ax_exc / number_excitatory_axons;
-                node->set_cell_excitatory_axons_position(std::optional<Vec3d>{ scaled_position });
-
-                if (number_excitatory_axons > Constants::max_neurons_in_source) {
-                    for (auto a = 0; a < Constants::p3; a++) {
-                        auto temp = 0.0;
-                        for (auto i = 0; i < Constants::number_oct; i++) {
-                            const auto* child = node->get_child(i);
-                            if (child == nullptr) {
-                                continue;
-                            }
-
-                            const auto child_number_excitatory_axons = child->get_cell().get_number_excitatory_axons();
-                            if (child_number_excitatory_axons == 0) {
-                                continue;
-                            }
-
-                            const auto& child_pos = child->get_cell().get_excitatory_axons_position();
-                            const auto& temp_vec = (child_pos.value() - (xyz_pos_ax_exc / number_excitatory_axons)) / Octree::default_sigma;
-                            temp += child_number_excitatory_axons * Functions::pow_multiindex(temp_vec, indices[a]);
-                        }
-
-                        const auto hermite_coefficient = 1.0 * temp / Functions::fac_multiindex(indices[a]);
-                        node->set_hermite_coef_ex(a, hermite_coefficient);
-                    }
-                }
-            }
-
-            if (0 == number_inhibitory_axons) {
-                node->set_cell_inhibitory_axons_position({});
-            } else {
-                const auto scaled_position = xyz_pos_ax_inh / number_inhibitory_axons;
-                node->set_cell_inhibitory_axons_position(std::optional<Vec3d>{ scaled_position });
-
-                if (number_inhibitory_axons > Constants::max_neurons_in_source) {
-                    for (auto a = 0; a < num_coef; a++) {
-                        auto temp = 0.0;
-                        for (auto i = 0; i < Constants::number_oct; i++) {
-                            const auto* child = node->get_child(i);
-                            if (child == nullptr) {
-                                continue;
-                            }
-
-                            const auto child_number_inhibitory_axons = child->get_cell().get_number_inhibitory_axons();
-                            if (child_number_inhibitory_axons == 0) {
-                                continue;
-                            }
-
-                            const auto& child_pos = child->get_cell().get_inhibitory_axons_position();
-                            const auto& temp_vec = (child_pos.value() - (xyz_pos_ax_inh / number_inhibitory_axons)) / Octree::default_sigma;
-                            temp += child_number_inhibitory_axons * Functions::pow_multiindex(temp_vec, indices[a]);
-                        }
-
-                        const auto hermite_coefficient = 1.0 * temp / Functions::fac_multiindex(indices[a]);
-                        node->set_hermite_coef_in(a, hermite_coefficient);
-                    }
-                }
-            }
-        }
-
-    private:
-        const std::vector<double>& dendrites_exc_cnts;
-        const std::vector<unsigned int>& dendrites_exc_connected_cnts;
-        const std::vector<double>& dendrites_inh_cnts;
-        const std::vector<unsigned int>& dendrites_inh_connected_cnts;
-        const std::vector<double>& axons_exc_cnts;
-        const std::vector<unsigned int>& axons_exc_connected_cnts;
-        const std::vector<double>& axons_inh_cnts;
-        const std::vector<unsigned int>& axons_inh_connected_cnts;
-        size_t num_neurons = 0;
-    };
->>>>>>> 0d186b97
 
     /**
      * @brief Synchronizes all (locally) updated branch nodes with all other MPI ranks
@@ -644,32 +435,8 @@
         RelearnException::check(res != nullptr, "Octree::insert had nullptr");
     }
 
-<<<<<<< HEAD
 protected:
     void tree_walk_postorder(std::function<void(OctreeNode<AdditionalCellAttributes>*)> function, OctreeNode<AdditionalCellAttributes>* root, size_t max_level = std::numeric_limits<size_t>::max()) {
-=======
-    // The caller must ensure that only inner nodes are visited.
-    // "max_level" must be chosen correctly for this
-    void update_from_level(size_t max_level);
-
-    void update_local_trees(const SynapticElements& dendrites_exc, const SynapticElements& dendrites_inh, const SynapticElements& axons, size_t num_neurons);
-
-    [[nodiscard]] std::optional<RankNeuronId> find_target_neuron(size_t src_neuron_id, const Vec3d& axon_pos_xyz, SignalType dendrite_type_needed);
-
-    unsigned int do_random_experiment(const OctreeNode* source, const std::vector<double>& attractiveness) const;
-
-    void empty_remote_nodes_cache();
-
-    void synchronize_local_trees();
-
-private:
-    /**
-	 * Do a postorder tree walk startring at "octree" and run the function "visit" for every node when it is visited
-     * Does ignore every node which's level in the octree is greater than "max_level"
-	 */
-    template <typename Functor>
-    void tree_walk_postorder(OctreeNode* root, Functor visit, size_t max_level = std::numeric_limits<size_t>::max()) {
->>>>>>> 0d186b97
         RelearnException::check(root != nullptr, "In tree_walk_postorder, octree was nullptr");
 
         std::stack<StackElement> stack{};
@@ -726,17 +493,8 @@
         const auto cell_length_y = cell_length.get_y();
         const auto cell_length_z = cell_length.get_z();
 
-<<<<<<< HEAD
         OctreeNode<AdditionalCellAttributes>* local_root = OctreeNode<AdditionalCellAttributes>::create();
         RelearnException::check(local_root != nullptr, "local_root is nullptr");
-=======
-public:
-    std::vector<double> calc_attractiveness_to_connect_FMM(const OctreeNode* source, const std::array<const OctreeNode*, 8>& interaction_list,
-        const SignalType dendrite_type_needed) const;
-
-    // Root of the tree
-    OctreeNode* root{ nullptr };
->>>>>>> 0d186b97
 
         local_root->set_cell_neuron_id(Constants::uninitialized);
         local_root->set_cell_size(xyz_min, xyz_max);
