--- conflicted
+++ resolved
@@ -21,7 +21,6 @@
 #include <ostream>
 #include <tuple>
 
-<<<<<<< HEAD
 /**
  * This class summarizes all 'octree-relevant' data from a neuron.
  * It contains a size in the octree (min and max), a neuron id (value Constants::uninitialized for virtual neurons, aka. inner nodes in the octree), 
@@ -59,17 +58,6 @@
 
         xyz_min = min;
         xyz_max = max;
-=======
-template <typename AdditionalCellAttributes = FastMultipoleMethodsCell>
-class Cell {
-public:
-    [[nodiscard]] size_t get_neuron_id() const noexcept {
-        return neuron_id;
-    }
-
-    void set_neuron_id(size_t neuron_id) noexcept {
-        this->neuron_id = neuron_id;
->>>>>>> 0d186b97
     }
 
     /**
@@ -80,30 +68,17 @@
         return std::make_tuple(xyz_min, xyz_max);
     }
 
-<<<<<<< HEAD
     /**
 	 * @brief Returns maximum edge length of the cell, i.e., ||max - min||_1
 	 * @return The maximum edge length of the cell
 	 */
-=======
-    void set_size(const Vec3d& min, const Vec3d& max) {
-        RelearnException::check(min.get_x() <= max.get_x(), "In Cell::set_size, x was not ok");
-        RelearnException::check(min.get_y() <= max.get_y(), "In Cell::set_size, y was not ok");
-        RelearnException::check(min.get_z() <= max.get_z(), "In Cell::set_size, z was not ok");
-
-        xyz_min = min;
-        xyz_max = max;
-    }
-
->>>>>>> 0d186b97
     [[nodiscard]] double get_maximal_dimension_difference() const noexcept {
         const auto diff_vector = xyz_max - xyz_min;
         const auto diff = diff_vector.get_maximum();
 
-        return diff;
-    }
-
-<<<<<<< HEAD
+        return additional_attributes.get_dendrites_position_for(signal_type);
+    }
+
     /**
      * @brief Calculates the octant for the position.
      * @param pos The position inside the current cell which's octant position should be found
@@ -123,8 +98,6 @@
 	 *		|/        |/       |/
 	 *	   000 ----- 001       +-----> x
      */
-=======
->>>>>>> 0d186b97
     [[nodiscard]] unsigned char get_octant_for_position(const Vec3d& pos) const {
         unsigned char idx = 0;
 
@@ -141,32 +114,6 @@
         RelearnException::check(y >= xyz_min.get_y() && y <= xyz_max.get_y(), "y is bad");
         RelearnException::check(z >= xyz_min.get_z() && z <= xyz_max.get_z(), "z is bad");
 
-<<<<<<< HEAD
-=======
-        //RelearnException::check(x >= xyz_min.get_x() && x <= xyz_min.get_x() + xyz_max.get_x(), "x is bad");
-        //RelearnException::check(y >= xyz_min.get_y() && y <= xyz_min.get_y() + xyz_max.get_y(), "y is bad");
-        //RelearnException::check(z >= xyz_min.get_z() && z <= xyz_min.get_z() + xyz_max.get_z(), "z is bad");
-
-        /**
-	     * Figure below shows the binary numbering of the octants (subcells) in a cell.
-	     * The binary number of an octant (subcell) corresponds to its index [0..7] in the
-	     * children array of the cell.
-	     *
-
-			   110 ----- 111
-			   /|        /|
-			  / |       / |
-			 /  |      /  |
-		   010 ----- 011  |    y
-			|  100 ---|- 101   ^   z
-			|  /      |  /     |
-			| /       | /      | /
-			|/        |/       |/
-		   000 ----- 001       +-----> x
-
-		 */
-
->>>>>>> 0d186b97
         //NOLINTNEXTLINE
         idx = idx | ((x < (xyz_min.get_x() + xyz_max.get_x()) / 2.0) ? 0 : 1); // idx | (pos_x < midpoint_dim_x) ? 0 : 1
 
@@ -181,7 +128,6 @@
         return idx;
     }
 
-<<<<<<< HEAD
     /**
      * @brief Returns the size of the cell in the in the given octant
      * @param octant The octant, between 0 and 7
@@ -205,20 +151,31 @@
         } else {
             octant_xyz_max.set_x(octant_xyz_middle.get_x());
         }
+    [[nodiscard]] std::optional<Vec3d> get_excitatory_dendrites_position() const noexcept {
+        return additional_attributes.get_excitatory_dendrites_position();
+    }
 
         if (y_over_halfway_point) {
             octant_xyz_min.set_y(octant_xyz_middle.get_y());
         } else {
             octant_xyz_max.set_y(octant_xyz_middle.get_y());
         }
+    void set_excitatory_dendrites_position(const std::optional<Vec3d>& opt_position) {
+        additional_attributes.set_excitatory_dendrites_position(opt_position);
+    }
 
         if (z_over_halfway_point) {
             octant_xyz_min.set_z(octant_xyz_middle.get_z());
         } else {
             octant_xyz_max.set_z(octant_xyz_middle.get_z());
         }
+    [[nodiscard]] std::optional<Vec3d> get_inhibitory_dendrites_position() const noexcept {
+        return additional_attributes.get_inhibitory_dendrites_position();
+    }
 
         return std::make_tuple(octant_xyz_min, octant_xyz_max);
+    void set_inhibitory_dendrites_position(const std::optional<Vec3d>& opt_position) {
+        additional_attributes.set_inhibitory_dendrites_position(opt_position);
     }
 
     /**
@@ -228,6 +185,8 @@
     void set_dendrite_position(const std::optional<Vec3d>& opt_position) noexcept {
         set_excitatory_dendrite_position(opt_position);
         set_inhibitory_dendrite_position(opt_position);
+    [[nodiscard]] std::optional<Vec3d> get_axons_position_for(SignalType axon_type) const {
+        return additional_attributes.get_axons_position_for(axon_type);
     }
 
     /**
@@ -241,10 +200,16 @@
 
         const bool ex_valid = excitatory_dendrite_position_opt.has_value();
         const bool in_valid = inhibitory_dendrite_position_opt.has_value();
+    [[nodiscard]] std::optional<Vec3d> get_excitatory_axons_position() const noexcept {
+        return additional_attributes.get_excitatory_axons_position();
+    }
 
         if (!ex_valid && !in_valid) {
             return {};
         }
+    void set_excitatory_axons_position(const std::optional<Vec3d>& opt_position) noexcept {
+        additional_attributes.set_excitatory_axons_position(opt_position);
+    }
 
         if (ex_valid && in_valid) {
             const auto& pos_ex = excitatory_dendrite_position_opt.value();
@@ -256,10 +221,18 @@
 
             return pos_ex;
         }
+    [[nodiscard]] std::optional<Vec3d> get_inhibitory_axons_position() const noexcept {
+        return additional_attributes.get_inhibitory_axons_position();
+    }
 
         RelearnException::fail("In Cell, one pos was valid and one was not");
+    void set_inhibitory_axons_position(const std::optional<Vec3d>& opt_position) noexcept {
+        additional_attributes.set_inhibitory_axons_position(opt_position);
+    }
 
         return {};
+    [[nodiscard]] std::optional<Vec3d> get_dendrites_position_for(SignalType dendrite_type) const {
+        return additional_attributes.get_dendrites_position_for(dendrite_type);
     }
 
     /**
@@ -270,8 +243,13 @@
         if (dendrite_type == SignalType::EXCITATORY) {
             return get_number_excitatory_dendrites();
         }
+    void set_number_excitatory_dendrites(unsigned int num_dendrites) noexcept {
+        additional_attributes.set_number_excitatory_dendrites(num_dendrites);
+    }
 
         return get_number_inhibitory_dendrites();
+    [[nodiscard]] unsigned int get_number_excitatory_dendrites() const noexcept {
+        return additional_attributes.get_number_excitatory_dendrites();
     }
 
     /**
@@ -301,6 +279,8 @@
         output_stream << "\tnumber_inhibitory_dendrites: " << number_inhibitory_dendrites << "\tPosition: " << position_inhibitory_dendrites << '\n';
 
         return output_stream;
+    void set_number_inhibitory_dendrites(unsigned int num_dendrites) noexcept {
+        additional_attributes.set_number_inhibitory_dendrites(num_dendrites);
     }
 
 private:
@@ -335,82 +315,17 @@
     void set_excitatory_dendrite_position(const std::optional<Vec3d>& opt_position) {
         if (opt_position.has_value()) {
             const auto& position = opt_position.value();
-=======
-    [[nodiscard]] std::tuple<Vec3d, Vec3d> get_size_for_octant(unsigned char idx) const /*noexcept*/ {
-        const bool x_over_halfway_point = (idx & 1U) != 0;
-        const bool y_over_halfway_point = (idx & 2U) != 0;
-        const bool z_over_halfway_point = (idx & 4U) != 0;
-
-        Vec3d octant_xyz_min = this->xyz_min;
-        Vec3d octant_xyz_max = this->xyz_max;
-        // NOLINTNEXTLINE
-        Vec3d octant_xyz_middle = (octant_xyz_min + octant_xyz_max) / 2.0;
-
-        if (x_over_halfway_point) {
-            octant_xyz_min.set_x(octant_xyz_middle.get_x());
-        } else {
-            octant_xyz_max.set_x(octant_xyz_middle.get_x());
-        }
-
-        if (y_over_halfway_point) {
-            octant_xyz_min.set_y(octant_xyz_middle.get_y());
-        } else {
-            octant_xyz_max.set_y(octant_xyz_middle.get_y());
-        }
-
-        if (z_over_halfway_point) {
-            octant_xyz_min.set_z(octant_xyz_middle.get_z());
-        } else {
-            octant_xyz_max.set_z(octant_xyz_middle.get_z());
-        }
-
-        return std::make_tuple(octant_xyz_min, octant_xyz_max);
-    }
-
-    [[nodiscard]] unsigned char get_neuron_octant() const {
-        const std::optional<Vec3d>& pos = get_neuron_position();
-        RelearnException::check(pos.has_value(), "position didn_t have a value");
-        return get_octant_for_position(pos.value());
-    }
-
-    [[nodiscard]] std::optional<Vec3d> get_neuron_position() const {
-        const auto& dend_ex_pos = get_excitatory_dendrites_position();
-        const auto& dend_in_pos = get_inhibitory_dendrites_position();
-        const auto& ax_ex_pos = get_excitatory_axons_position();
-        const auto& ax_in_pos = get_inhibitory_axons_position();
-
-        const bool dend_ex_valid = dend_ex_pos.has_value();
-        const bool dend_in_valid = dend_in_pos.has_value();
-        const bool ax_in_valid = ax_ex_pos.has_value();
-        const bool ax_ex_valid = ax_in_pos.has_value();
-
-        if (!dend_ex_valid && !dend_in_valid && !ax_ex_valid && ax_in_valid) {
-            return {};
-        }
-
-        if (dend_ex_valid && dend_in_valid && ax_in_valid && ax_ex_valid) {
-            const auto& dend_pos_ex = dend_ex_pos.value();
-            const auto& dend_pos_in = dend_in_pos.value();
-            const auto& ax_pos_ex = ax_ex_pos.value();
-            const auto& ax_pos_in = ax_in_pos.value();
->>>>>>> 0d186b97
-
-            const auto dend_diff = dend_pos_ex - dend_pos_in;
-            const bool dend_exc_position_equals_dend_inh_position = dend_diff.get_x() == 0.0 && dend_diff.get_y() == 0.0 && dend_diff.get_z() == 0.0;
-            RelearnException::check(dend_exc_position_equals_dend_inh_position, "In get neuron position, dendrite positions are unequal");
-
-            const auto ax_diff = ax_pos_ex - ax_pos_in;
-            const bool ax_exc_position_equals_ax_inh_position = ax_diff.get_x() == 0.0 && ax_diff.get_y() == 0.0 && ax_diff.get_z() == 0.0;
-            RelearnException::check(ax_exc_position_equals_ax_inh_position, "In get neuron position, axon positions are unequal");
-
-            const auto diff = ax_pos_ex - dend_pos_ex;
-            const bool ax_position_equals_dend_position = diff.get_x() == 0.0 && diff.get_y() == 0.0 && diff.get_z() == 0.0;
-            RelearnException::check(ax_position_equals_dend_position, "In get neuron position, axon positions are unequal to dendrite positions");
-
-            return dend_pos_ex;
-        }
-
-<<<<<<< HEAD
+
+            RelearnException::check(xyz_min.get_x() <= position.get_x() && position.get_x() <= xyz_max.get_x(), "In Cell::set_neuron_position_exc, x was not in the box");
+            RelearnException::check(xyz_min.get_y() <= position.get_y() && position.get_y() <= xyz_max.get_y(), "In Cell::set_neuron_position_exc, y was not in the box");
+            RelearnException::check(xyz_min.get_z() <= position.get_z() && position.get_z() <= xyz_max.get_z(), "In Cell::set_neuron_position_exc, z was not in the box");
+        }
+    [[nodiscard]] unsigned int get_number_inhibitory_dendrites() const noexcept {
+        return additional_attributes.get_number_inhibitory_dendrites();
+    }
+
+    [[nodiscard]] unsigned int get_number_dendrites_for(SignalType dendrite_type) const noexcept {
+        return additional_attributes.get_number_dendrites_for(dendrite_type);
         additional_cell_attributes.set_excitatory_dendrite_position(opt_position);
     }
 
@@ -420,6 +335,8 @@
      */
     [[nodiscard]] std::optional<Vec3d> get_inhibitory_dendrite_position() const noexcept {
         return additional_cell_attributes.get_inhibitory_dendrite_position();
+    void set_number_excitatory_axons(unsigned int num_axons) noexcept {
+        additional_attributes.set_number_excitatory_axons(num_axons);
     }
 
     /**
@@ -435,8 +352,14 @@
             RelearnException::check(xyz_min.get_y() <= position.get_y() && position.get_y() <= xyz_max.get_y(), "In Cell::set_neuron_position_exc, y was not in the box");
             RelearnException::check(xyz_min.get_z() <= position.get_z() && position.get_z() <= xyz_max.get_z(), "In Cell::set_neuron_position_exc, z was not in the box");
         }
+    [[nodiscard]] unsigned int get_number_excitatory_axons() const noexcept {
+        return additional_attributes.get_number_excitatory_axons();
+    }
 
         additional_cell_attributes.set_inhibitory_dendrites_position(opt_position);
+    }
+    void set_number_inhibitory_axons(unsigned int num_axons) noexcept {
+        additional_attributes.set_number_inhibitory_axons(num_axons);
     }
 
     /**
@@ -448,7 +371,13 @@
         if (dendrite_type == SignalType::EXCITATORY) {
             return additional_cell_attributes.get_excitatory_dendrites_position();
         }
-
+    [[nodiscard]] unsigned int get_number_inhibitory_axons() const noexcept {
+        return additional_attributes.get_number_inhibitory_axons();
+    }
+
+    [[nodiscard]] unsigned int get_number_axons_for(SignalType axon_type) const noexcept {
+        return additional_attributes.get_number_axons_for(axon_type);
+    }
         return additional_cell_attributes.get_inhibitory_dendrite_position();
     }
 
@@ -475,114 +404,6 @@
     void set_number_inhibitory_dendrites(unsigned int num_dendrites) noexcept {
         additional_cell_attributes.set_number_inhibitory_dendrites(num_dendrites);
     }
-=======
-        RelearnException::fail("In Cell, one pos was valid and one was not");
-
-        return {};
-    }
-
-    [[nodiscard]] std::optional<Vec3d> get_neuron_position_for(SignalType signal_type, ElementType element_type) const {
-        if (element_type == ElementType::AXON) {
-            return additional_attributes.get_axons_position_for(signal_type);
-        }
-
-        return additional_attributes.get_dendrites_position_for(signal_type);
-    }
-
-    void set_neuron_position(const std::optional<Vec3d>& opt_position) noexcept {
-        set_excitatory_dendrites_position(opt_position);
-        set_inhibitory_dendrites_position(opt_position);
-        set_excitatory_axons_position(opt_position);
-        set_inhibitory_axons_position(opt_position);
-    }
-
-    [[nodiscard]] std::optional<Vec3d> get_excitatory_dendrites_position() const noexcept {
-        return additional_attributes.get_excitatory_dendrites_position();
-    }
-
-    void set_excitatory_dendrites_position(const std::optional<Vec3d>& opt_position) {
-        additional_attributes.set_excitatory_dendrites_position(opt_position);
-    }
-
-    [[nodiscard]] std::optional<Vec3d> get_inhibitory_dendrites_position() const noexcept {
-        return additional_attributes.get_inhibitory_dendrites_position();
-    }
-
-    void set_inhibitory_dendrites_position(const std::optional<Vec3d>& opt_position) {
-        additional_attributes.set_inhibitory_dendrites_position(opt_position);
-    }
-
-    [[nodiscard]] std::optional<Vec3d> get_axons_position_for(SignalType axon_type) const {
-        return additional_attributes.get_axons_position_for(axon_type);
-    }
-
-    [[nodiscard]] std::optional<Vec3d> get_excitatory_axons_position() const noexcept {
-        return additional_attributes.get_excitatory_axons_position();
-    }
-
-    void set_excitatory_axons_position(const std::optional<Vec3d>& opt_position) noexcept {
-        additional_attributes.set_excitatory_axons_position(opt_position);
-    }
-
-    [[nodiscard]] std::optional<Vec3d> get_inhibitory_axons_position() const noexcept {
-        return additional_attributes.get_inhibitory_axons_position();
-    }
-
-    void set_inhibitory_axons_position(const std::optional<Vec3d>& opt_position) noexcept {
-        additional_attributes.set_inhibitory_axons_position(opt_position);
-    }
-
-    [[nodiscard]] std::optional<Vec3d> get_dendrites_position_for(SignalType dendrite_type) const {
-        return additional_attributes.get_dendrites_position_for(dendrite_type);
-    }
-
-    void set_number_excitatory_dendrites(unsigned int num_dendrites) noexcept {
-        additional_attributes.set_number_excitatory_dendrites(num_dendrites);
-    }
-
-    [[nodiscard]] unsigned int get_number_excitatory_dendrites() const noexcept {
-        return additional_attributes.get_number_excitatory_dendrites();
-    }
-
-    void set_number_inhibitory_dendrites(unsigned int num_dendrites) noexcept {
-        additional_attributes.set_number_inhibitory_dendrites(num_dendrites);
-    }
-
-    [[nodiscard]] unsigned int get_number_inhibitory_dendrites() const noexcept {
-        return additional_attributes.get_number_inhibitory_dendrites();
-    }
-
-    [[nodiscard]] unsigned int get_number_dendrites_for(SignalType dendrite_type) const noexcept {
-        return additional_attributes.get_number_dendrites_for(dendrite_type);
-    }
-
-    void set_number_excitatory_axons(unsigned int num_axons) noexcept {
-        additional_attributes.set_number_excitatory_axons(num_axons);
-    }
-
-    [[nodiscard]] unsigned int get_number_excitatory_axons() const noexcept {
-        return additional_attributes.get_number_excitatory_axons();
-    }
-
-    void set_number_inhibitory_axons(unsigned int num_axons) noexcept {
-        additional_attributes.set_number_inhibitory_axons(num_axons);
-    }
-
-    [[nodiscard]] unsigned int get_number_inhibitory_axons() const noexcept {
-        return additional_attributes.get_number_inhibitory_axons();
-    }
-
-    [[nodiscard]] unsigned int get_number_axons_for(SignalType axon_type) const noexcept {
-        return additional_attributes.get_number_axons_for(axon_type);
-    }
-
-private:
-    // Two points describe size of cell
-    Vec3d xyz_min{ Constants::uninitialized };
-    Vec3d xyz_max{ Constants::uninitialized };
-
-    AdditionalCellAttributes additional_attributes{};
->>>>>>> 0d186b97
 
     /**
      * @brief Returns the number of free inhibitory dendrites in this cell
