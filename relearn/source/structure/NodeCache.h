--- conflicted
+++ resolved
@@ -55,16 +55,7 @@
      */
     static void empty() {
         remote_nodes_cache.clear();
-<<<<<<< HEAD
         memory.clear();
-=======
-        inverse_remote_nodes_cache.clear();
-    }
-
-    // translator function 
-    [[nodiscard]] static OctreeNode<AdditionalCellAttributes>* translate(int mpi_rank, OctreeNode<AdditionalCellAttributes>* node) {
-        return inverse_remote_nodes_cache[std::make_pair(mpi_rank, node)];
->>>>>>> 7bed84ab
     }
 
     /**
@@ -110,31 +101,7 @@
                     continue;
                 }
 
-<<<<<<< HEAD
                 local_children[child_index] = where_to_insert + child_index;
-=======
-                NodesCacheKey rank_addr_pair{ target_rank, unusable_child_pointer };
-                std::pair<NodesCacheKey, NodesCacheValue> cache_key_val_pair{ rank_addr_pair, nullptr };
-
-                // Get cache entry for "cache_key_val_pair"
-                // It is created if it does not exist yet
-                const auto& [iterator, inserted] = remote_nodes_cache.insert(cache_key_val_pair);
-
-                // Cache entry just inserted as it was not in cache
-                // So, we still need to init the entry by fetching
-                // from the target rank
-                if (inserted) {
-                    iterator->second = OctreeNode<AdditionalCellAttributes>::create();
-                    auto* local_child_addr = iterator->second;
-
-                    inverse_remote_nodes_cache.emplace(std::make_pair(target_rank, local_child_addr), unusable_child_pointer);
-                    MPIWrapper::download_octree_node<AdditionalCellAttributes>(local_child_addr, target_rank, unusable_child_pointer);
-                }
-
-                // Remember address of node
-                // NOLINTNEXTLINE
-                local_children[child_index] = iterator->second;
->>>>>>> 7bed84ab
             }
 
             iterator->second = local_children;
