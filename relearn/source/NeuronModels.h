/*
 * This file is part of the RELeARN software developed at Technical University Darmstadt
 *
 * Copyright (c) 2020, Technical University of Darmstadt, Germany
 *
 * This software may be modified and distributed under the terms of a BSD-style license.
 * See the LICENSE file in the base directory for details.
 *
 */

#pragma once

#include "LogMessages.h"
#include "ModelParameter.h"
#include "MPIWrapper.h"
#include "NetworkGraph.h"
#include "Random.h"
#include "Timers.h"

#include <algorithm>
#include <cstddef>
#include <memory>
#include <random>
#include <variant>
#include <vector>

class NeuronMonitor;

class NeuronModels {
    friend class NeuronMonitor;

public:
    /**
	 * Type for firing neuron ids which are used with MPI
	 */
    class FiringNeuronIds {
    public:
        // Return size
        [[nodiscard]] size_t size() const noexcept {
            return neuron_ids.size();
        }

        // Resize the number of neuron ids
        void resize(size_t size) {
            neuron_ids.resize(size);
        }

        // Append neuron id
        //
        // NOTE: This function asks the user to guarantee
        // that elements are appended in increasing/decreasing order.
        // That is they must be sorted. Otherwise, behavior is undefined.
        void append_if_not_found_sorted(size_t neuron_id) {
            // Neuron id not included yet
            const bool found = find(neuron_id);
            if (!found) {
                neuron_ids.push_back(neuron_id);
            }
        }

        // Test if "neuron_id" exists
        [[nodiscard]] bool find(size_t neuron_id) const {
            return std::binary_search(neuron_ids.begin(), neuron_ids.end(), neuron_id);
        }

        // Get neuron id at index "neuron_id_index"
        [[nodiscard]] size_t get_neuron_id(size_t neuron_id_index) const noexcept {
            return neuron_ids[neuron_id_index];
        }

        // Get pointer to data
        [[nodiscard]] size_t* get_neuron_ids() noexcept {
            return neuron_ids.data();
        }

        [[nodiscard]] const size_t* get_neuron_ids() const noexcept {
            return neuron_ids.data();
        }

        [[nodiscard]] size_t get_neuron_ids_size_in_bytes() const noexcept {
            return neuron_ids.size() * sizeof(size_t);
        }

    private:
        std::vector<size_t> neuron_ids; // Firing neuron ids
            // This vector is used as MPI communication buffer
    };

    /**
	 * Map of (MPI rank; FiringNeuronIds)
	 * The MPI rank specifies the corresponding process
	 */
    using MapFiringNeuronIds = std::map<int, FiringNeuronIds>;

    NeuronModels(double k, double tau_C, double beta, unsigned int h);

    virtual ~NeuronModels() = default;

    NeuronModels(const NeuronModels& other) = delete;
    NeuronModels& operator=(const NeuronModels& other) = delete;

    NeuronModels(NeuronModels&& other) = default;
    NeuronModels& operator=(NeuronModels&& other) = default;

    template <typename T, typename... Ts, std::enable_if_t<std::is_base_of<NeuronModels, T>::value, int> = 0>
    [[nodiscard]] static std::unique_ptr<T> create(Ts... args) {
        return std::make_unique<T>(args...);
    }

    [[nodiscard]] virtual std::unique_ptr<NeuronModels> clone() const = 0;

    [[nodiscard]] double get_beta() const noexcept {
        return beta;
    }

    [[nodiscard]] bool get_fired(const size_t i) const noexcept {
        return fired[i];
    }

    [[nodiscard]] double get_x(const size_t i) const noexcept {
        return x[i];
    }

    [[nodiscard]] const std::vector<double>& get_x() const noexcept {
        return x;
    }

    [[nodiscard]] virtual double get_secondary_variable(size_t i) const noexcept = 0;

    /* Performs one iteration step of update in electrical activity */
    void update_electrical_activity(const NetworkGraph& network_graph, std::vector<double>& C);

    /**
	 * Returns a vector of all possible models
	 */
    [[nodiscard]] static std::vector<std::unique_ptr<NeuronModels>> get_models();

    /**
	 * Returns a vector of ModelParameter of the model
	 */
    [[nodiscard]] virtual std::vector<ModelParameter> get_parameter();

    /**
	 * Resizes the vectors and initializes their values
	 */
    virtual void init(size_t num_neurons);

    /**
	 * Returns the name of the model
	 */
    [[nodiscard]] virtual std::string name() = 0;

protected:
<<<<<<< HEAD
    virtual void update_activity(const size_t i) = 0;
=======
	virtual void update_activity(size_t i) = 0;
>>>>>>> 814f5baa

    virtual void init_neurons() = 0;

    static constexpr double default_k{ 0.03 };
    static constexpr double default_tau_C{ 10000 }; //5000;   //very old 60.0;
    static constexpr double default_beta{ 0.001 }; //very old 0.05;
    static constexpr unsigned int default_h{ 10 };

    // My local number of neurons
    size_t my_num_neurons;

    // // Model parameters for all neurons
    double k; // Proportionality factor for synapses in Hz
    double tau_C; // Decay time of calcium
    double beta; // Increase in calcium each time a neuron fires
    unsigned int h; // Precision for Euler integration

    // // Variables for each neuron where the array index denotes the neuron ID
    std::vector<double> x; // membrane potential v
    std::vector<bool> fired; // 1: neuron has fired, 0: neuron is inactive
    std::vector<double> I_syn; // Synaptic input
};

namespace models {
class ModelA : public NeuronModels {
public:
    explicit ModelA(
        double k = NeuronModels::default_k,
        double tau_C = NeuronModels::default_tau_C,
        double beta = NeuronModels::default_beta,
        unsigned int h = NeuronModels::default_h,
        double x_0 = ModelA::default_x_0,
        double tau_x = ModelA::default_tau_x,
        unsigned int refrac_time = ModelA::default_refrac_time);

    [[nodiscard]] std::unique_ptr<NeuronModels> clone() const final;

<<<<<<< HEAD
    [[nodiscard]] double get_secondary_variable(const size_t i) const noexcept final;
=======
		[[nodiscard]] double get_secondary_variable(size_t i) const noexcept final;
>>>>>>> 814f5baa

    [[nodiscard]] std::vector<ModelParameter> get_parameter() final;

<<<<<<< HEAD
    [[nodiscard]] virtual std::string name();
=======
		[[nodiscard]] std::string name() final;
>>>>>>> 814f5baa

    void init(size_t num_neurons) final;

<<<<<<< HEAD
protected:
    void update_activity(const size_t i) final;
=======
	protected:
		void update_activity(size_t i) final;
>>>>>>> 814f5baa

    void init_neurons() final;

<<<<<<< HEAD
private:
    [[nodiscard]] double iter_x(const double x, const double I_syn) const noexcept;

    [[nodiscard]] bool theta(const double x);
=======
	private:
		[[nodiscard]] double iter_x(double x, double I_syn) const noexcept;

		[[nodiscard]] bool theta(double x);
>>>>>>> 814f5baa

    static constexpr double default_x_0{ 0.05 };
    static constexpr double default_tau_x{ 5.0 };
    static constexpr unsigned int default_refrac_time{ 4 };

    std::vector<unsigned int> refrac; // refractory time

    double x_0; // Background or resting activity
    double tau_x; // Decay time of firing rate in msec
    unsigned int refrac_time; // Length of refractory period in msec. After an action potential a neuron cannot fire for this time

    // Random number generator for this class (C++11)
    std::mt19937& random_number_generator{ RandomHolder<ModelA>::get_random_generator() };
    // Random number distribution used together with "random_number_generator" (C++11)
    // Uniform distribution for interval [0, 1]
    std::uniform_real_distribution<double> random_number_distribution{ 0.0, nextafter(1.0, 2.0) };
};

class IzhikevichModel : public NeuronModels {
public:
    explicit IzhikevichModel(
        double k = NeuronModels::default_k,
        double tau_C = NeuronModels::default_tau_C,
        double beta = NeuronModels::default_beta,
        unsigned int h = NeuronModels::default_h,
        double a = IzhikevichModel::default_a,
        double b = IzhikevichModel::default_b,
        double c = IzhikevichModel::default_c,
        double d = IzhikevichModel::default_d,
        double V_spike = IzhikevichModel::default_V_spike,
        double k1 = IzhikevichModel::default_k1,
        double k2 = IzhikevichModel::default_k2,
        double k3 = IzhikevichModel::default_k3);

    [[nodiscard]] std::unique_ptr<NeuronModels> clone() const final;

<<<<<<< HEAD
    [[nodiscard]] double get_secondary_variable(const size_t i) const noexcept final;
=======
		[[nodiscard]] double get_secondary_variable(size_t i) const noexcept final;
>>>>>>> 814f5baa

    [[nodiscard]] std::vector<ModelParameter> get_parameter() final;

<<<<<<< HEAD
    [[nodiscard]] virtual std::string name();
=======
		[[nodiscard]] std::string name() final;
>>>>>>> 814f5baa

    void init(size_t num_neurons) final;

<<<<<<< HEAD
protected:
    void update_activity(const size_t i) final;
=======
	protected:
		void update_activity(size_t i) final;
>>>>>>> 814f5baa

    void init_neurons() final;

<<<<<<< HEAD
private:
    [[nodiscard]] double iter_x(const double x, const double u, const double I_syn) const noexcept;

    [[nodiscard]] double iter_refrac(const double u, const double x) const noexcept;

    [[nodiscard]] bool spiked(const double x) const noexcept;
=======
	private:
		[[nodiscard]] double iter_x(double x, double u, double I_syn) const noexcept;

		[[nodiscard]] double iter_refrac(double u, double x) const noexcept;

		[[nodiscard]] bool spiked(double x) const noexcept;
>>>>>>> 814f5baa

    static constexpr double default_a{ 0.1 };
    static constexpr double default_b{ 0.2 };
    static constexpr double default_c{ -65.0 };
    static constexpr double default_d{ 2.0 };
    static constexpr double default_V_spike{ 30.0 };
    static constexpr double default_k1{ 0.04 };
    static constexpr double default_k2{ 5.0 };
    static constexpr double default_k3{ 140.0 };

    std::vector<double> u; // membrane recovery

    double a; // time-scale of membrane recovery u
    double b; // sensitivity of membrane recovery to membrane potential v (x)
    double c; // after-spike reset value for membrane potential v (x)
    double d; // after-spike reset of membrane recovery u

    double V_spike;

    double k1;
    double k2;
    double k3;
};

<<<<<<< HEAD
class FitzHughNagumoModel : public NeuronModels {
public:
    explicit FitzHughNagumoModel(
        double k = NeuronModels::default_k,
        double tau_C = NeuronModels::default_tau_C,
        double beta = NeuronModels::default_beta,
        unsigned int h = NeuronModels::default_h,
        const double a = FitzHughNagumoModel::default_a,
        const double b = FitzHughNagumoModel::default_b,
        const double phi = FitzHughNagumoModel::default_phi);
=======
	class FitzHughNagumoModel : public NeuronModels {
	public:
		explicit FitzHughNagumoModel(
			double k = NeuronModels::default_k, 
			double tau_C = NeuronModels::default_tau_C, 
			double beta = NeuronModels::default_beta,
			unsigned int h = NeuronModels::default_h,
			double a = FitzHughNagumoModel::default_a,
			double b = FitzHughNagumoModel::default_b,
			double phi = FitzHughNagumoModel::default_phi);
>>>>>>> 814f5baa

    [[nodiscard]] std::unique_ptr<NeuronModels> clone() const final;

<<<<<<< HEAD
    [[nodiscard]] double get_secondary_variable(const size_t i) const noexcept final;
=======
		[[nodiscard]] double get_secondary_variable(size_t i) const noexcept final;
>>>>>>> 814f5baa

    [[nodiscard]] std::vector<ModelParameter> get_parameter() final;

<<<<<<< HEAD
    [[nodiscard]] virtual std::string name();
=======
		[[nodiscard]] std::string name() final;
>>>>>>> 814f5baa

    void init(size_t num_neurons) final;

<<<<<<< HEAD
protected:
    void update_activity(const size_t i) final;
=======
	protected:
		void update_activity(size_t i) final;
>>>>>>> 814f5baa

    void init_neurons() final;

<<<<<<< HEAD
private:
    [[nodiscard]] static double iter_x(const double x, const double w, const double I_syn) noexcept;

    [[nodiscard]] double iter_refrac(const double w, const double x) const noexcept;

    [[nodiscard]] static bool spiked(const double x, const double w) noexcept;
=======
	private:
		[[nodiscard]] static double iter_x(double x, double w, double I_syn) noexcept;

		[[nodiscard]] double iter_refrac(double w, double x) const noexcept;

		[[nodiscard]] static bool spiked(double x, double w) noexcept;
>>>>>>> 814f5baa

    static constexpr double default_a{ 0.7 };
    static constexpr double default_b{ 0.8 };
    static constexpr double default_phi{ 0.08 };

    std::vector<double> w; // recovery variable

    double a;
    double b;
    double phi;
};

<<<<<<< HEAD
class AEIFModel : public NeuronModels {
public:
    explicit AEIFModel(
        double k = NeuronModels::default_k,
        double tau_C = NeuronModels::default_tau_C,
        double beta = NeuronModels::default_beta,
        unsigned int h = NeuronModels::default_h,
        const double C = AEIFModel::default_C,
        const double g_L = AEIFModel::default_g_L,
        const double E_L = AEIFModel::default_E_L,
        const double V_T = AEIFModel::default_V_T,
        const double d_T = AEIFModel::default_d_T,
        const double tau_w = AEIFModel::default_tau_w,
        const double a = AEIFModel::default_a,
        const double b = AEIFModel::default_b,
        const double V_peak = AEIFModel::default_V_peak);
=======
	class AEIFModel : public NeuronModels {
	public:
		explicit AEIFModel(
			double k = NeuronModels::default_k, 
			double tau_C = NeuronModels::default_tau_C, 
			double beta = NeuronModels::default_beta, 
			unsigned int h = NeuronModels::default_h, 
			double C = AEIFModel::default_C,
			double g_L = AEIFModel::default_g_L,
			double E_L = AEIFModel::default_E_L,
			double V_T = AEIFModel::default_V_T,
			double d_T = AEIFModel::default_d_T,
			double tau_w = AEIFModel::default_tau_w,
			double a = AEIFModel::default_a,
			double b = AEIFModel::default_b,
			double V_peak = AEIFModel::default_V_peak);
>>>>>>> 814f5baa

    [[nodiscard]] std::unique_ptr<NeuronModels> clone() const final;

<<<<<<< HEAD
    [[nodiscard]] double get_secondary_variable(const size_t i) const noexcept final;
=======
		[[nodiscard]] double get_secondary_variable(size_t i) const noexcept final;
>>>>>>> 814f5baa

    [[nodiscard]] std::vector<ModelParameter> get_parameter() final;

<<<<<<< HEAD
    [[nodiscard]] virtual std::string name();
=======
		[[nodiscard]] std::string name() final;
>>>>>>> 814f5baa

    void init(size_t num_neurons) final;

<<<<<<< HEAD
protected:
    void update_activity(const size_t i) final;
=======
	protected:
		void update_activity(size_t i) final;
>>>>>>> 814f5baa

    void init_neurons() final;

<<<<<<< HEAD
private:
    [[nodiscard]] double f(const double x) const noexcept;

    [[nodiscard]] double iter_x(const double x, const double w, const double I_syn) const noexcept;

    [[nodiscard]] double iter_refrac(const double w, const double x) const noexcept;
=======
	private:
		[[nodiscard]] double f(double x) const noexcept;

		[[nodiscard]] double iter_x(double x, double w, double I_syn) const noexcept;

		[[nodiscard]] double iter_refrac(double w, double x) const noexcept;
>>>>>>> 814f5baa

    static constexpr double default_C{ 281.0 };
    static constexpr double default_g_L{ 30.0 };
    static constexpr double default_E_L{ -70.6 };
    static constexpr double default_V_T{ -50.4 };
    static constexpr double default_d_T{ 2.0 };
    static constexpr double default_tau_w{ 144.0 };
    static constexpr double default_a{ 4.0 };
    static constexpr double default_b{ 0.0805 };
    static constexpr double default_V_peak{ 20.0 };

    std::vector<double> w; // adaption variable

    double C; // membrance capacitance
    double g_L; // leak conductance
    double E_L; // leak reversal potential
    double V_T; // spike threshold
    double d_T; // slope factor
    double tau_w; // adaptation time constant
    double a; // subthreshold
    double b; // spike-triggered adaptation

    double V_peak; // spike trigger
};

} // namespace models<|MERGE_RESOLUTION|>--- conflicted
+++ resolved
@@ -151,11 +151,7 @@
     [[nodiscard]] virtual std::string name() = 0;
 
 protected:
-<<<<<<< HEAD
-    virtual void update_activity(const size_t i) = 0;
-=======
 	virtual void update_activity(size_t i) = 0;
->>>>>>> 814f5baa
 
     virtual void init_neurons() = 0;
 
@@ -193,43 +189,23 @@
 
     [[nodiscard]] std::unique_ptr<NeuronModels> clone() const final;
 
-<<<<<<< HEAD
-    [[nodiscard]] double get_secondary_variable(const size_t i) const noexcept final;
-=======
 		[[nodiscard]] double get_secondary_variable(size_t i) const noexcept final;
->>>>>>> 814f5baa
 
     [[nodiscard]] std::vector<ModelParameter> get_parameter() final;
 
-<<<<<<< HEAD
-    [[nodiscard]] virtual std::string name();
-=======
 		[[nodiscard]] std::string name() final;
->>>>>>> 814f5baa
 
     void init(size_t num_neurons) final;
 
-<<<<<<< HEAD
-protected:
-    void update_activity(const size_t i) final;
-=======
 	protected:
 		void update_activity(size_t i) final;
->>>>>>> 814f5baa
 
     void init_neurons() final;
 
-<<<<<<< HEAD
-private:
-    [[nodiscard]] double iter_x(const double x, const double I_syn) const noexcept;
-
-    [[nodiscard]] bool theta(const double x);
-=======
 	private:
 		[[nodiscard]] double iter_x(double x, double I_syn) const noexcept;
 
 		[[nodiscard]] bool theta(double x);
->>>>>>> 814f5baa
 
     static constexpr double default_x_0{ 0.05 };
     static constexpr double default_tau_x{ 5.0 };
@@ -266,47 +242,25 @@
 
     [[nodiscard]] std::unique_ptr<NeuronModels> clone() const final;
 
-<<<<<<< HEAD
-    [[nodiscard]] double get_secondary_variable(const size_t i) const noexcept final;
-=======
 		[[nodiscard]] double get_secondary_variable(size_t i) const noexcept final;
->>>>>>> 814f5baa
 
     [[nodiscard]] std::vector<ModelParameter> get_parameter() final;
 
-<<<<<<< HEAD
-    [[nodiscard]] virtual std::string name();
-=======
 		[[nodiscard]] std::string name() final;
->>>>>>> 814f5baa
 
     void init(size_t num_neurons) final;
 
-<<<<<<< HEAD
-protected:
-    void update_activity(const size_t i) final;
-=======
 	protected:
 		void update_activity(size_t i) final;
->>>>>>> 814f5baa
 
     void init_neurons() final;
 
-<<<<<<< HEAD
-private:
-    [[nodiscard]] double iter_x(const double x, const double u, const double I_syn) const noexcept;
-
-    [[nodiscard]] double iter_refrac(const double u, const double x) const noexcept;
-
-    [[nodiscard]] bool spiked(const double x) const noexcept;
-=======
 	private:
 		[[nodiscard]] double iter_x(double x, double u, double I_syn) const noexcept;
 
 		[[nodiscard]] double iter_refrac(double u, double x) const noexcept;
 
 		[[nodiscard]] bool spiked(double x) const noexcept;
->>>>>>> 814f5baa
 
     static constexpr double default_a{ 0.1 };
     static constexpr double default_b{ 0.2 };
@@ -331,18 +285,6 @@
     double k3;
 };
 
-<<<<<<< HEAD
-class FitzHughNagumoModel : public NeuronModels {
-public:
-    explicit FitzHughNagumoModel(
-        double k = NeuronModels::default_k,
-        double tau_C = NeuronModels::default_tau_C,
-        double beta = NeuronModels::default_beta,
-        unsigned int h = NeuronModels::default_h,
-        const double a = FitzHughNagumoModel::default_a,
-        const double b = FitzHughNagumoModel::default_b,
-        const double phi = FitzHughNagumoModel::default_phi);
-=======
 	class FitzHughNagumoModel : public NeuronModels {
 	public:
 		explicit FitzHughNagumoModel(
@@ -353,51 +295,28 @@
 			double a = FitzHughNagumoModel::default_a,
 			double b = FitzHughNagumoModel::default_b,
 			double phi = FitzHughNagumoModel::default_phi);
->>>>>>> 814f5baa
 
     [[nodiscard]] std::unique_ptr<NeuronModels> clone() const final;
 
-<<<<<<< HEAD
-    [[nodiscard]] double get_secondary_variable(const size_t i) const noexcept final;
-=======
 		[[nodiscard]] double get_secondary_variable(size_t i) const noexcept final;
->>>>>>> 814f5baa
 
     [[nodiscard]] std::vector<ModelParameter> get_parameter() final;
 
-<<<<<<< HEAD
-    [[nodiscard]] virtual std::string name();
-=======
 		[[nodiscard]] std::string name() final;
->>>>>>> 814f5baa
 
     void init(size_t num_neurons) final;
 
-<<<<<<< HEAD
-protected:
-    void update_activity(const size_t i) final;
-=======
 	protected:
 		void update_activity(size_t i) final;
->>>>>>> 814f5baa
 
     void init_neurons() final;
 
-<<<<<<< HEAD
-private:
-    [[nodiscard]] static double iter_x(const double x, const double w, const double I_syn) noexcept;
-
-    [[nodiscard]] double iter_refrac(const double w, const double x) const noexcept;
-
-    [[nodiscard]] static bool spiked(const double x, const double w) noexcept;
-=======
 	private:
 		[[nodiscard]] static double iter_x(double x, double w, double I_syn) noexcept;
 
 		[[nodiscard]] double iter_refrac(double w, double x) const noexcept;
 
 		[[nodiscard]] static bool spiked(double x, double w) noexcept;
->>>>>>> 814f5baa
 
     static constexpr double default_a{ 0.7 };
     static constexpr double default_b{ 0.8 };
@@ -410,24 +329,6 @@
     double phi;
 };
 
-<<<<<<< HEAD
-class AEIFModel : public NeuronModels {
-public:
-    explicit AEIFModel(
-        double k = NeuronModels::default_k,
-        double tau_C = NeuronModels::default_tau_C,
-        double beta = NeuronModels::default_beta,
-        unsigned int h = NeuronModels::default_h,
-        const double C = AEIFModel::default_C,
-        const double g_L = AEIFModel::default_g_L,
-        const double E_L = AEIFModel::default_E_L,
-        const double V_T = AEIFModel::default_V_T,
-        const double d_T = AEIFModel::default_d_T,
-        const double tau_w = AEIFModel::default_tau_w,
-        const double a = AEIFModel::default_a,
-        const double b = AEIFModel::default_b,
-        const double V_peak = AEIFModel::default_V_peak);
-=======
 	class AEIFModel : public NeuronModels {
 	public:
 		explicit AEIFModel(
@@ -444,51 +345,28 @@
 			double a = AEIFModel::default_a,
 			double b = AEIFModel::default_b,
 			double V_peak = AEIFModel::default_V_peak);
->>>>>>> 814f5baa
 
     [[nodiscard]] std::unique_ptr<NeuronModels> clone() const final;
 
-<<<<<<< HEAD
-    [[nodiscard]] double get_secondary_variable(const size_t i) const noexcept final;
-=======
 		[[nodiscard]] double get_secondary_variable(size_t i) const noexcept final;
->>>>>>> 814f5baa
 
     [[nodiscard]] std::vector<ModelParameter> get_parameter() final;
 
-<<<<<<< HEAD
-    [[nodiscard]] virtual std::string name();
-=======
 		[[nodiscard]] std::string name() final;
->>>>>>> 814f5baa
 
     void init(size_t num_neurons) final;
 
-<<<<<<< HEAD
-protected:
-    void update_activity(const size_t i) final;
-=======
 	protected:
 		void update_activity(size_t i) final;
->>>>>>> 814f5baa
 
     void init_neurons() final;
 
-<<<<<<< HEAD
-private:
-    [[nodiscard]] double f(const double x) const noexcept;
-
-    [[nodiscard]] double iter_x(const double x, const double w, const double I_syn) const noexcept;
-
-    [[nodiscard]] double iter_refrac(const double w, const double x) const noexcept;
-=======
 	private:
 		[[nodiscard]] double f(double x) const noexcept;
 
 		[[nodiscard]] double iter_x(double x, double w, double I_syn) const noexcept;
 
 		[[nodiscard]] double iter_refrac(double w, double x) const noexcept;
->>>>>>> 814f5baa
 
     static constexpr double default_C{ 281.0 };
     static constexpr double default_g_L{ 30.0 };
