/*
 * File:   NeuronModels.h
 * Author: naveau
 *
 * Created on September 26, 2014, 9:31 PM
 */

#ifndef NEURONMODELS_H
#define	NEURONMODELS_H

#include <cstddef>
#include <random>
#include <algorithm>
#include <vector>
<<<<<<< HEAD
=======
#include <mpi.h>
#include <memory>
>>>>>>> 363cd6a9
#include "NetworkGraph.h"
#include "MPIInfos.h"
#include "LogMessages.h"
#include "Timers.h"
#include "Random.h"

class NeuronMonitor;

class NeuronModels
{
	friend class NeuronMonitor;

public:
	/**
	 * Type for firing neuron ids which are used with MPI
	 */
	class FiringNeuronIds {
	public:
		// Return size
		[[nodiscard]] size_t size() const noexcept { return neuron_ids.size(); }

		// Resize the number of neuron ids
		void resize(size_t size) { neuron_ids.resize(size); }

		// Append neuron id
		//
		// NOTE: This function asks the user to guarantee
		// that elements are appended in increasing/decreasing order.
		// That is they must be sorted. Otherwise, behavior is undefined.
		void append_if_not_found_sorted(size_t neuron_id) {
			// Neuron id not included yet
			const bool found = find(neuron_id);
			if (!found) {
				neuron_ids.push_back(neuron_id);
			}
		}

		// Test if "neuron_id" exists
		[[nodiscard]] bool find(size_t neuron_id) const {
			return std::binary_search(neuron_ids.begin(), neuron_ids.end(), neuron_id);
		}

		// Get neuron id at index "neuron_id_index"
		[[nodiscard]] size_t get_neuron_id(size_t neuron_id_index) const { return neuron_ids[neuron_id_index]; }

		// Get pointer to data
		[[nodiscard]] size_t* get_neuron_ids() noexcept { return neuron_ids.data(); }

<<<<<<< HEAD
		const size_t* get_neuron_ids() const noexcept { return neuron_ids.data(); }

		size_t get_neuron_ids_size_in_bytes() const noexcept { return neuron_ids.size() * sizeof(size_t); }
=======
		[[nodiscard]] size_t  get_neuron_ids_size_in_bytes() const noexcept { return neuron_ids.size() * sizeof(size_t); }
>>>>>>> 363cd6a9

	private:
		std::vector<size_t> neuron_ids;  // Firing neuron ids
										 // This vector is used as MPI communication buffer
	};

	/**
	 * Map of (MPI rank; FiringNeuronIds)
	 * The MPI rank specifies the corresponding process
	 */
	using MapFiringNeuronIds = std::map<int, FiringNeuronIds>;

	NeuronModels(size_t num_neurons, double k, double tau_C, double beta, int h);

	~NeuronModels() = default;

	NeuronModels(const NeuronModels& other) = delete;
	NeuronModels& operator=(const NeuronModels& other) = delete;

	NeuronModels(NeuronModels&& other) = default;
	NeuronModels& operator=(NeuronModels&& other) = default;

	template <typename T, typename... Ts, std::enable_if_t<std::is_base_of<NeuronModels, T>::value, int> = 0>
	[[nodiscard]] static std::unique_ptr<T> create(size_t num_neurons, double k, double tau_C, double beta, int h, Ts... model_specific_args)
	{
		return std::make_unique<T>(num_neurons, k, tau_C, beta, h, model_specific_args...);
	}

	[[nodiscard]] virtual std::unique_ptr<NeuronModels> clone() const = 0;

	[[nodiscard]] double get_beta() const noexcept
	{
		return beta;
	}

	[[nodiscard]] bool get_fired(size_t i) const
	{
		return static_cast<bool>(fired[i]);
	}

	[[nodiscard]] double get_x(size_t i) const
	{
		return x[i];
	}

	[[nodiscard]] const std::vector<double> &get_x() const noexcept
	{
		return x;
	}

	[[nodiscard]] int get_refrac(size_t i) const
	{
		return u[i];
	}

	/* Performs one iteration step of update in electrical activity */
	void update_electrical_activity(const NetworkGraph &network_graph, std::vector<double> &C);

protected:
	void update_activity(const size_t i)
	{
		update_activity(x[i], u[i], I_syn[i], fired[i], static_cast<double>(h));
	}

	virtual void update_activity(double &x, double &refrac, const double &I_syn, unsigned short &fired, const double h) = 0;

	virtual void init_neurons(std::vector<double> &x, std::vector<double> &refrac, std::vector<unsigned short> &fired) = 0;

	// My local number of neurons
	size_t my_num_neurons;

	// // Model parameters for all neurons
	double k;	  // Proportionality factor for synapses in Hz
	double tau_C; // Decay time of calcium
	double beta;  // Increase in calcium each time a neuron fires
	int h;		  // Precision for Euler integration

	// // Variables for each neuron where the array index denotes the neuron ID
	std::vector<double> x;			   // membrane potential v
	std::vector<double> u;			   // membrane recovery u
	std::vector<unsigned short> fired; // 1: neuron has fired, 0: neuron is inactive
	std::vector<double> I_syn;		   // Synaptic input
};

namespace models
{
	class ModelA : public NeuronModels
	{
	public:
		ModelA(size_t num_neurons, double k, double tau_C, double beta, int h,
			   const double x_0, const double tau_x, const double refrac_time)
			: NeuronModels{num_neurons, k, tau_C, beta, h}, x_0{x_0}, tau_x{tau_x}, refrac_time{refrac_time}
		{
			init_neurons(x, u, fired);
		}

		[[nodiscard]] std::unique_ptr<NeuronModels> clone() const final
		{
			return std::make_unique<ModelA>(my_num_neurons, k, tau_C, beta, h,
											x_0, tau_x, refrac_time);
		}

	protected:
		void update_activity(double &x, double &refrac, const double &I_syn, unsigned short &fired, const double h) final
		{
			for (int integration_steps = 0; integration_steps < h; integration_steps++)
			{
				// Update the membrane potential
				x += iter_x(x, I_syn) / h;
			}

			// Neuron ready to fire again
			if (refrac == 0)
			{
				fired = static_cast<unsigned short>(theta(x));	   // Decide whether a neuron fires depending on its firing rate
				refrac = static_cast<double>(fired * refrac_time); // After having fired, a neuron is in a refractory state
			}
			// Neuron now/still in refractory state
			else
			{
				fired = 0; // Set neuron inactive
				--refrac;  // Decrease refractory time
			}
		}

		void init_neurons(std::vector<double> &x, std::vector<double> &refrac, std::vector<unsigned short> &fired) final
		{
			for (size_t i = 0; i < x.size(); ++i)
			{
				x[i] = random_number_distribution(random_number_generator);
				fired[i] = static_cast<unsigned short>(theta(x[i]));
				refrac[i] = static_cast<double>(fired[i]) * refrac_time;
			}
		}

	private:
		[[nodiscard]] double iter_x(const double x, const double I_syn) const
		{
			return ((x_0 - x) / tau_x + I_syn);
		}

		[[nodiscard]] bool theta(const double x)
		{
			// 1: fire, 0: inactive
			const double threshold = random_number_distribution(random_number_generator);
			return x >= threshold;
		}

		double x_0;			// Background or resting activity
		double tau_x;		// Decay time of firing rate in msec
		double refrac_time; // Length of refractory period in msec. After an action potential a neuron cannot fire for this time

		// Random number generator for this class (C++11)
		std::mt19937 &random_number_generator{RandomHolder<ModelA>::get_random_generator()};
		// Random number distribution used together with "random_number_generator" (C++11)
		// Uniform distribution for interval [0, 1]
		std::uniform_real_distribution<double> random_number_distribution{0.0, nextafter(1.0, 2.0)};
	};

	class IzhikevichModel : public NeuronModels
	{
	public:
		IzhikevichModel(size_t num_neurons, double k, double tau_C, double beta, int h,
						const double a = 0.1, const double b = 0.2, const double c = -65., const double d = 2.,
						const double V_spike = 30., const double k1 = 0.04, const double k2 = 5., const double k3 = 140.)
			: NeuronModels{num_neurons, k, tau_C, beta, h}, a{a}, b{b}, c{c}, d{d}, V_spike{V_spike}, k1{k1}, k2{k2}, k3{k3}
		{
			init_neurons(x, u, fired);
		}

		[[nodiscard]] std::unique_ptr<NeuronModels> clone() const final
		{
			return std::make_unique<IzhikevichModel>(my_num_neurons, k, tau_C, beta, h,
													 a, b, c, d, V_spike, k1, k2, k3);
		}

	protected:
		void update_activity(double &x, double &refrac, const double &I_syn, unsigned short &fired, const double h) final
		{
			for (int integration_steps = 0; integration_steps < h; ++integration_steps)
			{
				x += iter_x(x, refrac, I_syn) / h;
				refrac += iter_refrac(refrac, x) / h;

				if (spiked(x))
				{
					fired = 1;
					x = c;
					refrac += d;
					break;
				}
			}
		}

		void init_neurons(std::vector<double> &x, std::vector<double> &refrac, std::vector<unsigned short> &fired) final
		{
			for (auto i = 0; i < x.size(); ++i)
			{
				x[i] = c;
				refrac[i] = iter_refrac(b * c, x[i]);
				fired[i] = static_cast<unsigned short>(x[i] >= V_spike);
			}
		}

	private:
		[[nodiscard]] double iter_x(const double x, const double refrac, const double I_syn) const
		{
			return k1 * x * x + k2 * x + k3 - refrac + I_syn;
		}

		[[nodiscard]] double iter_refrac(const double refrac, const double x) const
		{
			return a * (b * x - refrac);
		}

		[[nodiscard]] bool spiked(const double x) const
		{
			return x >= V_spike;
		}

		double a; // time-scale of membrane recovery u
		double b; // sensitivity of membrane recovery to membrane potential v (x)
		double c; // after-spike reset value for membrane potential v (x)
		double d; // after-spike reset of membrane recovery u

		double V_spike;

		double k1;
		double k2;
		double k3;
	};

	class FitzHughNagumoModel : public NeuronModels
	{
	public:
		FitzHughNagumoModel(size_t num_neurons, double k, double tau_C, double beta, int h,
							const double a = 0.7, const double b = 0.8, const double phi = 0.08)
			: NeuronModels{num_neurons, k, tau_C, beta, h}, a{a}, b{b}, phi{phi}
		{
			init_neurons(x, u, fired);
		}

		[[nodiscard]] std::unique_ptr<NeuronModels> clone() const final
		{
			return std::make_unique<FitzHughNagumoModel>(my_num_neurons, k, tau_C, beta, h,
														 a, b, phi);
		}

	protected:
		void update_activity(double &x, double &refrac, const double &I_syn, unsigned short &fired, const double h) final
		{
			fired = 0;

			// Update the membrane potential
			for (int integration_steps = 0; integration_steps < h; ++integration_steps)
			{
				x += iter_x(x, refrac, I_syn) / h;
				refrac += iter_refrac(refrac, x) / h;

				if (spiked(x, refrac))
				{
					fired = 1;
				}
			}
		}

		void init_neurons(std::vector<double> &x, std::vector<double> &refrac, std::vector<unsigned short> &fired) final
		{
			for (auto i = 0; i < x.size(); ++i)
			{
				x[i] = -1.2;
				refrac[i] = iter_refrac(-.6, x[i]);
				fired[i] = static_cast<unsigned short>(spiked(x[i], refrac[i]));
			}
		}

	private:
		[[nodiscard]] double iter_x(const double x, const double refrac, const double I_syn) const
		{
			return x - x * x * x / 3 - refrac + I_syn;
		}

		[[nodiscard]] double iter_refrac(const double refrac, const double x) const
		{
			return phi * (x + a - b * refrac);
		}

		[[nodiscard]] bool spiked(const double x, const double refrac)
		{
			return refrac > iter_x(x, 0, 0) && x > 1.;
		}

		double a;
		double b;
		double phi;
	};

	class AEIFModel : public NeuronModels
	{
	public:
		AEIFModel(size_t num_neurons, double k, double tau_C, double beta, int h,
				  const double C = 281., const double g_L = 30., const double E_L = -70.6, const double V_T = -50.4,
				  const double d_T = 2., const double tau_w = 144., const double a = 4., const double b = 0.0805, const double V_peak = 20.)
			: NeuronModels{num_neurons, k, tau_C, beta, h}, C{C}, g_L{g_L}, E_L{E_L}, V_T{V_T}, d_T{d_T}, tau_w{tau_w}, a{a}, b{b}, V_peak{V_peak}
		{
			init_neurons(x, u, fired);
		}

		[[nodiscard]] std::unique_ptr<NeuronModels> clone() const final
		{
			return std::make_unique<AEIFModel>(my_num_neurons, k, tau_C, beta, h,
											   C, g_L, E_L, V_T, d_T, tau_w, a, b, V_peak);
		}

	protected:
		void update_activity(double &x, double &refrac, const double &I_syn, unsigned short &fired, const double h) final
		{
			for (int integration_steps = 0; integration_steps < h; ++integration_steps)
			{
				x += iter_x(x, refrac, I_syn) / h;
				refrac += iter_refrac(refrac, x) / h;

				if (x >= V_peak)
				{
					fired = 1;
					x = E_L;
					refrac += b;
					break;
				}
			}
		}

		void init_neurons(std::vector<double> &x, std::vector<double> &refrac, std::vector<unsigned short> &fired) final
		{
			for (int i = 0; i < x.size(); ++i)
			{
				x[i] = E_L;
				refrac[i] = iter_refrac(0, x[i]);
				fired[i] = static_cast<unsigned short>(x[i] >= V_peak);
			}
		}

	private:
		[[nodiscard]] double f(const double x) const
		{
			return -g_L * (x - E_L) + g_L * d_T * exp((x - V_T) / d_T);
		}

		[[nodiscard]] double iter_x(const double x, const double refrac, const double I_syn) const
		{
			return (f(x) - refrac + I_syn) / C;
		}

		[[nodiscard]] double iter_refrac(const double refrac, const double x) const
		{
			return (a * (x - E_L) - refrac) / tau_w;
		}

		double C;	  // membrance capacitance
		double g_L;	  // leak conductance
		double E_L;	  // leak reversal potential
		double V_T;	  // spike threshold
		double d_T;	  // slope factor
		double tau_w; // adaptation time constant
		double a;	  // subthreshold
		double b;	  // spike-triggered adaptation

		double V_peak; // spike trigger
	};

} // namespace models

#endif /* NEURONMODELS_H */<|MERGE_RESOLUTION|>--- conflicted
+++ resolved
@@ -12,11 +12,6 @@
 #include <random>
 #include <algorithm>
 #include <vector>
-<<<<<<< HEAD
-=======
-#include <mpi.h>
-#include <memory>
->>>>>>> 363cd6a9
 #include "NetworkGraph.h"
 #include "MPIInfos.h"
 #include "LogMessages.h"
@@ -65,13 +60,7 @@
 		// Get pointer to data
 		[[nodiscard]] size_t* get_neuron_ids() noexcept { return neuron_ids.data(); }
 
-<<<<<<< HEAD
-		const size_t* get_neuron_ids() const noexcept { return neuron_ids.data(); }
-
-		size_t get_neuron_ids_size_in_bytes() const noexcept { return neuron_ids.size() * sizeof(size_t); }
-=======
 		[[nodiscard]] size_t  get_neuron_ids_size_in_bytes() const noexcept { return neuron_ids.size() * sizeof(size_t); }
->>>>>>> 363cd6a9
 
 	private:
 		std::vector<size_t> neuron_ids;  // Firing neuron ids
@@ -128,7 +117,7 @@
 	}
 
 	/* Performs one iteration step of update in electrical activity */
-	void update_electrical_activity(const NetworkGraph &network_graph, std::vector<double> &C);
+	void update_electrical_activity(const NetworkGraph& network_graph, std::vector<double>& C);
 
 protected:
 	void update_activity(const size_t i)
