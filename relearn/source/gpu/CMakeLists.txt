if (CUDA_FOUND)
    add_library(relearn_gpu STATIC
            neurons/input/BackgroundActivity.cuh
<<<<<<< HEAD
            neurons/models/NeuronModelGPU.h
=======
            neurons/models/NeuronModel.cuh
            neurons/models/PoissonModel.cuh
            neurons/models/SynapticElements.cuh
>>>>>>> 6c54a6ae
            structure/CudaArray.cuh
            structure/CudaVector.cuh
            neurons/NeuronsExtraInfos.cuh
            utils/Random.cuh
            utils/Random.cuh
            RelearnGPUException.h
            Commons.cuh
            structure/Octree.cuh

            structure/OctreeCPUCopy.h
            
            algorithm/BarnesHutKernel.h
            algorithm/BarnesHutData.cuh
            algorithm/kernel/KernelGPU.cuh
            algorithm/kernel/GammaGPU.cuh
            algorithm/kernel/GaussianGPU.cuh
            algorithm/kernel/LinearGPU.cuh
            algorithm/kernel/WeibullGPU.cuh)

    set(CMAKE_CUDA_STANDARD 17)
    set(CMAKE_CUDA_STANDARD_REQUIRED ON)

    target_include_directories(relearn_gpu PRIVATE ../shared)

    target_compile_features(relearn_gpu PRIVATE cxx_std_17 cuda_std_17)
    
    # Watch the -G for benchmarks and stuff cause it makes things slower
    target_compile_options(relearn_gpu PRIVATE $<$<COMPILE_LANGUAGE:CUDA>:
            --expt-relaxed-constexpr --expt-extended-lambda -rdc=true
            >)

    target_sources(
            relearn_gpu
            PRIVATE
<<<<<<< HEAD
            structure/Octree.cu

            neurons/models/NeuronModelData.cu
            neurons/models/ModelKernels.cu

            neurons/input/BackgroundActivity.cu
            neurons/NeuronsExtraInfos.cu
=======
            neurons/models/NeuronModel.cu
            neurons/NeuronsExtraInfos.cu
            structure/Octree.cu
            algorithm/BarnesHutKernel.cu
            neurons/models/SynapticElements.cu
            utils/RandomNew.cu
            algorithm/kernel/KernelGPU.cu
            algorithm/kernel/GammaGPU.cu
            algorithm/kernel/GaussianGPU.cu
            algorithm/kernel/LinearGPU.cu
            algorithm/kernel/WeibullGPU.cu
            algorithm/BarnesHutData.cu
            neurons/input/BackgroundActivity.cu
            neurons/models/AEIFModel.cu
            neurons/models/FitzHughNagumoModel.cu
            neurons/models/IzhikevichModel.cu
            neurons/models/PoissonModel.cu
>>>>>>> 6c54a6ae
            utils/Random.cu
            RelearnGPUException.cu
            
            # for visual studio
            ${relearn_gpu_additional_files})

    #set_target_properties(relearn_gpu PROPERTIES CUDA_ARCHITECTURES 61)

    set_target_properties(relearn_gpu PROPERTIES CMAKE_CUDA_STANDARD 17 CMAKE_CXX_STANDARD 17 CMAKE_CUDA_STANDARD_REQUIRED ON CMAKE_CXX_STANDARD_REQUIRED ON)

    target_include_directories(relearn_gpu PUBLIC ${CMAKE_CURRENT_SOURCE_DIR})

    target_link_libraries(relearn_gpu PUBLIC project_libraries_gpu)
endif ()<|MERGE_RESOLUTION|>--- conflicted
+++ resolved
@@ -1,13 +1,8 @@
 if (CUDA_FOUND)
     add_library(relearn_gpu STATIC
             neurons/input/BackgroundActivity.cuh
-<<<<<<< HEAD
             neurons/models/NeuronModelGPU.h
-=======
-            neurons/models/NeuronModel.cuh
-            neurons/models/PoissonModel.cuh
             neurons/models/SynapticElements.cuh
->>>>>>> 6c54a6ae
             structure/CudaArray.cuh
             structure/CudaVector.cuh
             neurons/NeuronsExtraInfos.cuh
@@ -42,16 +37,12 @@
     target_sources(
             relearn_gpu
             PRIVATE
-<<<<<<< HEAD
             structure/Octree.cu
 
-            neurons/models/NeuronModelData.cu
             neurons/models/ModelKernels.cu
 
             neurons/input/BackgroundActivity.cu
             neurons/NeuronsExtraInfos.cu
-=======
-            neurons/models/NeuronModel.cu
             neurons/NeuronsExtraInfos.cu
             structure/Octree.cu
             algorithm/BarnesHutKernel.cu
@@ -64,11 +55,6 @@
             algorithm/kernel/WeibullGPU.cu
             algorithm/BarnesHutData.cu
             neurons/input/BackgroundActivity.cu
-            neurons/models/AEIFModel.cu
-            neurons/models/FitzHughNagumoModel.cu
-            neurons/models/IzhikevichModel.cu
-            neurons/models/PoissonModel.cu
->>>>>>> 6c54a6ae
             utils/Random.cu
             RelearnGPUException.cu
             
