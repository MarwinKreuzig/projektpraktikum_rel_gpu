--- conflicted
+++ resolved
@@ -1,175 +1,111 @@
-#include "BackgroundActivity.cuh"
-#include "../../Commons.cuh"
-#include <memory.h>
-
-namespace gpu::background {
-__device__ BackgroundActivity::BackgroundActivity() { }
-
-__device__ double BackgroundActivity::get(size_t step, size_t neuron_id) {
-    double b;
-    if (extra_infos->disable_flags[neuron_id] == UpdateStatus::Disabled) {
-        b = 0.0;
-    } else {
-        b = get_internal(step, neuron_id);
-    }
-    background_cache[neuron_id] = b;
-    return b;
-}
-
-__device__ void BackgroundActivity::set_extra_infos(gpu::neurons::NeuronsExtraInfos* _extra_infos) {
-    extra_infos = _extra_infos;
-}
-
-__device__ gpu::neurons::NeuronsExtraInfos* BackgroundActivity::get_extra_infos() {
-    RelearnGPUException::device_check(extra_infos != nullptr, "BackgroundActivity::get_extra_infos: Pointer is null");
-    return extra_infos;
-}
-
-__device__ Constant::Constant(double c)
-    : BackgroundActivity()
-    , constant(c) {
-}
-
-__device__ double Constant::get_internal(size_t step, size_t neuron_id) const {
-    return constant;
-}
-
-__device__ Normal::Normal(double _mean, double _stddev)
-    : BackgroundActivity()
-    , mean(_mean)
-    , stddev(_stddev) {
-}
-
-__global__ void update_input_for_all_neurons_kernel(gpu::background::BackgroundActivity* calculator, size_t step) {
-    const auto neuron_id = block_thread_to_neuron_id(blockIdx.x, threadIdx.x, blockDim.x);
-
-    if (neuron_id >= calculator->get_extra_infos()->num_neurons) {
-        return;
-    }
-<<<<<<< HEAD
-=======
-
-    const auto v = calculator->get(step, neuron_id);
-}
-
-BackgroundActivityHandleImpl::BackgroundActivityHandleImpl(void* calculator)
-    : background_calculator(calculator) {
-    _init();
-}
-void BackgroundActivityHandleImpl::init(size_t num_neurons) {
-    background_cache.resize(num_neurons);
-}
-
-void BackgroundActivityHandleImpl::create_neurons(size_t num_neurons) {
-    background_cache.resize(background_cache.get_size() + num_neurons);
-}
-
-std::vector<double> BackgroundActivityHandleImpl::get_background_activity() {
-    std::vector<double> v;
-    background_cache.copy_to_host(v);
-    return v;
-}
-
-void BackgroundActivityHandleImpl::set_extra_infos(const std::unique_ptr<gpu::neurons::NeuronsExtraInfosHandle>& extra_infos_handle) {
-    cuda_generic_kernel<<<1, 1>>>([=] __device__(BackgroundActivity * calculator, gpu::neurons::NeuronsExtraInfos * extra_infos) { calculator->set_extra_infos(extra_infos); }, (BackgroundActivity*)background_calculator, (neurons::NeuronsExtraInfos*)(extra_infos_handle.get()->get_device_pointer()));
-}
-
-void BackgroundActivityHandleImpl::update_input_for_all_neurons_on_gpu(RelearnGPUTypes::step_type step, RelearnGPUTypes::number_neurons_type number_local_neurons) {
-    RelearnGPUException::check(number_local_neurons > 0, "BackgroundActivity::update_input_for_all_neurons_on_gpu: Number neurons is 0");
-    RelearnGPUException::check(background_calculator != nullptr, "BackgroundActivity::update_input_for_all_neurons_on_gpu: Device pointer is null");
-
-    const auto num_threads = get_number_threads(update_input_for_all_neurons_kernel, number_local_neurons);
-    const auto num_blocks = get_number_blocks(num_threads, number_local_neurons);
-
-    update_input_for_all_neurons_kernel<<<num_blocks, num_threads>>>((gpu::background::BackgroundActivity*)background_calculator, step);
-    cudaDeviceSynchronize();
-    gpu_check_last_error();
-}
-
-void* BackgroundActivityHandleImpl::get_device_pointer() {
-    return background_calculator;
-}
-
-void BackgroundActivityHandleImpl::_init() {
-    void* background_cache_ptr = (void*)execute_and_copy<void*>([=] __device__(void* calculator) -> void* { return &((gpu::background::BackgroundActivity*)calculator)->background_cache; }, background_calculator);
-    background_cache = gpu::Vector::CudaArrayDeviceHandle<double>(background_cache_ptr);
-}
-
-std::shared_ptr<BackgroundHandle> set_constant_background(double c) {
-    void* background_calculator = init_class_on_device<gpu::background::Constant>(c);
-    return std::make_shared<BackgroundActivityHandleImpl>(background_calculator);
-}
-
-std::shared_ptr<BackgroundHandle> set_normal_background(double mean, double stddev) {
-    void* background_calculator = init_class_on_device<gpu::background::Normal>(mean, stddev);
-    return std::make_shared<BackgroundActivityHandleImpl>(background_calculator);
-}
-
-std::shared_ptr<BackgroundHandle> set_fast_normal_background(double mean, double stddev, size_t multiplier) {
-    void* background_calculator = init_class_on_device<gpu::background::Normal>(mean, stddev);
-    return std::make_shared<BackgroundActivityHandleImpl>(background_calculator);
-}
->>>>>>> bd81f0e6
-
-    const auto v = calculator->get(step, neuron_id);
-}
-
-BackgroundActivityHandleImpl::BackgroundActivityHandleImpl(void* calculator)
-    : background_calculator(calculator) {
-    _init();
-}
-void BackgroundActivityHandleImpl::init(size_t num_neurons) {
-    background_cache.resize(num_neurons);
-}
-
-void BackgroundActivityHandleImpl::create_neurons(size_t num_neurons) {
-    background_cache.resize(background_cache.get_size() + num_neurons);
-}
-
-std::vector<double> BackgroundActivityHandleImpl::get_background_activity() {
-    std::vector<double> v;
-    background_cache.copy_to_host(v);
-    return v;
-}
-
-void BackgroundActivityHandleImpl::set_extra_infos(const std::unique_ptr<gpu::neurons::NeuronsExtraInfosHandle>& extra_infos_handle) {
-    cuda_generic_kernel<<<1, 1>>>([=] __device__(BackgroundActivity * calculator, gpu::neurons::NeuronsExtraInfos * extra_infos) { calculator->set_extra_infos(extra_infos); }, (BackgroundActivity*)background_calculator, (neurons::NeuronsExtraInfos*)static_cast<neurons::NeuronsExtraInfosHandleImpl*>(extra_infos_handle.get())->get_device_pointer());
-}
-
-void BackgroundActivityHandleImpl::update_input_for_all_neurons_on_gpu(RelearnGPUTypes::step_type step, RelearnGPUTypes::number_neurons_type number_local_neurons) {
-    RelearnGPUException::check(number_local_neurons > 0, "BackgroundActivity::update_input_for_all_neurons_on_gpu: Number neurons is 0");
-    RelearnGPUException::check(background_calculator != nullptr, "BackgroundActivity::update_input_for_all_neurons_on_gpu: Device pointer is null");
-
-    const auto num_threads = get_number_threads(update_input_for_all_neurons_kernel, number_local_neurons);
-    const auto num_blocks = get_number_blocks(num_threads, number_local_neurons);
-
-    update_input_for_all_neurons_kernel<<<num_blocks, num_threads>>>((gpu::background::BackgroundActivity*)background_calculator, step);
-    cudaDeviceSynchronize();
-    gpu_check_last_error();
-}
-
-void* BackgroundActivityHandleImpl::get_device_pointer() {
-    return background_calculator;
-}
-
-void BackgroundActivityHandleImpl::_init() {
-    void* background_cache_ptr = (void*)execute_and_copy<void*>([=] __device__(void* calculator) -> void* { return &((gpu::background::BackgroundActivity*)calculator)->background_cache; }, background_calculator);
-    background_cache = gpu::Vector::CudaArrayDeviceHandle<double>(background_cache_ptr);
-}
-
-std::shared_ptr<BackgroundHandle> set_constant_background(double c) {
-    void* background_calculator = init_class_on_device<gpu::background::Constant>(c);
-    return std::make_shared<BackgroundActivityHandleImpl>(background_calculator);
-}
-
-std::shared_ptr<BackgroundHandle> set_normal_background(double mean, double stddev) {
-    void* background_calculator = init_class_on_device<gpu::background::Normal>(mean, stddev);
-    return std::make_shared<BackgroundActivityHandleImpl>(background_calculator);
-}
-
-std::shared_ptr<BackgroundHandle> set_fast_normal_background(double mean, double stddev, size_t multiplier) {
-    void* background_calculator = init_class_on_device<gpu::background::Normal>(mean, stddev);
-    return std::make_shared<BackgroundActivityHandleImpl>(background_calculator);
-}
-
-};
+#include "BackgroundActivity.cuh"
+#include "../../Commons.cuh"
+#include <memory.h>
+
+namespace gpu::background {
+__device__ BackgroundActivity::BackgroundActivity() { }
+
+__device__ double BackgroundActivity::get(size_t step, size_t neuron_id) {
+    double b;
+    if (extra_infos->disable_flags[neuron_id] == UpdateStatus::Disabled) {
+        b = 0.0;
+    } else {
+        b = get_internal(step, neuron_id);
+    }
+    background_cache[neuron_id] = b;
+    return b;
+}
+
+__device__ void BackgroundActivity::set_extra_infos(gpu::neurons::NeuronsExtraInfos* _extra_infos) {
+    extra_infos = _extra_infos;
+}
+
+__device__ gpu::neurons::NeuronsExtraInfos* BackgroundActivity::get_extra_infos() {
+    RelearnGPUException::device_check(extra_infos != nullptr, "BackgroundActivity::get_extra_infos: Pointer is null");
+    return extra_infos;
+}
+
+__device__ Constant::Constant(double c)
+    : BackgroundActivity()
+    , constant(c) {
+}
+
+__device__ double Constant::get_internal(size_t step, size_t neuron_id) const {
+    return constant;
+}
+
+__device__ Normal::Normal(double _mean, double _stddev)
+    : BackgroundActivity()
+    , mean(_mean)
+    , stddev(_stddev) {
+}
+
+__global__ void update_input_for_all_neurons_kernel(gpu::background::BackgroundActivity* calculator, size_t step) {
+    const auto neuron_id = block_thread_to_neuron_id(blockIdx.x, threadIdx.x, blockDim.x);
+
+    if (neuron_id >= calculator->get_extra_infos()->num_neurons) {
+        return;
+    }
+
+    const auto v = calculator->get(step, neuron_id);
+}
+
+BackgroundActivityHandleImpl::BackgroundActivityHandleImpl(void* calculator)
+    : background_calculator(calculator) {
+    _init();
+}
+void BackgroundActivityHandleImpl::init(size_t num_neurons) {
+    background_cache.resize(num_neurons);
+}
+
+void BackgroundActivityHandleImpl::create_neurons(size_t num_neurons) {
+    background_cache.resize(background_cache.get_size() + num_neurons);
+}
+
+std::vector<double> BackgroundActivityHandleImpl::get_background_activity() {
+    std::vector<double> v;
+    background_cache.copy_to_host(v);
+    return v;
+}
+
+void BackgroundActivityHandleImpl::set_extra_infos(const std::unique_ptr<gpu::neurons::NeuronsExtraInfosHandle>& extra_infos_handle) {
+    cuda_generic_kernel<<<1, 1>>>([=] __device__(BackgroundActivity * calculator, gpu::neurons::NeuronsExtraInfos * extra_infos) { calculator->set_extra_infos(extra_infos); }, (BackgroundActivity*)background_calculator, (neurons::NeuronsExtraInfos*)(extra_infos_handle.get()->get_device_pointer()));
+}
+
+void BackgroundActivityHandleImpl::update_input_for_all_neurons_on_gpu(RelearnGPUTypes::step_type step, RelearnGPUTypes::number_neurons_type number_local_neurons) {
+    RelearnGPUException::check(number_local_neurons > 0, "BackgroundActivity::update_input_for_all_neurons_on_gpu: Number neurons is 0");
+    RelearnGPUException::check(background_calculator != nullptr, "BackgroundActivity::update_input_for_all_neurons_on_gpu: Device pointer is null");
+
+    const auto num_threads = get_number_threads(update_input_for_all_neurons_kernel, number_local_neurons);
+    const auto num_blocks = get_number_blocks(num_threads, number_local_neurons);
+
+    update_input_for_all_neurons_kernel<<<num_blocks, num_threads>>>((gpu::background::BackgroundActivity*)background_calculator, step);
+    cudaDeviceSynchronize();
+    gpu_check_last_error();
+}
+
+void* BackgroundActivityHandleImpl::get_device_pointer() {
+    return background_calculator;
+}
+
+void BackgroundActivityHandleImpl::_init() {
+    void* background_cache_ptr = (void*)execute_and_copy<void*>([=] __device__(void* calculator) -> void* { return &((gpu::background::BackgroundActivity*)calculator)->background_cache; }, background_calculator);
+    background_cache = gpu::Vector::CudaArrayDeviceHandle<double>(background_cache_ptr);
+}
+
+std::shared_ptr<BackgroundHandle> set_constant_background(double c) {
+    void* background_calculator = init_class_on_device<gpu::background::Constant>(c);
+    return std::make_shared<BackgroundActivityHandleImpl>(background_calculator);
+}
+
+std::shared_ptr<BackgroundHandle> set_normal_background(double mean, double stddev) {
+    void* background_calculator = init_class_on_device<gpu::background::Normal>(mean, stddev);
+    return std::make_shared<BackgroundActivityHandleImpl>(background_calculator);
+}
+
+std::shared_ptr<BackgroundHandle> set_fast_normal_background(double mean, double stddev, size_t multiplier) {
+    void* background_calculator = init_class_on_device<gpu::background::Normal>(mean, stddev);
+    return std::make_shared<BackgroundActivityHandleImpl>(background_calculator);
+}
+
+};