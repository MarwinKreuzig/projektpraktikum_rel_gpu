--- conflicted
+++ resolved
@@ -34,26 +34,6 @@
 	// For my neurons
 	for (auto neuron_id = 0; neuron_id < my_num_neurons; ++neuron_id) {
 		// My neuron fired
-<<<<<<< HEAD
-		if (!fired[neuron_id]) {
-			continue;
-		}
-
-		const NetworkGraph::Edges& out_edges = network_graph.get_out_edges(neuron_id);
-
-		// Find all target neurons which should receive the signal fired.
-		// That is, neurons which connect axons from neuron "neuron_id"
-		for (const auto& it_out_edge : out_edges) {
-			//target_neuron_id = it_out_edge->first.second;
-			auto target_rank = it_out_edge.first.first;
-
-			// Don't send firing neuron id to myself as I already have this info
-			if (target_rank != MPIInfos::my_rank) {
-				// Function expects to insert neuron ids in sorted order
-				// Append if it is not already in
-				map_firing_neuron_ids_outgoing[target_rank].
-					append_if_not_found_sorted(neuron_id);
-=======
 		if (static_cast<bool>(fired[neuron_id])) {
 			const NetworkGraph::Edges& out_edges = network_graph.get_out_edges(neuron_id);
 			NetworkGraph::Edges::const_iterator it_out_edge;
@@ -71,10 +51,8 @@
 					map_firing_neuron_ids_outgoing[target_rank].
 						append_if_not_found_sorted(neuron_id);
 				}
->>>>>>> 363cd6a9
 			}
-		}
-
+		} // My neuron fired
 	} // For my neurons
 	GlobalTimers::timers.stop_and_add(TimerRegion::PREPARE_SENDING_SPIKES);
 
@@ -87,11 +65,7 @@
 	std::vector<size_t> num_firing_neuron_ids_from_ranks(MPIInfos::num_ranks, 112233);
 
 	// Fill vector with my number of firing neuron ids for every rank (excluding me)
-<<<<<<< HEAD
 	for (const auto& map_it : map_firing_neuron_ids_outgoing) {
-=======
-	for (auto & map_it : map_firing_neuron_ids_outgoing) {
->>>>>>> 363cd6a9
 		auto rank = map_it.first;
 		auto num_neuron_ids = map_it.second.size();
 
@@ -128,11 +102,7 @@
 	auto mpi_requests_index = 0;
 
 	// Receive actual neuron ids
-<<<<<<< HEAD
-	for (auto& map_it : map_firing_neuron_ids_incoming) {
-=======
 	for (auto & map_it : map_firing_neuron_ids_incoming) {
->>>>>>> 363cd6a9
 		auto rank = map_it.first;
 		auto buffer = map_it.second.get_neuron_ids();
 		const auto size_in_bytes = static_cast<int>(map_it.second.get_neuron_ids_size_in_bytes());
@@ -142,11 +112,7 @@
 	}
 
 	// Send actual neuron ids
-<<<<<<< HEAD
-	for (const auto& map_it : map_firing_neuron_ids_outgoing) {
-=======
 	for (auto & map_it : map_firing_neuron_ids_outgoing) {
->>>>>>> 363cd6a9
 		auto rank = map_it.first;
 		const auto buffer = map_it.second.get_neuron_ids();
 		const auto size_in_bytes = static_cast<int>(map_it.second.get_neuron_ids_size_in_bytes());
@@ -175,21 +141,11 @@
 		 * Determine synaptic input from neurons connected to me
 		 */
 		// Walk through in-edges of my neuron
-<<<<<<< HEAD
 		const NetworkGraph::Edges& in_edges = network_graph.get_in_edges(neuron_id);
 
 		for (const auto& it_in_edge : in_edges) {
 			auto rank = it_in_edge.first.first;
 			auto src_neuron_id = it_in_edge.first.second;
-=======
-		const NetworkGraph::Edges &in_edges = network_graph.get_in_edges(neuron_id);
-		NetworkGraph::Edges::const_iterator it_in_edge;
-
-		for (it_in_edge = in_edges.begin(); it_in_edge != in_edges.end(); ++it_in_edge)
-		{
-			auto rank = it_in_edge->first.first;
-			auto src_neuron_id = it_in_edge->first.second;
->>>>>>> 363cd6a9
 
 			bool spike{false};
 			if (rank == MPIInfos::my_rank)
