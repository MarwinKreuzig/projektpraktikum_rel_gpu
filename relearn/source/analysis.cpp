/*
 * This file is part of the RELeARN software developed at Technical University Darmstadt
 *
 * Copyright (c) 2020, Technical University of Darmstadt, Germany
 *
 * This software may be modified and distributed under the terms of a BSD-style license.
 * See the LICENSE file in the base directory for details.
 *
 */

#include "io/NeuronIO.h"
#include "mpi/MPIWrapper.h"

#include <algorithm>
#include <cmath>
#include <filesystem>
#include <fstream>
#include <iomanip>
#include <iostream>
#include <iterator>
#include <sstream>
#include <vector>

void compute_all_distances_fixed_number_bins(std::filesystem::path neuron_file, unsigned int number_bins) {
    const auto number_ranks = MPIWrapper::get_num_ranks();
    const auto my_rank = MPIWrapper::get_my_rank();

    const auto& [ids, positions, area_names, signal_types, infos] = NeuronIO::read_neurons_componentwise(neuron_file);
    const auto number_neurons = positions.size();
    const auto number_neurons_per_rank = number_neurons / number_ranks;

    auto min = positions[0];
    auto max = positions[0];

    for (const auto& pos : positions) {
        min.calculate_componentwise_minimum(pos);
        max.calculate_componentwise_maximum(pos);
    }

    const auto max_distance = (max - min).calculate_2_norm();
    const auto bin_width = max_distance / static_cast<double>(number_bins);

    std::vector<double> upper_borders(number_bins, 0.0);
    for (auto i = 0U; i < number_bins; i++) {
        const auto border = static_cast<double>(i) * bin_width;
        upper_borders[i] = border;
    }
    upper_borders[number_bins - 1] = std::numeric_limits<double>::infinity();

    std::vector<size_t> counts(number_bins, 0);

    const auto start_id = my_rank * number_neurons_per_rank;
    const auto end_id = (my_rank + 1 == number_ranks) ? number_neurons : (my_rank + 1) * number_neurons_per_rank;

    for (auto i = start_id; i < end_id; i++) {
        const auto& source_position = positions[i];

        for (auto j = 0; j < number_neurons; j++) {
            if (i == j) {
                continue;
            }

            const auto& target_position = positions[j];
            const auto& difference = source_position - target_position;

            const auto distance = difference.calculate_2_norm();

            const auto boundary_it = std::ranges::upper_bound(upper_borders, distance);
            const auto iterator_distance = std::distance(upper_borders.begin(), boundary_it);

            auto counts_it = counts.begin();
            std::advance(counts_it, iterator_distance);

            (*counts_it)++;
        }

        fmt::print("{}:{} of {}\n", my_rank, (i - start_id), (end_id - start_id));
    }

<<<<<<< HEAD
    auto print = [&](std::ostream& out) {
        out << std::setprecision(6);
        for (auto i = 1U; i < number_bins; i++) {
            out << '[' << upper_borders[i - 1] << ", " << upper_borders[i] << "): " << counts[i - 1] << '\n';
        }
    };

=======
>>>>>>> ecee4a48
    std::ofstream file("histogram_" + std::to_string(my_rank) + ".txt");
    for (auto i = 1; i < number_bins; i++) {
        fmt::print(file, "[{:.6}, {:.6}): {}\n", upper_borders[i - 1], upper_borders[i], counts[i - 1]);
    }
}

void compute_all_distances(std::filesystem::path neuron_file) {
    const auto& [ids, positions, area_names, signal_types, infos] = NeuronIO::read_neurons_componentwise(neuron_file);
    const auto number_neurons = positions.size();

    std::vector<double> pairwise_distances(number_neurons * number_neurons, 0.0);

    for (auto i = 0; i < number_neurons; i++) {
        const auto& source_position = positions[i];
        const auto offset = i * number_neurons;

        for (auto j = 0; j < number_neurons; j++) {
            if (i == j) {
                pairwise_distances[offset + j] = std::numeric_limits<double>::infinity();
                continue;
            }

            const auto& target_position = positions[j];
            const auto& difference = source_position - target_position;

            const auto norm = difference.calculate_2_norm();

            pairwise_distances[offset + j] = norm;
        }
    }

    std::sort(pairwise_distances.begin(), pairwise_distances.end());

    pairwise_distances.erase(pairwise_distances.end() - number_neurons, pairwise_distances.end());

    const auto number_distances = pairwise_distances.size();

    const auto quartile_25_index = 0.25 * static_cast<double>(number_distances);
    const auto quartile_75_index = 0.75 * static_cast<double>(number_distances);

    const auto quartile_25 = pairwise_distances[static_cast<size_t>(quartile_25_index)];
    const auto quartile_75 = pairwise_distances[static_cast<size_t>(quartile_75_index)];

    const auto interquartile_range = quartile_75 - quartile_25;
    const auto double_interquartile_range = 2 * interquartile_range;

    const auto dubios_length = std::pow(number_distances, -1.0 / 3.0);

    const auto bin_width = double_interquartile_range * dubios_length;

    const auto min_distance = pairwise_distances[0];
    const auto max_distance = pairwise_distances[number_distances - 1];

    const auto number_of_bins = (max_distance - min_distance) / bin_width;
    const auto number_of_bins_cast = static_cast<unsigned int>(number_of_bins);

    std::vector<double> upper_borders(number_of_bins_cast, 0.0);
    for (auto i = 0U; i < number_of_bins_cast; i++) {
        const auto border = min_distance + static_cast<double>(i) * bin_width;
        upper_borders[i] = border;
    }
    upper_borders[number_of_bins_cast - 1] = std::numeric_limits<double>::infinity();

    std::vector<size_t> counts(number_of_bins_cast, 0);
    for (const auto distance : pairwise_distances) {
        const auto boundary_it = std::ranges::upper_bound(upper_borders, distance);
        const auto iterator_distance = std::distance(upper_borders.begin(), boundary_it);

        auto counts_it = counts.begin();
        std::advance(counts_it, iterator_distance);

        (*counts_it)++;
    }

    auto print = [&](std::ostream& out) {
        out << std::setprecision(6);
        for (auto i = 1U; i < number_of_bins_cast; i++) {
            out << '[' << upper_borders[i - 1] << ", " << upper_borders[i] << "): " << counts[i - 1] << '\n';
        }
    };

    print(std::cout);
}

int main(int argc, char** argv) {
    if (argc == 1) {
        std::cerr << "Please pass arguments!\n";
        return 1;
    }

    MPIWrapper::init(argc, argv);

    const auto& path_426124_nodes = std::filesystem::path{ argv[1] };

    compute_all_distances_fixed_number_bins(path_426124_nodes, 10000);

    MPIWrapper::finalize();

    return 0;
}<|MERGE_RESOLUTION|>--- conflicted
+++ resolved
@@ -77,16 +77,6 @@
         fmt::print("{}:{} of {}\n", my_rank, (i - start_id), (end_id - start_id));
     }
 
-<<<<<<< HEAD
-    auto print = [&](std::ostream& out) {
-        out << std::setprecision(6);
-        for (auto i = 1U; i < number_bins; i++) {
-            out << '[' << upper_borders[i - 1] << ", " << upper_borders[i] << "): " << counts[i - 1] << '\n';
-        }
-    };
-
-=======
->>>>>>> ecee4a48
     std::ofstream file("histogram_" + std::to_string(my_rank) + ".txt");
     for (auto i = 1; i < number_bins; i++) {
         fmt::print(file, "[{:.6}, {:.6}): {}\n", upper_borders[i - 1], upper_borders[i], counts[i - 1]);
