--- conflicted
+++ resolved
@@ -30,15 +30,9 @@
         }
     }
 
-<<<<<<< HEAD
-    static std::unique_ptr<models::PoissonModel> construct_poisson_model(const unsigned int h, std::unique_ptr<SynapticInputCalculator>&& synaptic_input_calculator,
-        std::unique_ptr<BackgroundActivityCalculator>&& background_activity_calculator, std::unique_ptr<Stimulus>&& stimulus_calculator) {
-        return std::make_unique<models::PoissonModel>(h, std::move(synaptic_input_calculator), std::move(background_activity_calculator), std::move(stimulus_calculator),
-=======
     static std::unique_ptr<models::PoissonModel> construct_poisson_model(const unsigned int h, std::unique_ptr<SynapticInputCalculator>&& synaptic_input_calculator, 
         std::unique_ptr<BackgroundActivityCalculator>&& background_activity_calculator, std::shared_ptr<Stimulus>&& stimulus_calculator) {
        auto model = std::make_unique<models::PoissonModel>(h, std::move(synaptic_input_calculator), std::move(background_activity_calculator),
->>>>>>> d0abb785
             models::PoissonModel::default_x_0, models::PoissonModel::default_tau_x, models::PoissonModel::default_refractory_period);
         model->set_stimulus_calculator(stimulus_calculator);
         return model;
