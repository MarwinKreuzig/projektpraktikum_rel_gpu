--- conflicted
+++ resolved
@@ -33,17 +33,10 @@
         ASSERT_EQ(rni, parsed_rni);
     };
 
-<<<<<<< HEAD
     checker("0:1", MPIRank(0), MPIRank(0), 0);
     checker("2:1", MPIRank(0), MPIRank(2), 0);
     checker("155:378", MPIRank(17), MPIRank(155), 377);
     checker("-1:18", MPIRank(5), MPIRank(5), 17);
-=======
-    checker("0:1", MPIRank(0), 1);
-    checker("2:1", MPIRank(2), 1);
-    checker("155:377",  MPIRank(155), 377);
-    checker("-1:17",MPIRank(5), 17);
->>>>>>> c17bfb97
 }
 
 TEST_F(MonitorParserTest, testParseDescriptionFail) {
@@ -121,17 +114,10 @@
         { MPIRank(0), NeuronID(1) },
     };
 
-<<<<<<< HEAD
     constexpr auto description_1 = "2:101;5:7;0:123;2:101;1674:1;89512:7;0:1;0:1";
     constexpr auto description_2 = "2:101;-1:7;0:123;2:101;1674:1;89512:7;0:1;0:1";
     constexpr auto description_3 = "2:101;5:7;-1:123;2:101;1674:1;89512:7;-1:1;0:1";
     constexpr auto description_4 = "2:101;5:7;-1:123;-8:801;2:101;6:;1674:1;-999:6;89512:7;-1:1;0:1";
-=======
-    constexpr auto description_1 = "2:100;5:6;0:122;2:100;1674:1;89512:6;0:1;0:1";
-    constexpr auto description_2 = "2:100;-1:6;0:122;2:100;1674:1;89512:6;0:1;0:1";
-    constexpr auto description_3 = "2:100;5:6;-1:122;2:100;1674:1;89512:6;-1:1;0:1";
-    constexpr auto description_4 = "2:100;5:6;-1:122;-8:800;2:100;6:;1674:1;-999:5;89512:6;-1:1;0:1";
->>>>>>> c17bfb97
 
     const auto& parsed_rnis_1 = MonitorParser::parse_multiple_description(description_1, MPIRank(3));
     ASSERT_EQ(rank_neuron_ids, parsed_rnis_1);
