--- conflicted
+++ resolved
@@ -115,7 +115,6 @@
 
     auto partition = std::make_shared<Partition>(1, MPIRank::root_rank());
     auto model = std::make_unique<models::PoissonModel>(models::PoissonModel::default_h,
-<<<<<<< HEAD
                                                         std::make_unique<LinearSynapticInputCalculator>(
                                                                 SynapticInputCalculator::default_conductance, std::make_unique<ConstantTransmissionDelayer>(0)),
                                                         std::make_unique<NullBackgroundActivityCalculator>(std::make_unique<IdentityTransformation>()),
@@ -123,17 +122,9 @@
                                                         models::PoissonModel::default_x_0,
                                                         models::PoissonModel::default_tau_x,
                                                         models::PoissonModel::default_refractory_period);
-=======
-        std::make_unique<LinearSynapticInputCalculator>(SynapticInputCalculator::default_conductance),
-        std::make_unique<NullBackgroundActivityCalculator>(),
-        std::make_unique<Stimulus>(),
-        models::PoissonModel::default_x_0,
-        models::PoissonModel::default_tau_x,
-        models::PoissonModel::default_refractory_period);
 
     model->set_stimulus_calculator(std::make_shared<Stimulus>());
 
->>>>>>> c17bfb97
     auto calcium = std::make_unique<CalciumCalculator>();
     calcium->set_initial_calcium_calculator(
             [](MPIRank /*mpi_rank*/, NeuronID::value_type /*neuron_id*/) { return 0.0; });
