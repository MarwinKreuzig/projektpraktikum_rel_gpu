#include "../googletest/include/gtest/gtest.h"

#include <algorithm>
#include <array>
#include <fstream>
#include <memory>
#include <numeric>
#include <random>
#include <set>
#include <sstream>
#include <string>
#include <tuple>
#include <vector>

#include "commons.h"

#define protected public
#include "../source/sim/NeuronToSubdomainAssignment.h"
#include "../source/structure/Partition.h"
#include "../source/sim/SubdomainFromNeuronDensity.h"
#include "../source/sim/SubdomainFromFile.h"
#include "../source/util/RelearnException.h"

void sort_indices(const std::vector<Vec3d>& vectors, std::vector<int>& sequence) {
    sequence = std::vector<int>(vectors.size());
    std::iota(sequence.begin(), sequence.end(), 0);

    std::stable_sort(sequence.begin(), sequence.end(),
        [&vectors](int i1, int i2) { return vectors[i1] < vectors[i2]; });
}

void check_types_fraction(std::vector<SignalType>& types, double& frac_ex, unsigned long long total_subdomains, const size_t& num_neurons) {
<<<<<<< HEAD
	size_t neurons_ex = 0;
	size_t neurons_in = 0;

	for (auto& type : types) {
		if (type == SignalType::EXCITATORY) {
			neurons_ex++;
		}
		else if (type == SignalType::INHIBITORY) {
			neurons_in++;
		}
	}

	auto frac_ex_ = (static_cast<double>(neurons_ex) / static_cast<double>(neurons_ex + neurons_in));
	EXPECT_NEAR(frac_ex, frac_ex_, static_cast<double>(total_subdomains) / static_cast<double>(num_neurons));
}

void check_positions(std::vector<NeuronToSubdomainAssignment::Position>& pos, double um_per_neuron, size_t& expected_neurons_per_dimension, bool* flags) {
	std::vector<Vec3<size_t>> pos_fixed;
	for (auto& p : pos) {
		pos_fixed.emplace_back((Vec3<size_t>)(p * (1 / um_per_neuron)));
	}

	for (auto& p : pos_fixed) {
		auto x = p.get_x();
		auto y = p.get_y();
		auto z = p.get_z();

		EXPECT_LE(x, expected_neurons_per_dimension);
		EXPECT_LE(y, expected_neurons_per_dimension);
		EXPECT_LE(z, expected_neurons_per_dimension);

		auto idx = x * expected_neurons_per_dimension * expected_neurons_per_dimension + y * expected_neurons_per_dimension + z;
		auto& val = flags[idx];
		EXPECT_FALSE(val);
		val = true;
	}
}

void generate_neuron_positions(std::vector<Vec3d>& positions,
	std::vector<std::string>& area_names, std::vector<SignalType>& types) {
=======
    size_t neurons_ex = 0;
    size_t neurons_in = 0;

    for (auto& type : types) {
        if (type == SignalType::EXCITATORY) {
            neurons_ex++;
        } else if (type == SignalType::INHIBITORY) {
            neurons_in++;
        }
    }

    auto frac_ex_ = (static_cast<double>(neurons_ex) / static_cast<double>(neurons_ex + neurons_in));
    ASSERT_NEAR(frac_ex, frac_ex_, static_cast<double>(total_subdomains) / static_cast<double>(num_neurons));
}

void check_positions(std::vector<NeuronToSubdomainAssignment::Position>& pos, double um_per_neuron, size_t& expected_neurons_per_dimension, bool* flags) {
    std::vector<Vec3<size_t>> pos_fixed;
    for (auto& p : pos) {
        pos_fixed.emplace_back((Vec3<size_t>)(p * (1 / um_per_neuron)));
    }

    for (auto& p : pos_fixed) {
        auto x = p.get_x();
        auto y = p.get_y();
        auto z = p.get_z();

        ASSERT_LE(x, expected_neurons_per_dimension);
        ASSERT_LE(y, expected_neurons_per_dimension);
        ASSERT_LE(z, expected_neurons_per_dimension);

        auto idx = x * expected_neurons_per_dimension * expected_neurons_per_dimension + y * expected_neurons_per_dimension + z;
        auto& val = flags[idx];
        ASSERT_FALSE(val);
        val = true;
    }
}

void generate_neuron_positions(std::vector<Vec3d>& positions,
    std::vector<std::string>& area_names, std::vector<SignalType>& types) {
>>>>>>> 800411ec

    std::uniform_int_distribution<size_t> uid(1, 1000);
    std::uniform_real_distribution<double> urd(0.0, 1.0);

    auto num_neurons = uid(mt);
    auto frac_ex = urd(mt);
    auto um_per_neuron = urd(mt) * 100;

    SubdomainFromNeuronDensity sfnd{ num_neurons, frac_ex, um_per_neuron };

    auto num_neurons_ = sfnd.desired_num_neurons();

    ASSERT_EQ(num_neurons, num_neurons_);

    auto box_length = sfnd.get_simulation_box_length().get_maximum();

    sfnd.fill_subdomain(0, 1, Vec3d{ 0 }, Vec3d{ box_length });

    positions = sfnd.neuron_positions(0, 1, Vec3d{ 0 }, Vec3d{ box_length });
    area_names = sfnd.neuron_area_names(0, 1, Vec3d{ 0 }, Vec3d{ box_length });
    types = sfnd.neuron_types(0, 1, Vec3d{ 0 }, Vec3d{ box_length });

    ASSERT_EQ(num_neurons, positions.size());
    ASSERT_EQ(num_neurons, area_names.size());
    ASSERT_EQ(num_neurons, types.size());

    sfnd.write_neurons_to_file("neurons.tmp");
}

TEST(TestRandomNeuronPlacement, test_constructor) {
    setup();

<<<<<<< HEAD
	std::uniform_int_distribution<size_t> uid(1, 10000);
	std::uniform_real_distribution<double> urd(0.0, 1.0);
=======
    std::uniform_int_distribution<size_t> uid(1, 10000);
    std::uniform_real_distribution<double> urd(0.0, 1.0);
>>>>>>> 800411ec

    mt.seed(rand());

    for (auto i = 0; i < iterations; i++) {
        auto num_neurons = uid(mt);
        auto frac_ex = urd(mt);
        auto um_per_neuron = urd(mt) * 100;

        SubdomainFromNeuronDensity sfnd{ num_neurons, frac_ex, um_per_neuron };

        auto num_neurons_ = sfnd.desired_num_neurons();
        auto frac_ex_ = sfnd.desired_ratio_neurons_exc();

        ASSERT_EQ(num_neurons, num_neurons_);

        ASSERT_NEAR(frac_ex, frac_ex_, 1.0 / num_neurons);

<<<<<<< HEAD
		EXPECT_NEAR(sfnd.get_simulation_box_length().get_x(),
			ceil(pow(static_cast<double>(num_neurons), 1 / 3.)) * um_per_neuron,
			1.0 / num_neurons);
=======
        ASSERT_NEAR(sfnd.get_simulation_box_length().get_x(),
            ceil(pow(static_cast<double>(num_neurons), 1 / 3.)) * um_per_neuron,
            1.0 / num_neurons);
>>>>>>> 800411ec

        ASSERT_EQ(0, sfnd.placed_num_neurons());
        ASSERT_EQ(0, sfnd.placed_ratio_neurons_exc());
    }
}

TEST(TestRandomNeuronPlacement, test_lazily_fill) {
    setup();

<<<<<<< HEAD
	std::uniform_int_distribution<size_t> uid(1, 10000);
	std::uniform_real_distribution<double> urd(0.0, 1.0);
=======
    std::uniform_int_distribution<size_t> uid(1, 10000);
    std::uniform_real_distribution<double> urd(0.0, 1.0);
>>>>>>> 800411ec

    mt.seed(rand());

    for (auto i = 0; i < iterations; i++) {
        auto num_neurons = uid(mt);
        auto frac_ex = urd(mt);
        auto um_per_neuron = urd(mt) * 100;

        auto lower_bound_ex = static_cast<size_t>(floor(num_neurons * frac_ex));
        auto upper_bound_ex = static_cast<size_t>(ceil(num_neurons * frac_ex));

        SubdomainFromNeuronDensity sfnd{ num_neurons, frac_ex, um_per_neuron };

        auto box_length = sfnd.get_simulation_box_length().get_maximum();

        ASSERT_GE(box_length, 0);

        sfnd.fill_subdomain(0, 1, Vec3d{ 0 }, Vec3d{ box_length });

        auto num_neurons_ = sfnd.desired_num_neurons();
        auto frac_ex_ = sfnd.desired_ratio_neurons_exc();

        ASSERT_EQ(num_neurons, num_neurons_);

        ASSERT_NEAR(frac_ex, frac_ex_, 1.0 / num_neurons);

        ASSERT_EQ(sfnd.desired_num_neurons(), sfnd.placed_num_neurons());
        ASSERT_NEAR(sfnd.desired_ratio_neurons_exc(), sfnd.placed_ratio_neurons_exc(), 1.0 / num_neurons);

        ASSERT_LE(sfnd.desired_ratio_neurons_exc(), sfnd.placed_ratio_neurons_exc());
    }
}

TEST(TestRandomNeuronPlacement, test_lazily_fill_multiple) {
    setup();

    std::uniform_int_distribution<size_t> uid(1, 10000);
    std::uniform_int_distribution<size_t> uid_fills(1, 10);
    std::uniform_real_distribution<double> urd(0.0, 1.0);

    mt.seed(rand());

    for (auto i = 0; i < iterations; i++) {
        auto num_neurons = uid(mt);
        auto frac_ex = urd(mt);
        auto um_per_neuron = urd(mt) * 100;

        auto lower_bound_ex = static_cast<size_t>(floor(num_neurons * frac_ex));
        auto upper_bound_ex = static_cast<size_t>(ceil(num_neurons * frac_ex));

        SubdomainFromNeuronDensity sfnd{ num_neurons, frac_ex, um_per_neuron };

        auto box_length = sfnd.get_simulation_box_length().get_maximum();

        ASSERT_GE(box_length, 0);

        auto num_fills = uid_fills(mt);

        for (auto j = 0; j < num_fills; j++) {
            if (j >= 1) {
                ASSERT_THROW(sfnd.fill_subdomain(0, 1, Vec3d{ 0 }, Vec3d{ box_length }), RelearnException);
            } else {
                sfnd.fill_subdomain(0, 1, Vec3d{ 0 }, Vec3d{ box_length });
            }
        }

        auto num_neurons_ = sfnd.desired_num_neurons();
        auto frac_ex_ = sfnd.desired_ratio_neurons_exc();

        ASSERT_EQ(num_neurons, num_neurons_);

        ASSERT_NEAR(frac_ex, frac_ex_, 1.0 / num_neurons);

        ASSERT_EQ(sfnd.desired_num_neurons(), sfnd.placed_num_neurons());
        ASSERT_NEAR(sfnd.desired_ratio_neurons_exc(), sfnd.placed_ratio_neurons_exc(), 1.0 / num_neurons);

        ASSERT_LE(sfnd.desired_ratio_neurons_exc(), sfnd.placed_ratio_neurons_exc());
    }
}

TEST(TestRandomNeuronPlacement, test_lazily_fill_positions) {
    setup();
<<<<<<< HEAD

	std::uniform_int_distribution<size_t> uid(1, 10000);
	std::uniform_real_distribution<double> urd(0.0, 1.0);
=======
>>>>>>> 800411ec

    std::uniform_int_distribution<size_t> uid(1, 10000);
    std::uniform_real_distribution<double> urd(0.0, 1.0);

    mt.seed(rand());

    for (auto i = 0; i < iterations; i++) {
        auto num_neurons = uid(mt);
        auto frac_ex = urd(mt);
        auto um_per_neuron = urd(mt) * 100;

        auto expected_neurons_per_dimension = static_cast<size_t>(ceil(pow(num_neurons, 1.0 / 3.0)));
        auto size = expected_neurons_per_dimension * expected_neurons_per_dimension * expected_neurons_per_dimension;

        std::vector<bool> flags(size, false);

        SubdomainFromNeuronDensity sfnd{ num_neurons, frac_ex, um_per_neuron };

        auto box_length = sfnd.get_simulation_box_length().get_maximum();

        sfnd.fill_subdomain(0, 1, Vec3d{ 0 }, Vec3d{ box_length });

        std::vector<Vec3d> pos = sfnd.neuron_positions(0, 1, Vec3d{ 0 }, Vec3d{ box_length });

        ASSERT_EQ(pos.size(), num_neurons);

<<<<<<< HEAD
		for (auto& p : pos_fixed) {
			auto x = p.get_x();
			auto y = p.get_y();
			auto z = p.get_z();
=======
        std::vector<Vec3<size_t>> pos_fixed;
        for (auto& p : pos) {
            pos_fixed.emplace_back((Vec3<size_t>)(p * (1 / um_per_neuron)));
        }
>>>>>>> 800411ec

        for (auto& p : pos_fixed) {
            auto x = p.get_x();
            auto y = p.get_y();
            auto z = p.get_z();

            ASSERT_LE(x, expected_neurons_per_dimension);
            ASSERT_LE(y, expected_neurons_per_dimension);
            ASSERT_LE(z, expected_neurons_per_dimension);

<<<<<<< HEAD
		std::vector<SignalType> types;
		sfnd.neuron_types(0, 1, Vec3d{ 0 }, Vec3d{ box_length }, types);
=======
            auto idx = x * expected_neurons_per_dimension * expected_neurons_per_dimension + y * expected_neurons_per_dimension + z;
            ASSERT_FALSE(flags[idx]);
            flags[idx] = true;
        }
>>>>>>> 800411ec

        std::vector<SignalType> types = sfnd.neuron_types(0, 1, Vec3d{ 0 }, Vec3d{ box_length });

<<<<<<< HEAD
		for (auto& type : types) {
			if (type == SignalType::EXCITATORY) {
				neurons_ex++;
			}
			else if (type == SignalType::INHIBITORY) {
				neurons_in++;
			}
		}
=======
        size_t neurons_ex = 0;
        size_t neurons_in = 0;
>>>>>>> 800411ec

        for (auto& type : types) {
            if (type == SignalType::EXCITATORY) {
                neurons_ex++;
            } else if (type == SignalType::INHIBITORY) {
                neurons_in++;
            }
        }

        auto frac_ex_ = (static_cast<double>(neurons_ex) / static_cast<double>(neurons_ex + neurons_in));
        ASSERT_NEAR(frac_ex, frac_ex_, 1.0 / static_cast<double>(num_neurons));
    }
}

TEST(TestRandomNeuronPlacement, test_lazily_fill_positions_multiple_subdomains) {
    setup();

    std::uniform_int_distribution<size_t> uid(1, 10000);
    std::uniform_real_distribution<double> urd(0.0, 1.0);

    mt.seed(rand());

    std::uniform_int_distribution<size_t> uid_subdomains(1, 5);

    for (auto i = 0; i < iterations; i++) {
        auto num_neurons = uid(mt);
        auto frac_ex = urd(mt);
        auto um_per_neuron = urd(mt) * 100;

        auto subdomains_x = uid_subdomains(mt);
        auto subdomains_y = uid_subdomains(mt);
        auto subdomains_z = uid_subdomains(mt);

        auto total_subdomains = subdomains_x * subdomains_y * subdomains_z;

        auto expected_neurons_per_dimension = static_cast<size_t>(ceil(pow(num_neurons, 1.0 / 3.0)));
        auto size = expected_neurons_per_dimension * expected_neurons_per_dimension * expected_neurons_per_dimension;

        std::vector<bool> flags(size, false);

        SubdomainFromNeuronDensity sfnd{ num_neurons, frac_ex, um_per_neuron };

        auto box_length = sfnd.get_simulation_box_length().get_maximum();

        auto subdomain_length_x = box_length / subdomains_x;
        auto subdomain_length_y = box_length / subdomains_y;
        auto subdomain_length_z = box_length / subdomains_z;

        sfnd.fill_subdomain(0, 1, Vec3d{ 0 }, Vec3d{ box_length });

        std::vector<Vec3d> pos;
        for (auto x_it = 0; x_it < subdomains_x; x_it++) {
            for (auto y_it = 0; y_it < subdomains_y; y_it++) {
                for (auto z_it = 0; z_it < subdomains_z; z_it++) {
                    Vec3d subdomain_min{ x_it * subdomain_length_x, y_it * subdomain_length_y, z_it * subdomain_length_z };
                    Vec3d subdomain_max{ (x_it + 1) * subdomain_length_x, (y_it + 1) * subdomain_length_y, (z_it + 1) * subdomain_length_z };

                    auto current_idx = z_it + y_it * subdomains_z + x_it * subdomains_z * subdomains_y;

                    if (x_it == 0 && y_it == 0 && z_it == 0) {
                        auto vec = sfnd.neuron_positions(current_idx, total_subdomains, subdomain_min, subdomain_max);
                        pos.insert(pos.end(), vec.begin(), vec.end());
                    } else {
                        ASSERT_THROW(auto vec = sfnd.neuron_positions(current_idx, total_subdomains, subdomain_min, subdomain_max), RelearnException);
                    }
                }
            }
        }

        ASSERT_EQ(pos.size(), num_neurons);

        std::vector<Vec3<size_t>> pos_fixed;
        for (auto& p : pos) {
            pos_fixed.emplace_back((Vec3<size_t>)(p * (1 / um_per_neuron)));
        }

<<<<<<< HEAD
		for (auto& p : pos_fixed) {
			auto x = p.get_x();
			auto y = p.get_y();
			auto z = p.get_z();
=======
        for (auto& p : pos_fixed) {
            auto x = p.get_x();
            auto y = p.get_y();
            auto z = p.get_z();
>>>>>>> 800411ec

            ASSERT_LE(x, expected_neurons_per_dimension);
            ASSERT_LE(y, expected_neurons_per_dimension);
            ASSERT_LE(z, expected_neurons_per_dimension);

            auto idx = x * expected_neurons_per_dimension * expected_neurons_per_dimension + y * expected_neurons_per_dimension + z;
            ASSERT_FALSE(flags[idx]);
            flags[idx] = true;
        }

<<<<<<< HEAD
		std::vector<SignalType> types;
		sfnd.neuron_types(0, 1, Vec3d{ 0 }, Vec3d{ box_length }, types);
=======
        std::vector<SignalType> types = sfnd.neuron_types(0, 1, Vec3d{ 0 }, Vec3d{ box_length });
>>>>>>> 800411ec

        size_t neurons_ex = 0;
        size_t neurons_in = 0;

<<<<<<< HEAD
		for (auto& type : types) {
			if (type == SignalType::EXCITATORY) {
				neurons_ex++;
			}
			else if (type == SignalType::INHIBITORY) {
				neurons_in++;
			}
		}
=======
        for (auto& type : types) {
            if (type == SignalType::EXCITATORY) {
                neurons_ex++;
            } else if (type == SignalType::INHIBITORY) {
                neurons_in++;
            }
        }
>>>>>>> 800411ec

        auto frac_ex_ = (static_cast<double>(neurons_ex) / static_cast<double>(neurons_ex + neurons_in));
        ASSERT_NEAR(frac_ex, frac_ex_, static_cast<double>(total_subdomains) / static_cast<double>(num_neurons));
    }
}

TEST(TestRandomNeuronPlacement, test_multiple_lazily_fill_positions_multiple_subdomains) {
    setup();

<<<<<<< HEAD
	std::uniform_int_distribution<size_t> uid(1, 10000);
	std::uniform_real_distribution<double> urd(0.0, 1.0);
=======
    std::uniform_int_distribution<size_t> uid(1, 10000);
    std::uniform_real_distribution<double> urd(0.0, 1.0);
>>>>>>> 800411ec

    mt.seed(rand());

    std::uniform_int_distribution<size_t> uid_subdomains(1, 5);

    for (auto i = 0; i < iterations; i++) {
        auto num_neurons = uid(mt);
        auto frac_ex = urd(mt);
        auto um_per_neuron = urd(mt) * 100;

        auto subdomains_x = uid_subdomains(mt);
        auto subdomains_y = uid_subdomains(mt);
        auto subdomains_z = uid_subdomains(mt);

        Vec3<size_t> subdomains{ subdomains_x, subdomains_y, subdomains_z };

        auto total_subdomains = subdomains_x * subdomains_y * subdomains_z;

        auto expected_neurons_per_dimension = static_cast<size_t>(ceil(pow(num_neurons, 1.0 / 3.0)));
        auto size = expected_neurons_per_dimension * expected_neurons_per_dimension * expected_neurons_per_dimension;

        auto flags = new bool[size];
        for (auto j = 0; j < size; j++) {
            flags[j] = false;
        }

        SubdomainFromNeuronDensity sfnd{ num_neurons, frac_ex, um_per_neuron };

        auto box_length = sfnd.get_simulation_box_length().get_maximum();

        auto subdomain_length_x = box_length / subdomains_x;
        auto subdomain_length_y = box_length / subdomains_y;
        auto subdomain_length_z = box_length / subdomains_z;

        std::vector<Vec3d> pos;
        for (size_t x_it = 0; x_it < subdomains_x; x_it++) {
            for (size_t y_it = 0; y_it < subdomains_y; y_it++) {
                for (size_t z_it = 0; z_it < subdomains_z; z_it++) {
                    auto current_idx = z_it + y_it * subdomains_z + x_it * subdomains_z * subdomains_y;

                    Vec3d subdomain_min{};
                    Vec3d subdomain_max{};

                    Vec3<size_t> subdomain_pos{ x_it, y_it, z_it };
                    std::tie(subdomain_min, subdomain_max) = sfnd.get_subdomain_boundaries(subdomain_pos, subdomains);

                    sfnd.fill_subdomain(current_idx, total_subdomains, subdomain_min, subdomain_max);
                    auto vec = sfnd.neuron_positions(current_idx, total_subdomains, subdomain_min, subdomain_max);
                    pos.insert(pos.end(), vec.begin(), vec.end());
                }
            }
        }

        auto diff_neurons = std::max(pos.size(), num_neurons) - std::min(pos.size(), num_neurons);
        ASSERT_LE(diff_neurons, total_subdomains);

        check_positions(pos, um_per_neuron, expected_neurons_per_dimension, flags);

<<<<<<< HEAD
		std::vector<SignalType> types;
		sfnd.neuron_types(0, 1, Vec3d{ 0 }, Vec3d{ box_length }, types);
=======
        std::vector<SignalType> types = sfnd.neuron_types(0, 1, Vec3d{ 0 }, Vec3d{ box_length });
>>>>>>> 800411ec

        check_types_fraction(types, frac_ex, total_subdomains, num_neurons);

<<<<<<< HEAD
		delete[] flags;
	}
=======
        delete[] flags;
    }
>>>>>>> 800411ec
}

TEST(TestRandomNeuronPlacement, test_saving) {
    setup();

<<<<<<< HEAD
	std::uniform_int_distribution<size_t> uid(1, 1000);
	std::uniform_real_distribution<double> urd(0.0, 1.0);
=======
    std::uniform_int_distribution<size_t> uid(1, 1000);
    std::uniform_real_distribution<double> urd(0.0, 1.0);
>>>>>>> 800411ec

    mt.seed(rand());

<<<<<<< HEAD
	for (auto i = 0; i < iterations; i++) {
		std::vector<Vec3d> positions;
		std::vector<std::string> area_names;
		std::vector<SignalType> types;
=======
    for (auto i = 0; i < iterations; i++) {
        std::vector<Vec3d> positions;
        std::vector<std::string> area_names;
        std::vector<SignalType> types;
>>>>>>> 800411ec

        generate_neuron_positions(positions, area_names, types);

        auto num_neurons = positions.size();

        std::ifstream file("neurons.tmp", std::ios::binary | std::ios::in);

        std::vector<std::string> lines;

        std::string str;
        while (std::getline(file, str)) {
            if (str[0] == '#') {
                continue;
            }

            lines.emplace_back(str);
        }

        file.close();

        ASSERT_EQ(num_neurons, lines.size());

        std::vector<bool> is_there(num_neurons);

<<<<<<< HEAD
		for (auto j = 0; j < num_neurons; j++) {
			const Vec3d& desired_position = positions[j];
			const std::string& desired_area_name = area_names[j];
			const SignalType& desired_signal_type = types[j];
=======
        for (auto j = 0; j < num_neurons; j++) {
            const Vec3d& desired_position = positions[j];
            const std::string& desired_area_name = area_names[j];
            const SignalType& desired_signal_type = types[j];
>>>>>>> 800411ec

            const std::string& current_line = lines[j];

            std::stringstream sstream(current_line);

            size_t id;
            double x;
            double y;
            double z;
            std::string area;
            std::string type_string;

            sstream
                >> id
                >> x
                >> y
                >> z
                >> area
                >> type_string;

            ASSERT_TRUE(0 < id);
            ASSERT_TRUE(id <= num_neurons);

<<<<<<< HEAD
			EXPECT_FALSE(is_there[id - 1]);
			is_there[id - 1] = true;

			EXPECT_NEAR(x, desired_position.get_x(), eps);
			EXPECT_NEAR(y, desired_position.get_y(), eps);
			EXPECT_NEAR(z, desired_position.get_z(), eps);

			SignalType type;
			if (type_string == "ex") {
				type = SignalType::EXCITATORY;
			}
			else if (type_string == "in") {
				type = SignalType::INHIBITORY;
			}
			else {
				EXPECT_TRUE(false);
			}
=======
            ASSERT_FALSE(is_there[id - 1]);
            is_there[id - 1] = true;

            ASSERT_NEAR(x, desired_position.get_x(), eps);
            ASSERT_NEAR(y, desired_position.get_y(), eps);
            ASSERT_NEAR(z, desired_position.get_z(), eps);

            SignalType type;
            if (type_string == "ex") {
                type = SignalType::EXCITATORY;
            } else if (type_string == "in") {
                type = SignalType::INHIBITORY;
            } else {
                ASSERT_TRUE(false);
            }
>>>>>>> 800411ec

            ASSERT_TRUE(area == desired_area_name);
            ASSERT_TRUE(type == desired_signal_type);
        }
    }
}

TEST(TestRandomNeuronPlacement, test_reloading) {
    setup();
<<<<<<< HEAD

	std::uniform_int_distribution<size_t> uid(1, 1000);
	std::uniform_real_distribution<double> urd(0.0, 1.0);
=======
>>>>>>> 800411ec

    std::uniform_int_distribution<size_t> uid(1, 1000);
    std::uniform_real_distribution<double> urd(0.0, 1.0);

    mt.seed(rand());

<<<<<<< HEAD
	for (auto i = 0; i < iterations; i++) {
		std::vector<Vec3d> positions;
		std::vector<std::string> area_names;
		std::vector<SignalType> types;
=======
    auto part = std::make_shared<Partition>(1, 0);
>>>>>>> 800411ec

    for (auto i = 0; i < iterations; i++) {
        std::vector<Vec3d> positions;
        std::vector<std::string> area_names;
        std::vector<SignalType> types;

        generate_neuron_positions(positions, area_names, types);

<<<<<<< HEAD
		SubdomainFromFile sff{ "neurons.tmp", *part };

		std::vector<Vec3d> loaded_positions;
		std::vector<std::string> loaded_area_names;
		std::vector<SignalType> loaded_types;
=======
        auto num_neurons = positions.size();

        SubdomainFromFile sff{ "neurons.tmp" };
        part->set_total_num_neurons(sff.get_total_num_neurons_in_file());
>>>>>>> 800411ec

        const auto box_length = sff.get_simulation_box_length().get_maximum();

        sff.fill_subdomain(0, 1, Vec3d{ 0 }, Vec3d{ box_length });

        std::vector<Vec3d> loaded_positions = sff.neuron_positions(0, 1, Vec3d{ 0 }, Vec3d{ box_length });
        std::vector<std::string> loaded_area_names = sff.neuron_area_names(0, 1, Vec3d{ 0 }, Vec3d{ box_length });
        std::vector<SignalType> loaded_types = sff.neuron_types(0, 1, Vec3d{ 0 }, Vec3d{ box_length });

        for (auto j = 0; j < num_neurons; j++) {
            const auto& curr_pos = positions[j];
            const auto& curr_loaded_pos = loaded_positions[j];

<<<<<<< HEAD
			EXPECT_NEAR(curr_pos.get_x(), curr_loaded_pos.get_x(), eps);
			EXPECT_NEAR(curr_pos.get_y(), curr_loaded_pos.get_y(), eps);
			EXPECT_NEAR(curr_pos.get_z(), curr_loaded_pos.get_z(), eps);
=======
            ASSERT_NEAR(curr_pos.get_x(), curr_loaded_pos.get_x(), eps);
            ASSERT_NEAR(curr_pos.get_y(), curr_loaded_pos.get_y(), eps);
            ASSERT_NEAR(curr_pos.get_z(), curr_loaded_pos.get_z(), eps);
>>>>>>> 800411ec

            const auto& curr_name = area_names[j];
            const auto& curr_loaded_name = loaded_area_names[j];

            ASSERT_EQ(curr_name, curr_loaded_name);

            const auto& curr_type = types[j];
            const auto& curr_loaded_type = loaded_types[j];

            ASSERT_EQ(curr_type, curr_loaded_type);
        }
    }
}

TEST(TestRandomNeuronPlacement, test_reloading_multiple) {
    setup();
<<<<<<< HEAD

	std::uniform_int_distribution<size_t> uid(1, 1000);
	std::uniform_real_distribution<double> urd(0.0, 1.0);
=======
>>>>>>> 800411ec

    std::uniform_int_distribution<size_t> uid(1, 1000);
    std::uniform_real_distribution<double> urd(0.0, 1.0);

    mt.seed(rand());

<<<<<<< HEAD
	for (auto i = 0; i < iterations; i++) {
		std::vector<Vec3d> positions;
		std::vector<std::string> area_names;
		std::vector<SignalType> types;
=======
    auto part = std::make_shared<Partition>(1, 0);
>>>>>>> 800411ec

    for (auto i = 0; i < iterations; i++) {
        std::vector<Vec3d> positions;
        std::vector<std::string> area_names;
        std::vector<SignalType> types;

        generate_neuron_positions(positions, area_names, types);

<<<<<<< HEAD
		SubdomainFromFile sff{ "neurons.tmp", *part };

		std::array<std::vector<Vec3d>, 8> loaded_positions;
		std::array<std::vector<std::string>, 8> loaded_area_names;
		std::array<std::vector<SignalType>, 8> loaded_types;
=======
        auto num_neurons = positions.size();

        SubdomainFromFile sff{ "neurons.tmp" };
>>>>>>> 800411ec

        part->set_total_num_neurons(sff.get_total_num_neurons_in_file());

        std::array<std::vector<Vec3d>, 8> loaded_positions;
        std::array<std::vector<std::string>, 8> loaded_area_names;
        std::array<std::vector<SignalType>, 8> loaded_types;

<<<<<<< HEAD
		std::vector<Vec3d> total_loaded_positions;
		std::vector<std::string> total_loaded_area_names;
		std::vector<SignalType> total_loaded_types;
=======
        std::vector<Vec3<size_t>> indices;
        indices.emplace_back(0, 0, 0);
        indices.emplace_back(0, 0, 1);
        indices.emplace_back(0, 1, 0);
        indices.emplace_back(1, 0, 0);
        indices.emplace_back(0, 1, 1);
        indices.emplace_back(1, 0, 1);
        indices.emplace_back(1, 1, 0);
        indices.emplace_back(1, 1, 1);
>>>>>>> 800411ec

        const auto box_length = sff.get_simulation_box_length().get_maximum();

        std::vector<Vec3d> total_loaded_positions;
        std::vector<std::string> total_loaded_area_names;
        std::vector<SignalType> total_loaded_types;

        for (auto j = 0; j < 8; j++) {
            const auto& idx = indices[j];

            Vec3d min{ 0 };
            Vec3d max{ 0 };

            std::tie(min, max) = sff.get_subdomain_boundaries(idx, { 2, 2, 2 });

            sff.fill_subdomain(j, 8, min, max);

            loaded_positions[j] = sff.neuron_positions(j, 8, min, max);
            loaded_area_names[j] = sff.neuron_area_names(j, 8, min, max);
            loaded_types[j] = sff.neuron_types(j, 8, min, max);

            total_loaded_positions.insert(total_loaded_positions.end(), loaded_positions[j].begin(), loaded_positions[j].end());
            total_loaded_area_names.insert(total_loaded_area_names.end(), loaded_area_names[j].begin(), loaded_area_names[j].end());
            total_loaded_types.insert(total_loaded_types.end(), loaded_types[j].begin(), loaded_types[j].end());
        }

        ASSERT_EQ(num_neurons, total_loaded_positions.size());
        ASSERT_EQ(num_neurons, total_loaded_area_names.size());
        ASSERT_EQ(num_neurons, total_loaded_types.size());

        std::vector<int> random_sequence;
        sort_indices(positions, random_sequence);

        std::vector<int> total_loaded_sequence;
        sort_indices(total_loaded_positions, total_loaded_sequence);

<<<<<<< HEAD
			EXPECT_NEAR(curr_pos.get_x(), curr_loaded_pos.get_x(), eps);
			EXPECT_NEAR(curr_pos.get_y(), curr_loaded_pos.get_y(), eps);
			EXPECT_NEAR(curr_pos.get_z(), curr_loaded_pos.get_z(), eps);
=======
        for (auto j = 0; j < num_neurons; j++) {
            auto random_idx = random_sequence[j];
            auto total_loaded_idx = total_loaded_sequence[j];
>>>>>>> 800411ec

            const auto& curr_pos = positions[random_idx];
            const auto& curr_loaded_pos = total_loaded_positions[total_loaded_idx];

            ASSERT_NEAR(curr_pos.get_x(), curr_loaded_pos.get_x(), eps);
            ASSERT_NEAR(curr_pos.get_y(), curr_loaded_pos.get_y(), eps);
            ASSERT_NEAR(curr_pos.get_z(), curr_loaded_pos.get_z(), eps);

            const auto& curr_name = area_names[random_idx];
            const auto& curr_loaded_name = total_loaded_area_names[total_loaded_idx];

            ASSERT_EQ(curr_name, curr_loaded_name);

            const auto& curr_type = types[random_idx];
            const auto& curr_loaded_type = total_loaded_types[total_loaded_idx];

            ASSERT_EQ(curr_type, curr_loaded_type);
        }
    }
}

bool operator<(const NeuronToSubdomainAssignment::Node& a, const NeuronToSubdomainAssignment::Node& b) {
    return NeuronToSubdomainAssignment::Node::less()(a, b);
}

TEST(TestNeuronPlacementStoreLoad, test_neuron_placement_store_and_load) {
    setup();

<<<<<<< HEAD
	const std::string file{ "./test_output_positions_id.txt" };

	constexpr auto subdomain_id = 0;
	constexpr auto num_neurons = 10;
	constexpr auto frac_neurons_exc = 0.5;

	// create from density
	SubdomainFromNeuronDensity sdnd{ num_neurons, frac_neurons_exc, 26 };
	// fill_subdomain
	sdnd.fill_subdomain(subdomain_id, 1, Vec3d{ 0 }, Vec3d{ sdnd.simulation_box_length.get_maximum() });
	// save to file
	sdnd.write_neurons_to_file(file);

	auto part = std::make_shared<Partition>(1, 0);
	// load from file
        SubdomainFromFile sdff{ file, *part };
	// fill_subdomain from file
	sdff.fill_subdomain(subdomain_id, 1, Vec3d{ 0 }, Vec3d{ sdff.simulation_box_length.get_maximum() });

	// check neuron placement numbers
	EXPECT_EQ(sdff.desired_num_neurons(), sdnd.desired_num_neurons());
	EXPECT_EQ(sdff.placed_num_neurons(), sdnd.placed_num_neurons());
	EXPECT_EQ(sdff.desired_ratio_neurons_exc(), sdnd.desired_ratio_neurons_exc());
	EXPECT_EQ(sdff.placed_ratio_neurons_exc(), sdnd.placed_ratio_neurons_exc());

	// check simulation_box_length
	// sdnd sets a box size in which it places neurons via estimation
	// sdff reads the file and uses a box size which fits the maximum position of any neuron, in which the neurons fit
	EXPECT_LE(sdff.get_simulation_box_length().get_x(), sdnd.get_simulation_box_length().get_x());
	EXPECT_LE(sdff.get_simulation_box_length().get_y(), sdnd.get_simulation_box_length().get_y());
	EXPECT_LE(sdff.get_simulation_box_length().get_z(), sdnd.get_simulation_box_length().get_z());

	// check for same number of subdomains
	EXPECT_EQ(sdff.neurons_in_subdomain.size(), sdnd.neurons_in_subdomain.size());

	// compare both neurons_in_subdomain maps for differences
	std::vector<decltype(sdff.neurons_in_subdomain)::value_type> diff{};
	std::set_symmetric_difference(std::begin(sdff.neurons_in_subdomain), std::end(sdff.neurons_in_subdomain),
		std::begin(sdnd.neurons_in_subdomain), std::end(sdnd.neurons_in_subdomain),
		std::back_inserter(diff));
	EXPECT_EQ(diff.size(), 0);

	// compare the written files of sdnd and sdff
	std::ifstream saved1{ file };
	sdff.write_neurons_to_file("./test_output_positions_id2.txt");
	std::ifstream saved2{ "./test_output_positions_id2.txt" };

	for (std::string line1{}, line2{}; std::getline(saved1, line1) && std::getline(saved2, line2);) {
		EXPECT_EQ(line1, line2);
	}
=======
    const std::string file{ "./test_output_positions_id.txt" };

    constexpr auto subdomain_id = 0;
    constexpr auto num_neurons = 10;
    constexpr auto frac_neurons_exc = 0.5;

    // create from density
    SubdomainFromNeuronDensity sdnd{ num_neurons, frac_neurons_exc, 26 };
    // fill_subdomain
    sdnd.fill_subdomain(subdomain_id, 1, Vec3d{ 0 }, Vec3d{ sdnd.get_simulation_box_length().get_maximum() });
    // save to file
    sdnd.write_neurons_to_file(file);

    auto part = std::make_shared<Partition>(1, 0);
    // load from file
    SubdomainFromFile sdff{ file };
    part->set_total_num_neurons(sdff.get_total_num_neurons_in_file());
    // fill_subdomain from file
    sdff.fill_subdomain(subdomain_id, 1, Vec3d{ 0 }, Vec3d{ sdff.get_simulation_box_length().get_maximum() });

    // check neuron placement numbers
    ASSERT_EQ(sdff.desired_num_neurons(), sdnd.desired_num_neurons());
    ASSERT_EQ(sdff.placed_num_neurons(), sdnd.placed_num_neurons());
    ASSERT_EQ(sdff.desired_ratio_neurons_exc(), sdnd.desired_ratio_neurons_exc());
    ASSERT_EQ(sdff.placed_ratio_neurons_exc(), sdnd.placed_ratio_neurons_exc());

    // check simulation_box_length
    // sdnd sets a box size in which it places neurons via estimation
    // sdff reads the file and uses a box size which fits the maximum position of any neuron, in which the neurons fit
    ASSERT_LE(sdff.get_simulation_box_length().get_x(), sdnd.get_simulation_box_length().get_x());
    ASSERT_LE(sdff.get_simulation_box_length().get_y(), sdnd.get_simulation_box_length().get_y());
    ASSERT_LE(sdff.get_simulation_box_length().get_z(), sdnd.get_simulation_box_length().get_z());

    // check for same number of subdomains
    ASSERT_EQ(sdff.get_nodes(subdomain_id).size(), sdnd.get_nodes(subdomain_id).size());

    // compare both neurons_in_subdomain maps for differences
    std::vector<NeuronToSubdomainAssignment::Node> diff{};
    std::set_symmetric_difference(std::begin(sdff.get_nodes(subdomain_id)), std::end(sdff.get_nodes(subdomain_id)),
        std::begin(sdnd.get_nodes(subdomain_id)), std::end(sdnd.get_nodes(subdomain_id)),
        std::back_inserter(diff));
    ASSERT_EQ(diff.size(), 0);

    // compare the written files of sdnd and sdff
    std::ifstream saved1{ file };
    sdff.write_neurons_to_file("./test_output_positions_id2.txt");
    std::ifstream saved2{ "./test_output_positions_id2.txt" };

    for (std::string line1{}, line2{}; std::getline(saved1, line1) && std::getline(saved2, line2);) {
        ASSERT_EQ(line1, line2);
    }
>>>>>>> 800411ec
}<|MERGE_RESOLUTION|>--- conflicted
+++ resolved
@@ -30,48 +30,6 @@
 }
 
 void check_types_fraction(std::vector<SignalType>& types, double& frac_ex, unsigned long long total_subdomains, const size_t& num_neurons) {
-<<<<<<< HEAD
-	size_t neurons_ex = 0;
-	size_t neurons_in = 0;
-
-	for (auto& type : types) {
-		if (type == SignalType::EXCITATORY) {
-			neurons_ex++;
-		}
-		else if (type == SignalType::INHIBITORY) {
-			neurons_in++;
-		}
-	}
-
-	auto frac_ex_ = (static_cast<double>(neurons_ex) / static_cast<double>(neurons_ex + neurons_in));
-	EXPECT_NEAR(frac_ex, frac_ex_, static_cast<double>(total_subdomains) / static_cast<double>(num_neurons));
-}
-
-void check_positions(std::vector<NeuronToSubdomainAssignment::Position>& pos, double um_per_neuron, size_t& expected_neurons_per_dimension, bool* flags) {
-	std::vector<Vec3<size_t>> pos_fixed;
-	for (auto& p : pos) {
-		pos_fixed.emplace_back((Vec3<size_t>)(p * (1 / um_per_neuron)));
-	}
-
-	for (auto& p : pos_fixed) {
-		auto x = p.get_x();
-		auto y = p.get_y();
-		auto z = p.get_z();
-
-		EXPECT_LE(x, expected_neurons_per_dimension);
-		EXPECT_LE(y, expected_neurons_per_dimension);
-		EXPECT_LE(z, expected_neurons_per_dimension);
-
-		auto idx = x * expected_neurons_per_dimension * expected_neurons_per_dimension + y * expected_neurons_per_dimension + z;
-		auto& val = flags[idx];
-		EXPECT_FALSE(val);
-		val = true;
-	}
-}
-
-void generate_neuron_positions(std::vector<Vec3d>& positions,
-	std::vector<std::string>& area_names, std::vector<SignalType>& types) {
-=======
     size_t neurons_ex = 0;
     size_t neurons_in = 0;
 
@@ -111,7 +69,6 @@
 
 void generate_neuron_positions(std::vector<Vec3d>& positions,
     std::vector<std::string>& area_names, std::vector<SignalType>& types) {
->>>>>>> 800411ec
 
     std::uniform_int_distribution<size_t> uid(1, 1000);
     std::uniform_real_distribution<double> urd(0.0, 1.0);
@@ -144,13 +101,8 @@
 TEST(TestRandomNeuronPlacement, test_constructor) {
     setup();
 
-<<<<<<< HEAD
-	std::uniform_int_distribution<size_t> uid(1, 10000);
-	std::uniform_real_distribution<double> urd(0.0, 1.0);
-=======
     std::uniform_int_distribution<size_t> uid(1, 10000);
     std::uniform_real_distribution<double> urd(0.0, 1.0);
->>>>>>> 800411ec
 
     mt.seed(rand());
 
@@ -168,15 +120,9 @@
 
         ASSERT_NEAR(frac_ex, frac_ex_, 1.0 / num_neurons);
 
-<<<<<<< HEAD
-		EXPECT_NEAR(sfnd.get_simulation_box_length().get_x(),
-			ceil(pow(static_cast<double>(num_neurons), 1 / 3.)) * um_per_neuron,
-			1.0 / num_neurons);
-=======
         ASSERT_NEAR(sfnd.get_simulation_box_length().get_x(),
             ceil(pow(static_cast<double>(num_neurons), 1 / 3.)) * um_per_neuron,
             1.0 / num_neurons);
->>>>>>> 800411ec
 
         ASSERT_EQ(0, sfnd.placed_num_neurons());
         ASSERT_EQ(0, sfnd.placed_ratio_neurons_exc());
@@ -186,13 +132,8 @@
 TEST(TestRandomNeuronPlacement, test_lazily_fill) {
     setup();
 
-<<<<<<< HEAD
-	std::uniform_int_distribution<size_t> uid(1, 10000);
-	std::uniform_real_distribution<double> urd(0.0, 1.0);
-=======
     std::uniform_int_distribution<size_t> uid(1, 10000);
     std::uniform_real_distribution<double> urd(0.0, 1.0);
->>>>>>> 800411ec
 
     mt.seed(rand());
 
@@ -275,12 +216,6 @@
 
 TEST(TestRandomNeuronPlacement, test_lazily_fill_positions) {
     setup();
-<<<<<<< HEAD
-
-	std::uniform_int_distribution<size_t> uid(1, 10000);
-	std::uniform_real_distribution<double> urd(0.0, 1.0);
-=======
->>>>>>> 800411ec
 
     std::uniform_int_distribution<size_t> uid(1, 10000);
     std::uniform_real_distribution<double> urd(0.0, 1.0);
@@ -307,17 +242,10 @@
 
         ASSERT_EQ(pos.size(), num_neurons);
 
-<<<<<<< HEAD
-		for (auto& p : pos_fixed) {
-			auto x = p.get_x();
-			auto y = p.get_y();
-			auto z = p.get_z();
-=======
         std::vector<Vec3<size_t>> pos_fixed;
         for (auto& p : pos) {
             pos_fixed.emplace_back((Vec3<size_t>)(p * (1 / um_per_neuron)));
         }
->>>>>>> 800411ec
 
         for (auto& p : pos_fixed) {
             auto x = p.get_x();
@@ -328,31 +256,15 @@
             ASSERT_LE(y, expected_neurons_per_dimension);
             ASSERT_LE(z, expected_neurons_per_dimension);
 
-<<<<<<< HEAD
-		std::vector<SignalType> types;
-		sfnd.neuron_types(0, 1, Vec3d{ 0 }, Vec3d{ box_length }, types);
-=======
             auto idx = x * expected_neurons_per_dimension * expected_neurons_per_dimension + y * expected_neurons_per_dimension + z;
             ASSERT_FALSE(flags[idx]);
             flags[idx] = true;
         }
->>>>>>> 800411ec
 
         std::vector<SignalType> types = sfnd.neuron_types(0, 1, Vec3d{ 0 }, Vec3d{ box_length });
 
-<<<<<<< HEAD
-		for (auto& type : types) {
-			if (type == SignalType::EXCITATORY) {
-				neurons_ex++;
-			}
-			else if (type == SignalType::INHIBITORY) {
-				neurons_in++;
-			}
-		}
-=======
         size_t neurons_ex = 0;
         size_t neurons_in = 0;
->>>>>>> 800411ec
 
         for (auto& type : types) {
             if (type == SignalType::EXCITATORY) {
@@ -429,17 +341,10 @@
             pos_fixed.emplace_back((Vec3<size_t>)(p * (1 / um_per_neuron)));
         }
 
-<<<<<<< HEAD
-		for (auto& p : pos_fixed) {
-			auto x = p.get_x();
-			auto y = p.get_y();
-			auto z = p.get_z();
-=======
         for (auto& p : pos_fixed) {
             auto x = p.get_x();
             auto y = p.get_y();
             auto z = p.get_z();
->>>>>>> 800411ec
 
             ASSERT_LE(x, expected_neurons_per_dimension);
             ASSERT_LE(y, expected_neurons_per_dimension);
@@ -450,26 +355,11 @@
             flags[idx] = true;
         }
 
-<<<<<<< HEAD
-		std::vector<SignalType> types;
-		sfnd.neuron_types(0, 1, Vec3d{ 0 }, Vec3d{ box_length }, types);
-=======
         std::vector<SignalType> types = sfnd.neuron_types(0, 1, Vec3d{ 0 }, Vec3d{ box_length });
->>>>>>> 800411ec
 
         size_t neurons_ex = 0;
         size_t neurons_in = 0;
 
-<<<<<<< HEAD
-		for (auto& type : types) {
-			if (type == SignalType::EXCITATORY) {
-				neurons_ex++;
-			}
-			else if (type == SignalType::INHIBITORY) {
-				neurons_in++;
-			}
-		}
-=======
         for (auto& type : types) {
             if (type == SignalType::EXCITATORY) {
                 neurons_ex++;
@@ -477,7 +367,6 @@
                 neurons_in++;
             }
         }
->>>>>>> 800411ec
 
         auto frac_ex_ = (static_cast<double>(neurons_ex) / static_cast<double>(neurons_ex + neurons_in));
         ASSERT_NEAR(frac_ex, frac_ex_, static_cast<double>(total_subdomains) / static_cast<double>(num_neurons));
@@ -487,13 +376,8 @@
 TEST(TestRandomNeuronPlacement, test_multiple_lazily_fill_positions_multiple_subdomains) {
     setup();
 
-<<<<<<< HEAD
-	std::uniform_int_distribution<size_t> uid(1, 10000);
-	std::uniform_real_distribution<double> urd(0.0, 1.0);
-=======
     std::uniform_int_distribution<size_t> uid(1, 10000);
     std::uniform_real_distribution<double> urd(0.0, 1.0);
->>>>>>> 800411ec
 
     mt.seed(rand());
 
@@ -552,48 +436,26 @@
 
         check_positions(pos, um_per_neuron, expected_neurons_per_dimension, flags);
 
-<<<<<<< HEAD
-		std::vector<SignalType> types;
-		sfnd.neuron_types(0, 1, Vec3d{ 0 }, Vec3d{ box_length }, types);
-=======
         std::vector<SignalType> types = sfnd.neuron_types(0, 1, Vec3d{ 0 }, Vec3d{ box_length });
->>>>>>> 800411ec
 
         check_types_fraction(types, frac_ex, total_subdomains, num_neurons);
 
-<<<<<<< HEAD
-		delete[] flags;
-	}
-=======
         delete[] flags;
     }
->>>>>>> 800411ec
 }
 
 TEST(TestRandomNeuronPlacement, test_saving) {
     setup();
 
-<<<<<<< HEAD
-	std::uniform_int_distribution<size_t> uid(1, 1000);
-	std::uniform_real_distribution<double> urd(0.0, 1.0);
-=======
     std::uniform_int_distribution<size_t> uid(1, 1000);
     std::uniform_real_distribution<double> urd(0.0, 1.0);
->>>>>>> 800411ec
-
-    mt.seed(rand());
-
-<<<<<<< HEAD
-	for (auto i = 0; i < iterations; i++) {
-		std::vector<Vec3d> positions;
-		std::vector<std::string> area_names;
-		std::vector<SignalType> types;
-=======
+
+    mt.seed(rand());
+
     for (auto i = 0; i < iterations; i++) {
         std::vector<Vec3d> positions;
         std::vector<std::string> area_names;
         std::vector<SignalType> types;
->>>>>>> 800411ec
 
         generate_neuron_positions(positions, area_names, types);
 
@@ -618,17 +480,10 @@
 
         std::vector<bool> is_there(num_neurons);
 
-<<<<<<< HEAD
-		for (auto j = 0; j < num_neurons; j++) {
-			const Vec3d& desired_position = positions[j];
-			const std::string& desired_area_name = area_names[j];
-			const SignalType& desired_signal_type = types[j];
-=======
         for (auto j = 0; j < num_neurons; j++) {
             const Vec3d& desired_position = positions[j];
             const std::string& desired_area_name = area_names[j];
             const SignalType& desired_signal_type = types[j];
->>>>>>> 800411ec
 
             const std::string& current_line = lines[j];
 
@@ -652,25 +507,6 @@
             ASSERT_TRUE(0 < id);
             ASSERT_TRUE(id <= num_neurons);
 
-<<<<<<< HEAD
-			EXPECT_FALSE(is_there[id - 1]);
-			is_there[id - 1] = true;
-
-			EXPECT_NEAR(x, desired_position.get_x(), eps);
-			EXPECT_NEAR(y, desired_position.get_y(), eps);
-			EXPECT_NEAR(z, desired_position.get_z(), eps);
-
-			SignalType type;
-			if (type_string == "ex") {
-				type = SignalType::EXCITATORY;
-			}
-			else if (type_string == "in") {
-				type = SignalType::INHIBITORY;
-			}
-			else {
-				EXPECT_TRUE(false);
-			}
-=======
             ASSERT_FALSE(is_there[id - 1]);
             is_there[id - 1] = true;
 
@@ -686,7 +522,6 @@
             } else {
                 ASSERT_TRUE(false);
             }
->>>>>>> 800411ec
 
             ASSERT_TRUE(area == desired_area_name);
             ASSERT_TRUE(type == desired_signal_type);
@@ -696,26 +531,13 @@
 
 TEST(TestRandomNeuronPlacement, test_reloading) {
     setup();
-<<<<<<< HEAD
-
-	std::uniform_int_distribution<size_t> uid(1, 1000);
-	std::uniform_real_distribution<double> urd(0.0, 1.0);
-=======
->>>>>>> 800411ec
 
     std::uniform_int_distribution<size_t> uid(1, 1000);
     std::uniform_real_distribution<double> urd(0.0, 1.0);
 
     mt.seed(rand());
 
-<<<<<<< HEAD
-	for (auto i = 0; i < iterations; i++) {
-		std::vector<Vec3d> positions;
-		std::vector<std::string> area_names;
-		std::vector<SignalType> types;
-=======
     auto part = std::make_shared<Partition>(1, 0);
->>>>>>> 800411ec
 
     for (auto i = 0; i < iterations; i++) {
         std::vector<Vec3d> positions;
@@ -724,18 +546,10 @@
 
         generate_neuron_positions(positions, area_names, types);
 
-<<<<<<< HEAD
-		SubdomainFromFile sff{ "neurons.tmp", *part };
-
-		std::vector<Vec3d> loaded_positions;
-		std::vector<std::string> loaded_area_names;
-		std::vector<SignalType> loaded_types;
-=======
         auto num_neurons = positions.size();
 
         SubdomainFromFile sff{ "neurons.tmp" };
         part->set_total_num_neurons(sff.get_total_num_neurons_in_file());
->>>>>>> 800411ec
 
         const auto box_length = sff.get_simulation_box_length().get_maximum();
 
@@ -749,15 +563,9 @@
             const auto& curr_pos = positions[j];
             const auto& curr_loaded_pos = loaded_positions[j];
 
-<<<<<<< HEAD
-			EXPECT_NEAR(curr_pos.get_x(), curr_loaded_pos.get_x(), eps);
-			EXPECT_NEAR(curr_pos.get_y(), curr_loaded_pos.get_y(), eps);
-			EXPECT_NEAR(curr_pos.get_z(), curr_loaded_pos.get_z(), eps);
-=======
             ASSERT_NEAR(curr_pos.get_x(), curr_loaded_pos.get_x(), eps);
             ASSERT_NEAR(curr_pos.get_y(), curr_loaded_pos.get_y(), eps);
             ASSERT_NEAR(curr_pos.get_z(), curr_loaded_pos.get_z(), eps);
->>>>>>> 800411ec
 
             const auto& curr_name = area_names[j];
             const auto& curr_loaded_name = loaded_area_names[j];
@@ -774,26 +582,13 @@
 
 TEST(TestRandomNeuronPlacement, test_reloading_multiple) {
     setup();
-<<<<<<< HEAD
-
-	std::uniform_int_distribution<size_t> uid(1, 1000);
-	std::uniform_real_distribution<double> urd(0.0, 1.0);
-=======
->>>>>>> 800411ec
 
     std::uniform_int_distribution<size_t> uid(1, 1000);
     std::uniform_real_distribution<double> urd(0.0, 1.0);
 
     mt.seed(rand());
 
-<<<<<<< HEAD
-	for (auto i = 0; i < iterations; i++) {
-		std::vector<Vec3d> positions;
-		std::vector<std::string> area_names;
-		std::vector<SignalType> types;
-=======
     auto part = std::make_shared<Partition>(1, 0);
->>>>>>> 800411ec
 
     for (auto i = 0; i < iterations; i++) {
         std::vector<Vec3d> positions;
@@ -802,17 +597,9 @@
 
         generate_neuron_positions(positions, area_names, types);
 
-<<<<<<< HEAD
-		SubdomainFromFile sff{ "neurons.tmp", *part };
-
-		std::array<std::vector<Vec3d>, 8> loaded_positions;
-		std::array<std::vector<std::string>, 8> loaded_area_names;
-		std::array<std::vector<SignalType>, 8> loaded_types;
-=======
         auto num_neurons = positions.size();
 
         SubdomainFromFile sff{ "neurons.tmp" };
->>>>>>> 800411ec
 
         part->set_total_num_neurons(sff.get_total_num_neurons_in_file());
 
@@ -820,11 +607,6 @@
         std::array<std::vector<std::string>, 8> loaded_area_names;
         std::array<std::vector<SignalType>, 8> loaded_types;
 
-<<<<<<< HEAD
-		std::vector<Vec3d> total_loaded_positions;
-		std::vector<std::string> total_loaded_area_names;
-		std::vector<SignalType> total_loaded_types;
-=======
         std::vector<Vec3<size_t>> indices;
         indices.emplace_back(0, 0, 0);
         indices.emplace_back(0, 0, 1);
@@ -834,7 +616,6 @@
         indices.emplace_back(1, 0, 1);
         indices.emplace_back(1, 1, 0);
         indices.emplace_back(1, 1, 1);
->>>>>>> 800411ec
 
         const auto box_length = sff.get_simulation_box_length().get_maximum();
 
@@ -871,15 +652,9 @@
         std::vector<int> total_loaded_sequence;
         sort_indices(total_loaded_positions, total_loaded_sequence);
 
-<<<<<<< HEAD
-			EXPECT_NEAR(curr_pos.get_x(), curr_loaded_pos.get_x(), eps);
-			EXPECT_NEAR(curr_pos.get_y(), curr_loaded_pos.get_y(), eps);
-			EXPECT_NEAR(curr_pos.get_z(), curr_loaded_pos.get_z(), eps);
-=======
         for (auto j = 0; j < num_neurons; j++) {
             auto random_idx = random_sequence[j];
             auto total_loaded_idx = total_loaded_sequence[j];
->>>>>>> 800411ec
 
             const auto& curr_pos = positions[random_idx];
             const auto& curr_loaded_pos = total_loaded_positions[total_loaded_idx];
@@ -908,58 +683,6 @@
 TEST(TestNeuronPlacementStoreLoad, test_neuron_placement_store_and_load) {
     setup();
 
-<<<<<<< HEAD
-	const std::string file{ "./test_output_positions_id.txt" };
-
-	constexpr auto subdomain_id = 0;
-	constexpr auto num_neurons = 10;
-	constexpr auto frac_neurons_exc = 0.5;
-
-	// create from density
-	SubdomainFromNeuronDensity sdnd{ num_neurons, frac_neurons_exc, 26 };
-	// fill_subdomain
-	sdnd.fill_subdomain(subdomain_id, 1, Vec3d{ 0 }, Vec3d{ sdnd.simulation_box_length.get_maximum() });
-	// save to file
-	sdnd.write_neurons_to_file(file);
-
-	auto part = std::make_shared<Partition>(1, 0);
-	// load from file
-        SubdomainFromFile sdff{ file, *part };
-	// fill_subdomain from file
-	sdff.fill_subdomain(subdomain_id, 1, Vec3d{ 0 }, Vec3d{ sdff.simulation_box_length.get_maximum() });
-
-	// check neuron placement numbers
-	EXPECT_EQ(sdff.desired_num_neurons(), sdnd.desired_num_neurons());
-	EXPECT_EQ(sdff.placed_num_neurons(), sdnd.placed_num_neurons());
-	EXPECT_EQ(sdff.desired_ratio_neurons_exc(), sdnd.desired_ratio_neurons_exc());
-	EXPECT_EQ(sdff.placed_ratio_neurons_exc(), sdnd.placed_ratio_neurons_exc());
-
-	// check simulation_box_length
-	// sdnd sets a box size in which it places neurons via estimation
-	// sdff reads the file and uses a box size which fits the maximum position of any neuron, in which the neurons fit
-	EXPECT_LE(sdff.get_simulation_box_length().get_x(), sdnd.get_simulation_box_length().get_x());
-	EXPECT_LE(sdff.get_simulation_box_length().get_y(), sdnd.get_simulation_box_length().get_y());
-	EXPECT_LE(sdff.get_simulation_box_length().get_z(), sdnd.get_simulation_box_length().get_z());
-
-	// check for same number of subdomains
-	EXPECT_EQ(sdff.neurons_in_subdomain.size(), sdnd.neurons_in_subdomain.size());
-
-	// compare both neurons_in_subdomain maps for differences
-	std::vector<decltype(sdff.neurons_in_subdomain)::value_type> diff{};
-	std::set_symmetric_difference(std::begin(sdff.neurons_in_subdomain), std::end(sdff.neurons_in_subdomain),
-		std::begin(sdnd.neurons_in_subdomain), std::end(sdnd.neurons_in_subdomain),
-		std::back_inserter(diff));
-	EXPECT_EQ(diff.size(), 0);
-
-	// compare the written files of sdnd and sdff
-	std::ifstream saved1{ file };
-	sdff.write_neurons_to_file("./test_output_positions_id2.txt");
-	std::ifstream saved2{ "./test_output_positions_id2.txt" };
-
-	for (std::string line1{}, line2{}; std::getline(saved1, line1) && std::getline(saved2, line2);) {
-		EXPECT_EQ(line1, line2);
-	}
-=======
     const std::string file{ "./test_output_positions_id.txt" };
 
     constexpr auto subdomain_id = 0;
@@ -1011,5 +734,4 @@
     for (std::string line1{}, line2{}; std::getline(saved1, line1) && std::getline(saved2, line2);) {
         ASSERT_EQ(line1, line2);
     }
->>>>>>> 800411ec
 }