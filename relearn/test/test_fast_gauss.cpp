--- conflicted
+++ resolved
@@ -156,12 +156,6 @@
 }
 
 TEST_F(OctreeTestFMM, testOctreeUpdateLocalTreesNumberDendritesFMM) {
-<<<<<<< HEAD
-    std::uniform_int_distribution<size_t> uid_lvl(0, 6);
-    std::uniform_int_distribution<size_t> uid(0, 10000);
-    std::uniform_real_distribution<double> urd_sigma(1, 10000.0);
-    std::uniform_real_distribution<double> urd_theta(0.0, 1.0);
-=======
 
     const auto my_rank = MPIWrapper::get_my_rank();
 
@@ -169,7 +163,6 @@
     uniform_int_distribution<size_t> uid(0, 10000);
     uniform_real_distribution<double> urd_sigma(1, 10000.0);
     uniform_real_distribution<double> urd_theta(0.0, 1.0);
->>>>>>> 38470cc8
 
     uniform_real_distribution<double> uid_max_vacant(1.0, 100.0);
 
@@ -244,12 +237,6 @@
 }
 
 TEST_F(OctreeTestFMM, testOctreeUpdateLocalTreesPositionDendritesFMM) {
-<<<<<<< HEAD
-    std::uniform_int_distribution<size_t> uid_lvl(0, 6);
-    std::uniform_int_distribution<size_t> uid(0, 10000);
-    std::uniform_real_distribution<double> urd_sigma(1, 10000.0);
-    std::uniform_real_distribution<double> urd_theta(0.0, 1.0);
-=======
 
     const auto my_rank = MPIWrapper::get_my_rank();
 
@@ -257,7 +244,6 @@
     uniform_int_distribution<size_t> uid(0, 10000);
     uniform_real_distribution<double> urd_sigma(1, 10000.0);
     uniform_real_distribution<double> urd_theta(0.0, 1.0);
->>>>>>> 38470cc8
 
     for (auto i = 0; i < iterations; i++) {
         Vec3d min{};
@@ -398,18 +384,12 @@
 }
 
 TEST_F(OctreeTestFMM, testOctreeUpdateLocalTreesNumberAxonsFMM) {
-<<<<<<< HEAD
-    std::uniform_int_distribution<size_t> uid_lvl(0, 6);
-    std::uniform_int_distribution<size_t> uid(0, 10000);
-    std::uniform_real_distribution<double> urd_sigma(1, 10000.0);
-=======
 
     const auto my_rank = MPIWrapper::get_my_rank();
 
     uniform_int_distribution<size_t> uid_lvl(0, 6);
     uniform_int_distribution<size_t> uid(0, 10000);
     uniform_real_distribution<double> urd_sigma(1, 10000.0);
->>>>>>> 38470cc8
 
     uniform_real_distribution<double> uid_max_vacant(1.0, 100.0);
 
@@ -487,12 +467,6 @@
 }
 
 TEST_F(OctreeTestFMM, testOctreeUpdateLocalTreesPositionAxonsFMM) {
-<<<<<<< HEAD
-    std::uniform_int_distribution<size_t> uid_lvl(0, 6);
-    std::uniform_int_distribution<size_t> uid(0, 10000);
-    std::uniform_real_distribution<double> urd_sigma(1, 10000.0);
-    std::uniform_real_distribution<double> urd_theta(0.0, 1.0);
-=======
 
     const auto my_rank = MPIWrapper::get_my_rank();
 
@@ -500,7 +474,6 @@
     uniform_int_distribution<size_t> uid(0, 10000);
     uniform_real_distribution<double> urd_sigma(1, 10000.0);
     uniform_real_distribution<double> urd_theta(0.0, 1.0);
->>>>>>> 38470cc8
 
     for (auto i = 0; i < iterations; i++) {
         Vec3d min{};
