#include "commons.h"

<<<<<<< HEAD
#include "../source/LogFiles.h"
#include "../source/MPIWrapper.h"
#include "../source/RelearnException.h"
=======
#include "../source/io/LogFiles.h"
#include "../source/mpi/MPIWrapper.h"
#include "../source/util/RelearnException.h"
>>>>>>> 800411ec

#include <mutex>

std::mt19937 mt;
std::once_flag some_flag;

void setup() {

    auto lambda = []() {
        char* argument = (char*)"./runTests";
        MPIWrapper::init(1, &argument);
<<<<<<< HEAD
=======
        MPIWrapper::init_buffer_octree(1);
>>>>>>> 800411ec
        LogFiles::init();
    };

    std::call_once(some_flag, lambda);

    RelearnException::hide_messages = true;
}<|MERGE_RESOLUTION|>--- conflicted
+++ resolved
@@ -1,14 +1,8 @@
 #include "commons.h"
 
-<<<<<<< HEAD
-#include "../source/LogFiles.h"
-#include "../source/MPIWrapper.h"
-#include "../source/RelearnException.h"
-=======
 #include "../source/io/LogFiles.h"
 #include "../source/mpi/MPIWrapper.h"
 #include "../source/util/RelearnException.h"
->>>>>>> 800411ec
 
 #include <mutex>
 
@@ -20,10 +14,7 @@
     auto lambda = []() {
         char* argument = (char*)"./runTests";
         MPIWrapper::init(1, &argument);
-<<<<<<< HEAD
-=======
         MPIWrapper::init_buffer_octree(1);
->>>>>>> 800411ec
         LogFiles::init();
     };
 
