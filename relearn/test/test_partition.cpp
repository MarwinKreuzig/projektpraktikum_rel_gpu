--- conflicted
+++ resolved
@@ -42,11 +42,8 @@
 }
 
 TEST(TestPartition, test_partition_constructor) {
-<<<<<<< HEAD
-=======
 	setup();
 
->>>>>>> b8566664
 	std::uniform_int_distribution<size_t> uid_num_ranks(1, upper_bound_num_ranks);
 
 	for (auto i = 0; i < iterations; i++) {
