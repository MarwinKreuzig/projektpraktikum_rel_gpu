enable_testing()

# add custom check target, builds and tests all tests

# processor count detection and option
include(ProcessorCount)
ProcessorCount(proc_count)
set(CTEST_JOB_COUNT
    "${proc_count}"
    CACHE STRING "number of jobs that run the tests")

set(check_args -j${CTEST_JOB_COUNT} --output-on-failure ${CTEST_EXTRA_ARGS})

add_custom_target(
  check
  COMMAND
    ${CMAKE_COMMAND} -E env
    $<$<BOOL:${ENABLE_SANITIZER_ADDRESS}>:ASAN_OPTIONS=fast_unwind_on_malloc=0,symbolize=1>
    $<$<BOOL:${ENABLE_SANITIZER_LEAK}>:LSAN_OPTIONS=suppressions=${CMAKE_SOURCE_DIR}/cmake/sanitizers/lsan.supp>
    ${CMAKE_CTEST_COMMAND} ${check_args}
  USES_TERMINAL)

if(${COVERAGE_REPORT_AVAILABLE})
  add_custom_target(
    check-coverage
    DEPENDS check
    COMMAND ${CMAKE_COMMAND} --build ${CMAKE_BINARY_DIR} --target
            coverage-report)
endif()

# # googletest
FetchContent_Declare(
  googletest
  GIT_REPOSITORY https://github.com/google/googletest
  GIT_TAG release-1.12.1)

# google test
set(gtest_force_shared_crt
    ON
    CACHE BOOL "" FORCE)
FetchContent_MakeAvailable(googletest)

file(
  WRITE ${CMAKE_BINARY_DIR}/test_get_relearn_path.cpp
  "#include <filesystem>\nstd::filesystem::path get_relearn_path() { return \"${CMAKE_SOURCE_DIR}\"; }"
)

add_executable(relearn_tests ${SRC_TST})
target_sources(
  relearn_tests
  PRIVATE test_background_activity.cpp
          test_barnes_hut.cpp
          test_calcium_calculator.cpp
          test_cell.cpp
          test_connector.cpp
          test_fast_gauss.cpp
          test_kernel.cpp
          test_kernel_gamma.cpp
          test_kernel_gaussian.cpp
          test_kernel_linear.cpp
          test_kernel_weibull.cpp
<<<<<<< HEAD
        test_local_area_translator.cpp
        test_monitor_parser.cpp
=======
          test_monitor_parser.cpp
          test_mpi_rank.cpp
>>>>>>> fa4b01e4
          test_network_graph.cpp
          test_neuron_assignment.cpp
          test_neuron_extra_info.cpp
          test_neuron_io.cpp
          test_neuron_models.cpp
          test_neurons.cpp
          test_octree.cpp
          test_partition.cpp
          test_rank_neuron_id.cpp
          test_space_filling_curve.cpp
          test_step_parser.cpp
          test_synaptic_elements.cpp
          test_synaptic_input.cpp
          test_tagged_id.cpp
          test_vector.cpp
          ${CMAKE_BINARY_DIR}/test_get_relearn_path.cpp
          RelearnTest.cpp)
target_link_libraries(relearn_tests PRIVATE project_options project_libraries)
target_link_libraries(relearn_tests PRIVATE relearn_lib)
target_link_libraries(relearn_tests PRIVATE gtest_main)
add_test(NAME SerialTests COMMAND relearn_tests)
add_dependencies(check relearn_tests)<|MERGE_RESOLUTION|>--- conflicted
+++ resolved
@@ -59,13 +59,10 @@
           test_kernel_gaussian.cpp
           test_kernel_linear.cpp
           test_kernel_weibull.cpp
-<<<<<<< HEAD
         test_local_area_translator.cpp
         test_monitor_parser.cpp
-=======
           test_monitor_parser.cpp
           test_mpi_rank.cpp
->>>>>>> fa4b01e4
           test_network_graph.cpp
           test_neuron_assignment.cpp
           test_neuron_extra_info.cpp
