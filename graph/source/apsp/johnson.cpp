#include "johnson.h"

#include <atomic>
#include <algorithm>
#include <limits>
#include <memory>
#include <random> // mt19937_64, uniform_x_distribution
#include <vector>
#include <mutex>
#include <shared_mutex>
#include <atomic>

<<<<<<< HEAD
#include <omp.h>

=======
#include <spdlog/spdlog.h>
>>>>>>> 45e992a5
#include <boost/config.hpp>
#include <boost/graph/adjacency_list.hpp>
#include <boost/graph/johnson_all_pairs_shortest.hpp>

namespace apsp {

	static bool bellman_ford(const graph_t& gr, std::vector<float>& dist) {
		const int& V = gr.V;
		const int& E = gr.E;
		const auto& edges = gr.edge_array;
		const auto& weights = gr.weights;

#ifdef _OPENMP
#pragma omp parallel for
#endif
		for (int i = 0; i < V; i++) {
			dist[i] = std::numeric_limits<float>::max();
		}
		dist.back() = 0;

<<<<<<< HEAD
#ifdef _OPENMP
		std::vector<std::shared_mutex> mv(dist.size());
#endif
		for (int i = 1; i <= V - 1; i++) {
=======
    for (int i = 1; i < V; i++) {
>>>>>>> 45e992a5
#ifdef _OPENMP
#pragma omp parallel for
#endif
			for (int j = 0; j < E; j++) {
				const auto [u, v] = edges[j];

<<<<<<< HEAD
#ifdef _OPENMP
				std::shared_lock l{ mv[u], std::defer_lock };
				std::unique_lock l2{ mv[v], std::defer_lock };
				std::lock(l, l2);
#endif

				const auto new_dist = weights[j] + dist[u];
				if (dist[u] != std::numeric_limits<float>::max() && new_dist < dist[v]) {
					dist[v] = new_dist;
				}
			}
		}
=======
            std::atomic_ref<double> dist_u{ dist[u] };
            const auto new_dist = weights[j] + dist_u.load(std::memory_order_relaxed);

            std::atomic_ref<double> dist_a{ dist[v] };
            auto current_dist = dist_a.load(std::memory_order_relaxed);
            while (new_dist < current_dist && !dist_a.compare_exchange_weak(current_dist, new_dist, std::memory_order_relaxed)) {
            }
        }
    }
>>>>>>> 45e992a5

		bool no_neg_cycle = true;
#ifdef _OPENMP
#pragma omp parallel for reduction(&& \
                                   : no_neg_cycle)
#endif
		for (int i = 0; i < E; i++) {
			const auto [u, v] = edges[i];
			const auto weight = weights[i];
			if (dist[u] != std::numeric_limits<float>::max() && dist[u] + weight < dist[v]) {
				no_neg_cycle = false;
			}
		}
		return no_neg_cycle;
	}

	void johnson_parallel_impl(graph_t& gr, std::vector<float>& output) {

		const int64_t  V = gr.V;

		APSP_Graph G(gr.edge_array.begin(), gr.edge_array.end(), gr.weights.begin(), V);

		std::cout << "Performing Dijkstra on nodes\n";

		std::atomic<int> counter(0);

#ifdef _OPENMP
#pragma omp parallel
#endif
<<<<<<< HEAD
		{
			std::vector<float> d(boost::num_vertices(G));

=======
    for (int e = 0; e < V; e++) {
        bf_graph.edge_array[e + gr.E] = APSP_Edge(V, e);
    }

    // Second, the Bellman–Ford algorithm is used, starting from the new vertex q,
    // to find for each vertex v the minimum weight h(v) of a path from q to v. If
    // this step detects a negative cycle, the algorithm is terminated.
    // TODO Can run parallel version?
    std::vector<double> h(bf_graph.V);
    if (const bool r = bellman_ford(bf_graph, h); !r) {
        spdlog::error("Johnson: Negative cycles deteced! Terminating program");
        std::terminate();
    }
    // Next the edges of the original graph are reweighted using the values computed
    // by the Bellman–Ford algorithm: an edge from u to v, having length
    // w(u,v), is given the new length w(u,v) + h(u) − h(v).
>>>>>>> 45e992a5
#ifdef _OPENMP
#pragma omp for schedule(dynamic)
#endif
			for (int64_t s = 0; s < V; s++) {
				boost::dijkstra_shortest_paths(G, s, boost::distance_map(d.data()));

				for (int64_t v = 0; v < V; v++) {
					output[s * V + v] = d[v] /*+ h[v] - h[s]*/;
				}

<<<<<<< HEAD
				counter++;

				if (omp_get_thread_num() == 0) {
					std::cout << counter << '\n';
				}
			}
		}

		std::cout << std::endl;
	}
=======
#ifdef _OPENMP
#pragma omp parallel for schedule(dynamic)
#endif
    for (int s = 0; s < V; s++) {
        std::vector<double> d(V);
        boost::dijkstra_shortest_paths(G, s, boost::distance_map(d.data()));
        for (int v = 0; v < V; v++) {
            output[static_cast<size_t>(s) * static_cast<size_t>(V) + static_cast<size_t>(v)] = d[v] + h[v] - h[s];
        }
    }
}
>>>>>>> 45e992a5

} // namespace apsp<|MERGE_RESOLUTION|>--- conflicted
+++ resolved
@@ -1,4 +1,4 @@
-#include "johnson.h"
+﻿#include "johnson.h"
 
 #include <atomic>
 #include <algorithm>
@@ -10,12 +10,7 @@
 #include <shared_mutex>
 #include <atomic>
 
-<<<<<<< HEAD
-#include <omp.h>
-
-=======
 #include <spdlog/spdlog.h>
->>>>>>> 45e992a5
 #include <boost/config.hpp>
 #include <boost/graph/adjacency_list.hpp>
 #include <boost/graph/johnson_all_pairs_shortest.hpp>
@@ -36,34 +31,13 @@
 		}
 		dist.back() = 0;
 
-<<<<<<< HEAD
-#ifdef _OPENMP
-		std::vector<std::shared_mutex> mv(dist.size());
-#endif
-		for (int i = 1; i <= V - 1; i++) {
-=======
     for (int i = 1; i < V; i++) {
->>>>>>> 45e992a5
 #ifdef _OPENMP
 #pragma omp parallel for
 #endif
 			for (int j = 0; j < E; j++) {
 				const auto [u, v] = edges[j];
 
-<<<<<<< HEAD
-#ifdef _OPENMP
-				std::shared_lock l{ mv[u], std::defer_lock };
-				std::unique_lock l2{ mv[v], std::defer_lock };
-				std::lock(l, l2);
-#endif
-
-				const auto new_dist = weights[j] + dist[u];
-				if (dist[u] != std::numeric_limits<float>::max() && new_dist < dist[v]) {
-					dist[v] = new_dist;
-				}
-			}
-		}
-=======
             std::atomic_ref<double> dist_u{ dist[u] };
             const auto new_dist = weights[j] + dist_u.load(std::memory_order_relaxed);
 
@@ -73,7 +47,6 @@
             }
         }
     }
->>>>>>> 45e992a5
 
 		bool no_neg_cycle = true;
 #ifdef _OPENMP
@@ -103,14 +76,8 @@
 #ifdef _OPENMP
 #pragma omp parallel
 #endif
-<<<<<<< HEAD
 		{
 			std::vector<float> d(boost::num_vertices(G));
-
-=======
-    for (int e = 0; e < V; e++) {
-        bf_graph.edge_array[e + gr.E] = APSP_Edge(V, e);
-    }
 
     // Second, the Bellman–Ford algorithm is used, starting from the new vertex q,
     // to find for each vertex v the minimum weight h(v) of a path from q to v. If
@@ -124,7 +91,6 @@
     // Next the edges of the original graph are reweighted using the values computed
     // by the Bellman–Ford algorithm: an edge from u to v, having length
     // w(u,v), is given the new length w(u,v) + h(u) − h(v).
->>>>>>> 45e992a5
 #ifdef _OPENMP
 #pragma omp for schedule(dynamic)
 #endif
@@ -135,18 +101,8 @@
 					output[s * V + v] = d[v] /*+ h[v] - h[s]*/;
 				}
 
-<<<<<<< HEAD
 				counter++;
 
-				if (omp_get_thread_num() == 0) {
-					std::cout << counter << '\n';
-				}
-			}
-		}
-
-		std::cout << std::endl;
-	}
-=======
 #ifdef _OPENMP
 #pragma omp parallel for schedule(dynamic)
 #endif
@@ -158,6 +114,5 @@
         }
     }
 }
->>>>>>> 45e992a5
 
 } // namespace apsp